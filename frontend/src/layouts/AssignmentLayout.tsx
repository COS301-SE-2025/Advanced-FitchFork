--- conflicted
+++ resolved
@@ -99,15 +99,6 @@
     }
   };
 
-<<<<<<< HEAD
-  if (loading) {
-    return (
-      <div className="p-6">
-        <Spin tip="Loading assignment..." />
-      </div>
-    );
-  }
-=======
   useEffect(() => {
     if (!loading && readiness && !readiness.is_ready) {
       const isInSteps = location.pathname.includes('/steps/');
@@ -116,7 +107,6 @@
       }
     }
   }, [loading, readiness, location.pathname]);
->>>>>>> cf43eed4
 
   if (error || !assignment) {
     return (
@@ -166,17 +156,6 @@
         }
       />
 
-<<<<<<< HEAD
-      {showTabs && (
-        <Tabs
-          activeKey={activeKey}
-          onChange={(key) => navigate(key)}
-          items={tabs}
-          tabBarGutter={16}
-          className="!mb-4"
-        />
-      )}
-=======
       <Tabs
         activeKey={activeKey}
         onChange={(key) => navigate(key)}
@@ -184,7 +163,6 @@
         tabBarGutter={16}
         className="!mb-4"
       />
->>>>>>> cf43eed4
 
       <AssignmentProvider value={{ assignment, refreshReadiness, readiness }}>
         <Outlet />
