<<<<<<< HEAD
import type {
  ListUsersRequest,
  ListUsersResponse,
  ModuleSummary,
  User,
  UserEditableFields,
} from "@/types/users";
import { apiFetch, type ApiResponse } from "@/utils/api";

/**
 * UsersService handles API requests related to user management.
 * All methods assume the current user has a valid admin JWT token.
 */
export const UsersService = {
  /**
   * Retrieves a paginated, filterable, searchable, and sortable list of users.
   */
  listUsers: (request: ListUsersRequest): Promise<ApiResponse<ListUsersResponse>> => {
    const params = new URLSearchParams();

    params.append("page", request.page.toString());
    params.append("per_page", request.per_page.toString());

    if (request.sort) {
      const sort = request.sort.map(({ field, order }) =>
        order === "descend" ? `-${field}` : field
      ).join(",");
      params.append("sort", sort);
    }

    if (request.query) params.append("query", request.query);
    if (request.email) params.append("email", request.email);
    if (request.username) params.append("username", request.username);
    if (typeof request.admin === "boolean") params.append("admin", request.admin.toString());

    return apiFetch(`/users?${params.toString()}`, { method: "GET" });
  },

  /**
   * Retrieves details of a single user by ID.
   */
  getUser: (userId: number): Promise<ApiResponse<User>> =>
    apiFetch(`/users/${userId}`, { method: "GET" }),

  /**
   * Updates a user's details.
   */
  editUser: (userId: number, user: User): Promise<ApiResponse<User>> => {
    const payload: UserEditableFields = {
      username: user.username,
      email: user.email,
      admin: user.admin,
    };

    return apiFetch(`/users/${userId}`, {
      method: "PUT",
      body: JSON.stringify(payload),
    });
  },

  /**
   * Deletes a user by ID.
   */
  deleteUser: (userId: number): Promise<ApiResponse<null>> =>
    apiFetch(`/users/${userId}`, { method: "DELETE" }),

  /**
   * Returns the list of modules a user is involved in.
   */
  getUserModules: (userId: number): Promise<ApiResponse<ModuleSummary[]>> =>
    apiFetch(`/users/${userId}/modules`, { method: "GET" }),
};
=======
export * from "./get"
export * from "./put"
export * from "./delete"
>>>>>>> 8be5bc29
<|MERGE_RESOLUTION|>--- conflicted
+++ resolved
@@ -1,78 +1,3 @@
-<<<<<<< HEAD
-import type {
-  ListUsersRequest,
-  ListUsersResponse,
-  ModuleSummary,
-  User,
-  UserEditableFields,
-} from "@/types/users";
-import { apiFetch, type ApiResponse } from "@/utils/api";
-
-/**
- * UsersService handles API requests related to user management.
- * All methods assume the current user has a valid admin JWT token.
- */
-export const UsersService = {
-  /**
-   * Retrieves a paginated, filterable, searchable, and sortable list of users.
-   */
-  listUsers: (request: ListUsersRequest): Promise<ApiResponse<ListUsersResponse>> => {
-    const params = new URLSearchParams();
-
-    params.append("page", request.page.toString());
-    params.append("per_page", request.per_page.toString());
-
-    if (request.sort) {
-      const sort = request.sort.map(({ field, order }) =>
-        order === "descend" ? `-${field}` : field
-      ).join(",");
-      params.append("sort", sort);
-    }
-
-    if (request.query) params.append("query", request.query);
-    if (request.email) params.append("email", request.email);
-    if (request.username) params.append("username", request.username);
-    if (typeof request.admin === "boolean") params.append("admin", request.admin.toString());
-
-    return apiFetch(`/users?${params.toString()}`, { method: "GET" });
-  },
-
-  /**
-   * Retrieves details of a single user by ID.
-   */
-  getUser: (userId: number): Promise<ApiResponse<User>> =>
-    apiFetch(`/users/${userId}`, { method: "GET" }),
-
-  /**
-   * Updates a user's details.
-   */
-  editUser: (userId: number, user: User): Promise<ApiResponse<User>> => {
-    const payload: UserEditableFields = {
-      username: user.username,
-      email: user.email,
-      admin: user.admin,
-    };
-
-    return apiFetch(`/users/${userId}`, {
-      method: "PUT",
-      body: JSON.stringify(payload),
-    });
-  },
-
-  /**
-   * Deletes a user by ID.
-   */
-  deleteUser: (userId: number): Promise<ApiResponse<null>> =>
-    apiFetch(`/users/${userId}`, { method: "DELETE" }),
-
-  /**
-   * Returns the list of modules a user is involved in.
-   */
-  getUserModules: (userId: number): Promise<ApiResponse<ModuleSummary[]>> =>
-    apiFetch(`/users/${userId}/modules`, { method: "GET" }),
-};
-=======
 export * from "./get"
 export * from "./put"
-export * from "./delete"
->>>>>>> 8be5bc29
+export * from "./delete"