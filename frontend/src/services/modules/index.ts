<<<<<<< HEAD

import type {
  Module,
  ModulePayload,
  ListModulesRequest,
  ListModulesResponse,
  ModuleDetailsResponse,
  MyModulesResponse,
  AssignLecturersRequest,
  RemoveLecturersRequest,
  AssignTutorsRequest,
  RemoveTutorsRequest,
  EnrollStudentsRequest,
  RemoveStudentsRequest,
  UserModuleRole,
  ModuleRole
} from "@/types/modules";
import type { User } from "@/types/users";

import { apiFetch, type ApiResponse } from "@/utils/api";

/**
 * ModulesService provides all API operations for managing modules and their associated personnel.
 */
export const ModulesService = {
  /**
   * Fetch a paginated and optionally filtered list of modules.
   * 
   * @param request - Pagination, sorting, and filter options
   * @returns List of modules with pagination metadata
   */
  listModules: (request: ListModulesRequest): Promise<ApiResponse<ListModulesResponse>> => {
    const params = new URLSearchParams();
    params.append("page", request.page.toString());
    params.append("per_page", request.per_page.toString());

    if (request.sort) {
      const sort = request.sort.map(({ field, order }) =>
        order === "descend" ? `-${field}` : field
      ).join(",");
      if (sort) params.append("sort", sort);
    }

    if (request.query) params.append("query", request.query);
    if (request.code) params.append("code", request.code);
    if (typeof request.year === "number") params.append("year", request.year.toString());

    return apiFetch(`/modules?${params.toString()}`, { method: "GET" });
  },

  /**
   * Fetch detailed information about a specific module, including assigned users.
   * 
   * @param moduleId - Module ID to retrieve
   * @returns Full module details with assigned lecturers, tutors, and students
   */
  getModuleDetails: (moduleId: number): Promise<ApiResponse<ModuleDetailsResponse>> =>
    apiFetch(`/modules/${moduleId}`, { method: "GET" }),

  /**
   * Create a new module.
   * 
   * @param payload - Module metadata (code, year, description, credits)
   * @returns The created module
   */
  createModule: (payload: ModulePayload): Promise<ApiResponse<Module>> =>
    apiFetch(`/modules`, {
      method: "POST",
      body: JSON.stringify(payload),
    }),

  /**
   * Update a module's metadata.
   * 
   * @param moduleId - ID of the module to edit
   * @param data - Updated module fields
   * @returns The updated module
   */
  editModule: (
    moduleId: number,
    data: ModulePayload
  ): Promise<ApiResponse<Module>> =>
    apiFetch(`/modules/${moduleId}`, {
      method: "PUT",
      body: JSON.stringify(data),
    }),

  /**
   * Permanently delete a module by ID.
   * 
   * @param moduleId - ID of the module to delete
   * @returns Null response if deletion succeeds
   */
  deleteModule: (moduleId: number): Promise<ApiResponse<null>> =>
    apiFetch(`/modules/${moduleId}`, { method: "DELETE" }),

  /**
   * Fetch the current user's modules grouped by role.
   * 
   * @returns Modules the user is a student, tutor, or lecturer in
   */
  getMyModules: (): Promise<ApiResponse<MyModulesResponse>> =>
    apiFetch(`/modules/me`, { method: "GET" }),

  /**
   * Assign lecturers to a module.
   * 
   * @param moduleId - Target module ID
   * @param payload - List of user IDs to assign as lecturers
   */
  assignLecturers: (moduleId: number, payload: AssignLecturersRequest): Promise<ApiResponse<null>> =>
    apiFetch(`/modules/${moduleId}/lecturers`, {
      method: "POST",
      body: JSON.stringify(payload),
    }),

  /**
   * Remove lecturers from a module.
   * 
   * @param moduleId - Target module ID
   * @param payload - List of lecturer user IDs to remove
   */
  removeLecturers: (moduleId: number, payload: RemoveLecturersRequest): Promise<ApiResponse<null>> =>
    apiFetch(`/modules/${moduleId}/lecturers`, {
      method: "DELETE",
      body: JSON.stringify(payload),
    }),

  /**
   * Assign tutors to a module.
   * 
   * @param moduleId - Target module ID
   * @param payload - List of user IDs to assign as tutors
   */
  assignTutors: (moduleId: number, payload: AssignTutorsRequest): Promise<ApiResponse<null>> =>
    apiFetch(`/modules/${moduleId}/tutors`, {
      method: "POST",
      body: JSON.stringify(payload),
    }),

  /**
   * Remove tutors from a module.
   * 
   * @param moduleId - Target module ID
   * @param payload - List of tutor user IDs to remove
   */
  removeTutors: (moduleId: number, payload: RemoveTutorsRequest): Promise<ApiResponse<null>> =>
    apiFetch(`/modules/${moduleId}/tutors`, {
      method: "DELETE",
      body: JSON.stringify(payload),
    }),

  /**
   * Enroll students in a module.
   * 
   * @param moduleId - Target module ID
   * @param payload - List of user IDs to enroll
   */
  enrollStudents: (moduleId: number, payload: EnrollStudentsRequest): Promise<ApiResponse<null>> =>
    apiFetch(`/modules/${moduleId}/students`, {
      method: "POST",
      body: JSON.stringify(payload),
    }),

  /**
   * Remove students from a module.
   * 
   * @param moduleId - Target module ID
   * @param payload - List of student user IDs to remove
   */
  removeStudents: (moduleId: number, payload: RemoveStudentsRequest): Promise<ApiResponse<null>> =>
    apiFetch(`/modules/${moduleId}/students`, {
      method: "DELETE",
      body: JSON.stringify(payload),
    }),

  /**
   * Get a list of lecturers assigned to a module.
   * 
   * @param moduleId - ID of the module
   * @returns List of lecturer users
   */
  getLecturers: (
    moduleId: number,
    options: { page: number; per_page: number; query?: string; email?: string; username?: string; sort?: string }
  ): Promise<ApiResponse<{ users: User[]; page: number; per_page: number; total: number }>> => {
    const params = new URLSearchParams();
    params.append("page", options.page.toString());
    params.append("per_page", options.per_page.toString());
    if (options.query) params.append("query", options.query);
    if (options.email) params.append("email", options.email);
    if (options.username) params.append("username", options.username);
    if (options.sort) params.append("sort", options.sort);

    return apiFetch(`/modules/${moduleId}/lecturers?${params.toString()}`, { method: "GET" });
  },

  /**
   * Get a list of tutors assigned to a module.
   * 
   * @param moduleId - ID of the module
   * @returns List of tutor users
   */
  getTutors: (
    moduleId: number,
    options: { page: number; per_page: number; query?: string; email?: string; username?: string; sort?: string }
  ): Promise<ApiResponse<{ users: User[]; page: number; per_page: number; total: number }>> => {
    const params = new URLSearchParams();
    params.append("page", options.page.toString());
    params.append("per_page", options.per_page.toString());
    if (options.query) params.append("query", options.query);
    if (options.email) params.append("email", options.email);
    if (options.username) params.append("username", options.username);
    if (options.sort) params.append("sort", options.sort);

    return apiFetch(`/modules/${moduleId}/tutors?${params.toString()}`, { method: "GET" });
  },

  /**
   * Get a list of students enrolled in a module.
   * 
   * @param moduleId - ID of the module
   * @returns List of student users
   */
  getStudents: (
    moduleId: number,
    options: { page: number; per_page: number; query?: string; email?: string; username?: string; sort?: string }
  ): Promise<ApiResponse<{ users: User[]; page: number; per_page: number; total: number }>> => {
    const params = new URLSearchParams();
    params.append("page", options.page.toString());
    params.append("per_page", options.per_page.toString());
    if (options.query) params.append("query", options.query);
    if (options.email) params.append("email", options.email);
    if (options.username) params.append("username", options.username);
    if (options.sort) params.append("sort", options.sort);

    return apiFetch(`/modules/${moduleId}/students?${params.toString()}`, { method: "GET" });
  },

  /**
   * Get all modules a user is involved in, with their role for each.
   * 
   * @param userId - ID of the user to query
   * @returns List of modules with user’s role in each
   */
  getModulesForUser: (userId: number): Promise<ApiResponse<UserModuleRole[]>> =>
    apiFetch(`/users/${userId}/modules`, { method: "GET" }),

  /**
   * Get users eligible to be assigned a role (Lecturer, Tutor, Student) in a module.
   * Supports pagination, search, filtering, and sorting.
   * 
   * @param moduleId - Module ID
   * @param role - Target role ("Lecturer", "Tutor", or "Student")
   * @param options - Pagination, query, and sort options
   * @returns A paginated, filtered list of eligible users and total count
   */
  getEligibleUsersForRole: (
    moduleId: number,
    role: ModuleRole,
    options: {
      page: number;
      per_page: number;
      query?: string;
      email?: string;
      username?: string;
      sort?: string;
    }
  ): Promise<ApiResponse<{ users: User[]; page: number; per_page: number; total: number }>> => {
    const params = new URLSearchParams();
    params.append("role", role);
    params.append("page", options.page.toString());
    params.append("per_page", options.per_page.toString());
    if (options.query) params.append("query", options.query);
    if (options.email) params.append("email", options.email);
    if (options.username) params.append("username", options.username);
    if (options.sort) params.append("sort", options.sort);

    return apiFetch(`/modules/${moduleId}/eligible-users?${params.toString()}`, {
      method: "GET",
    });
  }
};
=======
export * from "./get"
export * from "./post"
export * from "./put"
export * from "./delete"
>>>>>>> 8be5bc29
<|MERGE_RESOLUTION|>--- conflicted
+++ resolved
@@ -1,290 +1,4 @@
-<<<<<<< HEAD
-
-import type {
-  Module,
-  ModulePayload,
-  ListModulesRequest,
-  ListModulesResponse,
-  ModuleDetailsResponse,
-  MyModulesResponse,
-  AssignLecturersRequest,
-  RemoveLecturersRequest,
-  AssignTutorsRequest,
-  RemoveTutorsRequest,
-  EnrollStudentsRequest,
-  RemoveStudentsRequest,
-  UserModuleRole,
-  ModuleRole
-} from "@/types/modules";
-import type { User } from "@/types/users";
-
-import { apiFetch, type ApiResponse } from "@/utils/api";
-
-/**
- * ModulesService provides all API operations for managing modules and their associated personnel.
- */
-export const ModulesService = {
-  /**
-   * Fetch a paginated and optionally filtered list of modules.
-   * 
-   * @param request - Pagination, sorting, and filter options
-   * @returns List of modules with pagination metadata
-   */
-  listModules: (request: ListModulesRequest): Promise<ApiResponse<ListModulesResponse>> => {
-    const params = new URLSearchParams();
-    params.append("page", request.page.toString());
-    params.append("per_page", request.per_page.toString());
-
-    if (request.sort) {
-      const sort = request.sort.map(({ field, order }) =>
-        order === "descend" ? `-${field}` : field
-      ).join(",");
-      if (sort) params.append("sort", sort);
-    }
-
-    if (request.query) params.append("query", request.query);
-    if (request.code) params.append("code", request.code);
-    if (typeof request.year === "number") params.append("year", request.year.toString());
-
-    return apiFetch(`/modules?${params.toString()}`, { method: "GET" });
-  },
-
-  /**
-   * Fetch detailed information about a specific module, including assigned users.
-   * 
-   * @param moduleId - Module ID to retrieve
-   * @returns Full module details with assigned lecturers, tutors, and students
-   */
-  getModuleDetails: (moduleId: number): Promise<ApiResponse<ModuleDetailsResponse>> =>
-    apiFetch(`/modules/${moduleId}`, { method: "GET" }),
-
-  /**
-   * Create a new module.
-   * 
-   * @param payload - Module metadata (code, year, description, credits)
-   * @returns The created module
-   */
-  createModule: (payload: ModulePayload): Promise<ApiResponse<Module>> =>
-    apiFetch(`/modules`, {
-      method: "POST",
-      body: JSON.stringify(payload),
-    }),
-
-  /**
-   * Update a module's metadata.
-   * 
-   * @param moduleId - ID of the module to edit
-   * @param data - Updated module fields
-   * @returns The updated module
-   */
-  editModule: (
-    moduleId: number,
-    data: ModulePayload
-  ): Promise<ApiResponse<Module>> =>
-    apiFetch(`/modules/${moduleId}`, {
-      method: "PUT",
-      body: JSON.stringify(data),
-    }),
-
-  /**
-   * Permanently delete a module by ID.
-   * 
-   * @param moduleId - ID of the module to delete
-   * @returns Null response if deletion succeeds
-   */
-  deleteModule: (moduleId: number): Promise<ApiResponse<null>> =>
-    apiFetch(`/modules/${moduleId}`, { method: "DELETE" }),
-
-  /**
-   * Fetch the current user's modules grouped by role.
-   * 
-   * @returns Modules the user is a student, tutor, or lecturer in
-   */
-  getMyModules: (): Promise<ApiResponse<MyModulesResponse>> =>
-    apiFetch(`/modules/me`, { method: "GET" }),
-
-  /**
-   * Assign lecturers to a module.
-   * 
-   * @param moduleId - Target module ID
-   * @param payload - List of user IDs to assign as lecturers
-   */
-  assignLecturers: (moduleId: number, payload: AssignLecturersRequest): Promise<ApiResponse<null>> =>
-    apiFetch(`/modules/${moduleId}/lecturers`, {
-      method: "POST",
-      body: JSON.stringify(payload),
-    }),
-
-  /**
-   * Remove lecturers from a module.
-   * 
-   * @param moduleId - Target module ID
-   * @param payload - List of lecturer user IDs to remove
-   */
-  removeLecturers: (moduleId: number, payload: RemoveLecturersRequest): Promise<ApiResponse<null>> =>
-    apiFetch(`/modules/${moduleId}/lecturers`, {
-      method: "DELETE",
-      body: JSON.stringify(payload),
-    }),
-
-  /**
-   * Assign tutors to a module.
-   * 
-   * @param moduleId - Target module ID
-   * @param payload - List of user IDs to assign as tutors
-   */
-  assignTutors: (moduleId: number, payload: AssignTutorsRequest): Promise<ApiResponse<null>> =>
-    apiFetch(`/modules/${moduleId}/tutors`, {
-      method: "POST",
-      body: JSON.stringify(payload),
-    }),
-
-  /**
-   * Remove tutors from a module.
-   * 
-   * @param moduleId - Target module ID
-   * @param payload - List of tutor user IDs to remove
-   */
-  removeTutors: (moduleId: number, payload: RemoveTutorsRequest): Promise<ApiResponse<null>> =>
-    apiFetch(`/modules/${moduleId}/tutors`, {
-      method: "DELETE",
-      body: JSON.stringify(payload),
-    }),
-
-  /**
-   * Enroll students in a module.
-   * 
-   * @param moduleId - Target module ID
-   * @param payload - List of user IDs to enroll
-   */
-  enrollStudents: (moduleId: number, payload: EnrollStudentsRequest): Promise<ApiResponse<null>> =>
-    apiFetch(`/modules/${moduleId}/students`, {
-      method: "POST",
-      body: JSON.stringify(payload),
-    }),
-
-  /**
-   * Remove students from a module.
-   * 
-   * @param moduleId - Target module ID
-   * @param payload - List of student user IDs to remove
-   */
-  removeStudents: (moduleId: number, payload: RemoveStudentsRequest): Promise<ApiResponse<null>> =>
-    apiFetch(`/modules/${moduleId}/students`, {
-      method: "DELETE",
-      body: JSON.stringify(payload),
-    }),
-
-  /**
-   * Get a list of lecturers assigned to a module.
-   * 
-   * @param moduleId - ID of the module
-   * @returns List of lecturer users
-   */
-  getLecturers: (
-    moduleId: number,
-    options: { page: number; per_page: number; query?: string; email?: string; username?: string; sort?: string }
-  ): Promise<ApiResponse<{ users: User[]; page: number; per_page: number; total: number }>> => {
-    const params = new URLSearchParams();
-    params.append("page", options.page.toString());
-    params.append("per_page", options.per_page.toString());
-    if (options.query) params.append("query", options.query);
-    if (options.email) params.append("email", options.email);
-    if (options.username) params.append("username", options.username);
-    if (options.sort) params.append("sort", options.sort);
-
-    return apiFetch(`/modules/${moduleId}/lecturers?${params.toString()}`, { method: "GET" });
-  },
-
-  /**
-   * Get a list of tutors assigned to a module.
-   * 
-   * @param moduleId - ID of the module
-   * @returns List of tutor users
-   */
-  getTutors: (
-    moduleId: number,
-    options: { page: number; per_page: number; query?: string; email?: string; username?: string; sort?: string }
-  ): Promise<ApiResponse<{ users: User[]; page: number; per_page: number; total: number }>> => {
-    const params = new URLSearchParams();
-    params.append("page", options.page.toString());
-    params.append("per_page", options.per_page.toString());
-    if (options.query) params.append("query", options.query);
-    if (options.email) params.append("email", options.email);
-    if (options.username) params.append("username", options.username);
-    if (options.sort) params.append("sort", options.sort);
-
-    return apiFetch(`/modules/${moduleId}/tutors?${params.toString()}`, { method: "GET" });
-  },
-
-  /**
-   * Get a list of students enrolled in a module.
-   * 
-   * @param moduleId - ID of the module
-   * @returns List of student users
-   */
-  getStudents: (
-    moduleId: number,
-    options: { page: number; per_page: number; query?: string; email?: string; username?: string; sort?: string }
-  ): Promise<ApiResponse<{ users: User[]; page: number; per_page: number; total: number }>> => {
-    const params = new URLSearchParams();
-    params.append("page", options.page.toString());
-    params.append("per_page", options.per_page.toString());
-    if (options.query) params.append("query", options.query);
-    if (options.email) params.append("email", options.email);
-    if (options.username) params.append("username", options.username);
-    if (options.sort) params.append("sort", options.sort);
-
-    return apiFetch(`/modules/${moduleId}/students?${params.toString()}`, { method: "GET" });
-  },
-
-  /**
-   * Get all modules a user is involved in, with their role for each.
-   * 
-   * @param userId - ID of the user to query
-   * @returns List of modules with user’s role in each
-   */
-  getModulesForUser: (userId: number): Promise<ApiResponse<UserModuleRole[]>> =>
-    apiFetch(`/users/${userId}/modules`, { method: "GET" }),
-
-  /**
-   * Get users eligible to be assigned a role (Lecturer, Tutor, Student) in a module.
-   * Supports pagination, search, filtering, and sorting.
-   * 
-   * @param moduleId - Module ID
-   * @param role - Target role ("Lecturer", "Tutor", or "Student")
-   * @param options - Pagination, query, and sort options
-   * @returns A paginated, filtered list of eligible users and total count
-   */
-  getEligibleUsersForRole: (
-    moduleId: number,
-    role: ModuleRole,
-    options: {
-      page: number;
-      per_page: number;
-      query?: string;
-      email?: string;
-      username?: string;
-      sort?: string;
-    }
-  ): Promise<ApiResponse<{ users: User[]; page: number; per_page: number; total: number }>> => {
-    const params = new URLSearchParams();
-    params.append("role", role);
-    params.append("page", options.page.toString());
-    params.append("per_page", options.per_page.toString());
-    if (options.query) params.append("query", options.query);
-    if (options.email) params.append("email", options.email);
-    if (options.username) params.append("username", options.username);
-    if (options.sort) params.append("sort", options.sort);
-
-    return apiFetch(`/modules/${moduleId}/eligible-users?${params.toString()}`, {
-      method: "GET",
-    });
-  }
-};
-=======
 export * from "./get"
 export * from "./post"
 export * from "./put"
-export * from "./delete"
->>>>>>> 8be5bc29
+export * from "./delete"