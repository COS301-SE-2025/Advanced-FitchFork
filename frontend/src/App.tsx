--- conflicted
+++ resolved
@@ -39,8 +39,6 @@
 import MarkAllocator from './pages/modules/assignments/MarkAllocator';
 import AssignmentStepUpload from './pages/modules/assignments/steps/AssignmentStepUpload';
 import AssignmentSteps from './pages/modules/assignments/steps/AssignmentSteps';
-<<<<<<< HEAD
-=======
 import HelpPageLayout from './layouts/HelpPageLayout';
 import HelpAccount from './pages/help/HelpAccount';
 import HelpAssignments from './pages/help/HelpAssignments';
@@ -54,7 +52,6 @@
 import GenerateMemoOutputStep from './pages/modules/assignments/steps/GenerateMemoOutputStep';
 import GenerateMarkAllocatorStep from './pages/modules/assignments/steps/GenerateMarkAllocatorStep';
 import Config from './pages/modules/assignments/Config';
->>>>>>> cf43eed4
 
 export default function App() {
   const { user, isAdmin, loading, isExpired } = useAuth();
@@ -148,26 +145,6 @@
                 <Route index element={<TasksIndex />} />
                 <Route path=":task_id" element={<UnderConstruction />} />
               </Route>
-<<<<<<< HEAD
-              <Route path="steps" element={<AssignmentSteps />}>
-                <Route path="config" element={<Config />} />
-                <Route path="main" element={<AssignmentStepUpload fileType="main" />} />
-                <Route path="memo" element={<AssignmentStepUpload fileType="memo" />} />
-                <Route path="makefile" element={<AssignmentStepUpload fileType="makefile" />} />
-                <Route path="tasks" element={<TasksLayout />}>
-                  <Route index element={<TasksIndex />} />
-                  <Route path=":task_id" element={<UnderConstruction />} />
-                </Route>
-                <Route path="memo-output" element={<MemoOutput />} />
-                <Route path="mark-allocator" element={<MarkAllocator />} />
-              </Route>
-
-              <Route path="config" element={<Config />} />
-              <Route path="main" element={<AssignmentStepUpload fileType="main" />} />
-              <Route path="memo" element={<AssignmentStepUpload fileType="memo" />} />
-              <Route path="makefile" element={<AssignmentStepUpload fileType="makefile" />} />
-=======
->>>>>>> cf43eed4
               <Route path="memo-output" element={<MemoOutput />} />
               <Route path="mark-allocator" element={<MarkAllocator />} />
               <Route path="stats" element={<UnderConstruction />} />
