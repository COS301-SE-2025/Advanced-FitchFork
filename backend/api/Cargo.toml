[package]
name = "api"
version = "0.1.0"
edition = "2021"

[dependencies]
common = { path = "../common" }
<<<<<<< HEAD
db = { path = "../db" }
actix-web = "4"
=======
db = { path = "../db"}
axum = "0.7"
tokio = { version = "1", features = ["full"] }
>>>>>>> e392d0fa
serde = { version = "1", features = ["derive"] }
serde_json = "1"
jsonwebtoken = "9"
tower = { version = "0.4", features = ["util"] }
log = "0.4"<|MERGE_RESOLUTION|>--- conflicted
+++ resolved
@@ -5,14 +5,9 @@
 
 [dependencies]
 common = { path = "../common" }
-<<<<<<< HEAD
 db = { path = "../db" }
-actix-web = "4"
-=======
-db = { path = "../db"}
 axum = "0.7"
 tokio = { version = "1", features = ["full"] }
->>>>>>> e392d0fa
 serde = { version = "1", features = ["derive"] }
 serde_json = "1"
 jsonwebtoken = "9"
