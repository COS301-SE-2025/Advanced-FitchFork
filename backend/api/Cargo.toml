[package]
name = "api"
version = "0.1.0"
edition = "2024"

[[bin]]
name = "api"
path = "src/main.rs"

[dependencies]
# Workspace-local crates
common = { path = "../common" }
util = { path = "../util" }
services = { path = "../services" }
marker = { path = "../marker" }
code_runner = { path = "../code_runner" }
moss_parser = { path = "../moss_parser" }
ai = { path = "../ai" }

# Web framework and middleware
axum = { version = "0.8", features = ["multipart", "ws"] }
axum-extra = { version = "0.10", features = ["typed-header"] }
tower = { version = "0.5", features = ["util"] }
tower-http = { version = "0.6", features = ["cors"] }

# Async and concurrency
tokio = { version = "1.0", features = ["full"] }
hyper = { version = "1.7.0", features = ["full"] }

# Serialization and validation
serde = { version = "1.0", features = ["derive"] }
serde_json = "1.0"
validator = { version = "0.20", features = ["derive"] }

# Auth and security
jsonwebtoken = "9.0"

# Time handling
chrono = "0.4"

# HTTP utilities
headers = "0.4"

# Misc
lazy_static = "1.4"
regex = "1.11"

# Database
futures = "0.3"
dotenvy = "0.15"
tracing = "0.1"
tracing-subscriber = "0.3"
tracing-appender = "0.2"
lettre = { version = "0.11", features = ["tokio1", "tokio1-native-tls"] }
once_cell = "1.21"
mime_guess = "2.0"
tokio-util = { version = "0.7", features = ["io"] }
md5 = "0.8"
futures-util = "0.3"
tokio-tungstenite = { version = "0.27", features = ["connect"] }
url = "2.5"
portpicker = "0.1"
zip = "5.1"
tempfile = "3.5.0"
walkdir = "2.5.0"
globset = "0.4"

# For archiving MOSS reports
anyhow = "1.0"
percent-encoding = "2.3"
reqwest = { version = "0.12", features = ["json", "gzip", "brotli", "deflate", "stream"] }
scraper = "0.24"
sha2 = "0.10"
hex = "0.4"
bytes = "1.6"
include_dir = "0.7"

[dev-dependencies]
serial_test = "3.2"
<<<<<<< HEAD
zip = "5.0"
=======
zip = "5.1"
>>>>>>> 0c8f0684
tar = "0.4"
flate2 = "1.1"
tempfile = "3.5"<|MERGE_RESOLUTION|>--- conflicted
+++ resolved
@@ -77,11 +77,7 @@
 
 [dev-dependencies]
 serial_test = "3.2"
-<<<<<<< HEAD
-zip = "5.0"
-=======
 zip = "5.1"
->>>>>>> 0c8f0684
 tar = "0.4"
 flate2 = "1.1"
 tempfile = "3.5"