#[cfg(test)]
mod tests {
    use api::{
        auth::{
            generate_jwt,
            guards::{
                Empty, allow_admin, allow_assigned_to_module, allow_assistant_lecturer,
                allow_authenticated, allow_lecturer, allow_ready_assignment, allow_student,
                allow_tutor, validate_known_ids,
            },
        },
        response::ApiResponse,
    };
    use axum::{
        Json, Router,
        body::Body,
        extract::{Path, State},
        http::{Request, StatusCode, header},
        middleware,
        middleware::Next,
        response::Response,
        routing::get,
    };
    use chrono::Utc;
    use db::models::{
        assignment::{AssignmentType, Model as AssignmentModel},
        assignment_file::{FileType, Model as FileModel},
        assignment_submission::Model as SubmissionModel,
        assignment_task::Model as TaskModel,
        module::Model as ModuleModel,
        user::Model as UserModel,
        user_module_role::{Model as UserModuleRoleModel, Role},
    };
    use dotenvy::dotenv;
    use services::{
        service::Service,
        user::{CreateUser, UserService},
    };
    use std::collections::HashMap;
    use std::future::Future;
    use tower::ServiceExt;
    use util::state::AppState;

    use crate::helpers::app::make_test_app;

    struct TestContext {
        admin_token: String,
        lecturer_token: String,
        assistant_lecturer_token: String,
        tutor_token: String,
        student_token: String,
        unassigned_user_token: String,
        module_id: i64,
    }

    async fn setup() -> TestContext {
        dotenv().expect("Failed to load .env file for testing");
        UtilService::clean_db().await.expect("Failed to clean db"); // TODO: Make this better IDK
        let db = db::get_connection().await;
        let service = UserService::new(UserRepository::new(db.clone()));

        let module = ModuleModel::create(db, "TST101", 2025, Some("Guard Test Module"), 1)
            .await
            .unwrap();
        let admin = UserModel::create(db, "guard_admin", "ga@test.com", "pw", true)
            .await
            .unwrap();
        let lecturer = UserModel::create(db, "guard_lecturer", "gl@test.com", "pw", false)
            .await
            .unwrap();
        let assistant_lecturer =
            UserModel::create(db, "guard_assistant_lecturer", "gal@test.com", "pw", false)
                .await
                .unwrap();
        let tutor = UserModel::create(db, "guard_tutor", "gt@test.com", "pw", false)
            .await
            .unwrap();
        let student = UserModel::create(db, "guard_student", "gs@test.com", "pw", false)
            .await
            .unwrap();
        let unassigned = UserModel::create(db, "guard_unassigned", "gu@test.com", "pw", false)
            .await
            .unwrap();

        UserModuleRoleModel::assign_user_to_module(db, lecturer.id, module.id, Role::Lecturer)
            .await
            .unwrap();
        UserModuleRoleModel::assign_user_to_module(
            db,
            assistant_lecturer.id,
            module.id,
            Role::AssistantLecturer,
        )
        .await
        .unwrap();
        UserModuleRoleModel::assign_user_to_module(db, tutor.id, module.id, Role::Tutor)
            .await
            .unwrap();
        UserModuleRoleModel::assign_user_to_module(db, student.id, module.id, Role::Student)
            .await
            .unwrap();

        let (admin_token, _) = generate_jwt(admin.id, admin.admin);
        let (lecturer_token, _) = generate_jwt(lecturer.id, lecturer.admin);
        let (assistant_lecturer_token, _) =
            generate_jwt(assistant_lecturer.id, assistant_lecturer.admin);
        let (tutor_token, _) = generate_jwt(tutor.id, tutor.admin);
        let (student_token, _) = generate_jwt(student.id, student.admin);
        let (unassigned_user_token, _) = generate_jwt(unassigned.id, unassigned.admin);

        TestContext {
            module_id: module.id,
            admin_token,
            lecturer_token,
            assistant_lecturer_token,
            tutor_token,
            student_token,
            unassigned_user_token,
        }
    }

    fn create_test_router<G, Fut>(guard: G) -> Router
    where
        G: Clone + Send + Sync + 'static,
        Fut: Future<Output = Result<Response, (StatusCode, Json<ApiResponse<Empty>>)>>
            + Send
            + 'static,
        G: Fn(State<AppState>, Path<HashMap<String, String>>, Request<Body>, Next) -> Fut,
    {
        async fn test_handler() -> &'static str {
            "OK"
        }

        Router::new()
            .route(
                "/test/{module_id}",
                get(test_handler)
                    .route_layer(middleware::from_fn_with_state(app_state.clone(), guard)),
            )
<<<<<<< HEAD
            .layer(middleware::from_fn(require_authenticated))
=======
            .layer(middleware::from_fn(allow_authenticated))
            .with_state(app_state)
>>>>>>> 0c8f0684
    }

    fn build_request(uri: &str, token: Option<&str>) -> Request<Body> {
        let mut builder = Request::builder().uri(uri);
        if let Some(t) = token {
            builder = builder.header(header::AUTHORIZATION, format!("Bearer {}", t));
        }
        builder.body(Body::empty()).unwrap()
    }

    mod test_allow_admin {
        use super::*;
<<<<<<< HEAD

        fn create_admin_router<G, Fut>(guard: G) -> Router
        where
            G: Clone + Send + Sync + 'static,
            Fut: Future<Output = Result<Response, (StatusCode, Json<ApiResponse<Empty>>)>>
                + Send
                + 'static,
            G: Fn(Request<Body>, Next) -> Fut,
        {
            async fn test_handler() -> &'static str {
                "OK"
            }

            Router::new()
                .route(
                    "/test/{module_id}",
                    get(test_handler).route_layer(middleware::from_fn(guard)),
                )
                .layer(middleware::from_fn(require_authenticated))
=======
        async fn admin_guard_adapter(
            _s: State<AppState>,
            _p: Path<HashMap<String, String>>,
            req: Request<Body>,
            next: Next,
        ) -> Result<Response, (StatusCode, Json<ApiResponse<Empty>>)> {
            allow_admin(req, next).await
>>>>>>> 0c8f0684
        }

        #[tokio::test]
        #[serial]
        async fn succeeds_for_admin() {
            let ctx = setup().await;
            let app = create_admin_router(require_admin);
            let req = build_request(&format!("/test/{}", ctx.module_id), Some(&ctx.admin_token));
            let res = app.oneshot(req).await.unwrap();
            assert_eq!(res.status(), StatusCode::OK);
        }

        #[tokio::test]
        #[serial]
        async fn fails_for_non_admin() {
            let ctx = setup().await;
            let app = create_test_router(ctx.app_state.clone(), admin_guard_adapter);
            let req = build_request(
                &format!("/test/{}", ctx.module_id),
                Some(&ctx.lecturer_token),
            );
            let res = app.oneshot(req).await.unwrap();
            assert_eq!(res.status(), StatusCode::FORBIDDEN);
        }

        #[tokio::test]
        #[serial]
        async fn fails_for_unauthenticated() {
            let ctx = setup().await;
            let app = create_admin_router(require_admin);
            let req = build_request(&format!("/test/{}", ctx.module_id), None);
            let res = app.oneshot(req).await.unwrap();
            assert_eq!(res.status(), StatusCode::UNAUTHORIZED);
        }
    }

    mod test_allow_lecturer {
        use super::*;

        #[tokio::test]
        #[serial]
        async fn succeeds_for_lecturer() {
            let ctx = setup().await;
            let app = create_test_router(ctx.app_state.clone(), allow_lecturer);
            let req = build_request(
                &format!("/test/{}", ctx.module_id),
                Some(&ctx.lecturer_token),
            );
            let res = app.oneshot(req).await.unwrap();
            assert_eq!(res.status(), StatusCode::OK);
        }

        #[tokio::test]
        #[serial]
        async fn succeeds_for_admin() {
            let ctx = setup().await;
<<<<<<< HEAD
            let app = create_test_router(require_lecturer);
=======
            let app = create_test_router(ctx.app_state.clone(), allow_lecturer);
>>>>>>> 0c8f0684
            let req = build_request(&format!("/test/{}", ctx.module_id), Some(&ctx.admin_token));
            let res = app.oneshot(req).await.unwrap();
            assert_eq!(res.status(), StatusCode::OK);
        }

        #[tokio::test]
        #[serial]
        async fn fails_for_tutor() {
            let ctx = setup().await;
<<<<<<< HEAD
            let app = create_test_router(require_lecturer);
=======
            let app = create_test_router(ctx.app_state.clone(), allow_lecturer);
>>>>>>> 0c8f0684
            let req = build_request(&format!("/test/{}", ctx.module_id), Some(&ctx.tutor_token));
            let res = app.oneshot(req).await.unwrap();
            assert_eq!(res.status(), StatusCode::FORBIDDEN);
        }
        #[tokio::test]
        async fn fails_for_student() {
            let ctx = setup().await;
            let app = create_test_router(ctx.app_state.clone(), allow_lecturer);
            let req = build_request(
                &format!("/test/{}", ctx.module_id),
                Some(&ctx.student_token),
            );
            let res = app.oneshot(req).await.unwrap();
            assert_eq!(res.status(), StatusCode::FORBIDDEN);
        }
    }

    mod test_allow_assistant_lecturer {
        use super::*;

        #[tokio::test]
        #[serial]
        async fn succeeds_for_assistant_lecturer() {
            let ctx = setup().await;
            let app = create_test_router(ctx.app_state.clone(), allow_assistant_lecturer);
            let req = build_request(
                &format!("/test/{}", ctx.module_id),
                Some(&ctx.assistant_lecturer_token),
            );
            let res = app.oneshot(req).await.unwrap();
            assert_eq!(res.status(), StatusCode::OK);
        }

        #[tokio::test]
        #[serial]
        async fn succeeds_for_admin() {
            let ctx = setup().await;
<<<<<<< HEAD
            let app = create_test_router(require_assistant_lecturer);
=======
            let app = create_test_router(ctx.app_state.clone(), allow_assistant_lecturer);
>>>>>>> 0c8f0684
            let req = build_request(&format!("/test/{}", ctx.module_id), Some(&ctx.admin_token));
            let res = app.oneshot(req).await.unwrap();
            assert_eq!(res.status(), StatusCode::OK);
        }

        #[tokio::test]
<<<<<<< HEAD
        #[serial]
        async fn fails_for_lecturer() {
=======
        async fn succeeds_for_lecturer() {
>>>>>>> 0c8f0684
            let ctx = setup().await;
            let app = create_test_router(ctx.app_state.clone(), allow_assistant_lecturer);
            let req = build_request(
                &format!("/test/{}", ctx.module_id),
                Some(&ctx.lecturer_token),
            );
            let res = app.oneshot(req).await.unwrap();
            assert_eq!(res.status(), StatusCode::OK);
        }

        #[tokio::test]
        #[serial]
        async fn fails_for_tutor() {
            let ctx = setup().await;
<<<<<<< HEAD
            let app = create_test_router(require_assistant_lecturer);
=======
            let app = create_test_router(ctx.app_state.clone(), allow_assistant_lecturer);
>>>>>>> 0c8f0684
            let req = build_request(&format!("/test/{}", ctx.module_id), Some(&ctx.tutor_token));
            let res = app.oneshot(req).await.unwrap();
            assert_eq!(res.status(), StatusCode::FORBIDDEN);
        }

        #[tokio::test]
        #[serial]
        async fn fails_for_student() {
            let ctx = setup().await;
            let app = create_test_router(ctx.app_state.clone(), allow_assistant_lecturer);
            let req = build_request(
                &format!("/test/{}", ctx.module_id),
                Some(&ctx.student_token),
            );
            let res = app.oneshot(req).await.unwrap();
            assert_eq!(res.status(), StatusCode::FORBIDDEN);
        }
    }

    mod test_allow_tutor {
        use super::*;

        #[tokio::test]
        #[serial]
        async fn succeeds_for_tutor() {
            let ctx = setup().await;
<<<<<<< HEAD
            let app = create_test_router(require_tutor);
=======
            let app = create_test_router(ctx.app_state.clone(), allow_tutor);
>>>>>>> 0c8f0684
            let req = build_request(&format!("/test/{}", ctx.module_id), Some(&ctx.tutor_token));
            let res = app.oneshot(req).await.unwrap();
            assert_eq!(res.status(), StatusCode::OK);
        }

        #[tokio::test]
        #[serial]
        async fn succeeds_for_admin() {
            let ctx = setup().await;
<<<<<<< HEAD
            let app = create_test_router(require_tutor);
=======
            let app = create_test_router(ctx.app_state.clone(), allow_tutor);
>>>>>>> 0c8f0684
            let req = build_request(&format!("/test/{}", ctx.module_id), Some(&ctx.admin_token));
            let res = app.oneshot(req).await.unwrap();
            assert_eq!(res.status(), StatusCode::OK);
        }

        #[tokio::test]
<<<<<<< HEAD
        #[serial]
        async fn fails_for_lecturer() {
=======
        async fn succeeds_for_lecturer() {
>>>>>>> 0c8f0684
            let ctx = setup().await;
            let app = create_test_router(ctx.app_state.clone(), allow_tutor);
            let req = build_request(
                &format!("/test/{}", ctx.module_id),
                Some(&ctx.lecturer_token),
            );
            let res = app.oneshot(req).await.unwrap();
            assert_eq!(res.status(), StatusCode::OK);
        }
        #[tokio::test]
        async fn fails_for_student() {
            let ctx = setup().await;
            let app = create_test_router(ctx.app_state.clone(), allow_tutor);
            let req = build_request(
                &format!("/test/{}", ctx.module_id),
                Some(&ctx.student_token),
            );
            let res = app.oneshot(req).await.unwrap();
            assert_eq!(res.status(), StatusCode::FORBIDDEN);
        }
    }

    mod test_allow_student {
        use super::*;

        #[tokio::test]
        #[serial]
        async fn succeeds_for_student() {
            let ctx = setup().await;
            let app = create_test_router(ctx.app_state.clone(), allow_student);
            let req = build_request(
                &format!("/test/{}", ctx.module_id),
                Some(&ctx.student_token),
            );
            let res = app.oneshot(req).await.unwrap();
            assert_eq!(res.status(), StatusCode::OK);
        }

        #[tokio::test]
        #[serial]
        async fn succeeds_for_admin() {
            let ctx = setup().await;
<<<<<<< HEAD
            let app = create_test_router(require_student);
=======
            let app = create_test_router(ctx.app_state.clone(), allow_student);
>>>>>>> 0c8f0684
            let req = build_request(&format!("/test/{}", ctx.module_id), Some(&ctx.admin_token));
            let res = app.oneshot(req).await.unwrap();
            assert_eq!(res.status(), StatusCode::OK);
        }

        #[tokio::test]
<<<<<<< HEAD
        #[serial]
        async fn fails_for_tutor() {
            let ctx = setup().await;
            let app = create_test_router(require_student);
=======
        async fn succeeds_for_tutor() {
            let ctx = setup().await;
            let app = create_test_router(ctx.app_state.clone(), allow_student);
>>>>>>> 0c8f0684
            let req = build_request(&format!("/test/{}", ctx.module_id), Some(&ctx.tutor_token));
            let res = app.oneshot(req).await.unwrap();
            assert_eq!(res.status(), StatusCode::OK);
        }
        #[tokio::test]
        async fn succeeds_for_lecturer() {
            let ctx = setup().await;
            let app = create_test_router(ctx.app_state.clone(), allow_student);
            let req = build_request(
                &format!("/test/{}", ctx.module_id),
                Some(&ctx.lecturer_token),
            );
            let res = app.oneshot(req).await.unwrap();
            assert_eq!(res.status(), StatusCode::OK);
        }
    }

    mod test_allow_lecturer_or_assistant_lecturer {
        use super::*;

        #[tokio::test]
        #[serial]
        async fn succeeds_for_lecturer() {
            let ctx = setup().await;
            let app = create_test_router(ctx.app_state.clone(), allow_assistant_lecturer);
            let req = build_request(
                &format!("/test/{}", ctx.module_id),
                Some(&ctx.lecturer_token),
            );
            let res = app.oneshot(req).await.unwrap();
            assert_eq!(res.status(), StatusCode::OK);
        }

        #[tokio::test]
        #[serial]
        async fn succeeds_for_assistant_lecturer() {
            let ctx = setup().await;
            let app = create_test_router(ctx.app_state.clone(), allow_assistant_lecturer);
            let req = build_request(
                &format!("/test/{}", ctx.module_id),
                Some(&ctx.assistant_lecturer_token),
            );
            let res = app.oneshot(req).await.unwrap();
            assert_eq!(res.status(), StatusCode::OK);
        }

        #[tokio::test]
        #[serial]
        async fn succeeds_for_admin() {
            let ctx = setup().await;
            let app = create_test_router(ctx.app_state.clone(), allow_assistant_lecturer);
            let req = build_request(&format!("/test/{}", ctx.module_id), Some(&ctx.admin_token));
            let res = app.oneshot(req).await.unwrap();
            assert_eq!(res.status(), StatusCode::OK);
        }

        #[tokio::test]
        #[serial]
        async fn fails_for_tutor() {
            let ctx = setup().await;
            let app = create_test_router(ctx.app_state.clone(), allow_assistant_lecturer);
            let req = build_request(&format!("/test/{}", ctx.module_id), Some(&ctx.tutor_token));
            let res = app.oneshot(req).await.unwrap();
            assert_eq!(res.status(), StatusCode::FORBIDDEN);
        }

        #[tokio::test]
        #[serial]
        async fn fails_for_student() {
            let ctx = setup().await;
            let app = create_test_router(ctx.app_state.clone(), allow_assistant_lecturer);
            let req = build_request(
                &format!("/test/{}", ctx.module_id),
                Some(&ctx.student_token),
            );
            let res = app.oneshot(req).await.unwrap();
            assert_eq!(res.status(), StatusCode::FORBIDDEN);
        }
    }

    mod test_allow_lecturer_or_tutor {
        use super::*;

        #[tokio::test]
        #[serial]
        async fn succeeds_for_lecturer() {
            let ctx = setup().await;
            let app = create_test_router(ctx.app_state.clone(), allow_tutor);
            let req = build_request(
                &format!("/test/{}", ctx.module_id),
                Some(&ctx.lecturer_token),
            );
            let res = app.oneshot(req).await.unwrap();
            assert_eq!(res.status(), StatusCode::OK);
        }

        #[tokio::test]
<<<<<<< HEAD
        #[serial]
        async fn succeeds_for_tutor() {
            let ctx = setup().await;
            let app = create_test_router(require_lecturer_or_tutor);
=======
        async fn succeeds_for_assistant_lecturer() {
            let ctx = setup().await;
            let app = create_test_router(ctx.app_state.clone(), allow_tutor);
            let req = build_request(
                &format!("/test/{}", ctx.module_id),
                Some(&ctx.assistant_lecturer_token),
            );
            let res = app.oneshot(req).await.unwrap();
            assert_eq!(res.status(), StatusCode::OK);
        }

        #[tokio::test]
        async fn succeeds_for_tutor() {
            let ctx = setup().await;
            let app = create_test_router(ctx.app_state.clone(), allow_tutor);
>>>>>>> 0c8f0684
            let req = build_request(&format!("/test/{}", ctx.module_id), Some(&ctx.tutor_token));
            let res = app.oneshot(req).await.unwrap();
            assert_eq!(res.status(), StatusCode::OK);
        }

        #[tokio::test]
        #[serial]
        async fn succeeds_for_admin() {
            let ctx = setup().await;
<<<<<<< HEAD
            let app = create_test_router(require_lecturer_or_tutor);
=======
            let app = create_test_router(ctx.app_state.clone(), allow_tutor);
>>>>>>> 0c8f0684
            let req = build_request(&format!("/test/{}", ctx.module_id), Some(&ctx.admin_token));
            let res = app.oneshot(req).await.unwrap();
            assert_eq!(res.status(), StatusCode::OK);
        }

        #[tokio::test]
        #[serial]
        async fn fails_for_student() {
            let ctx = setup().await;
            let app = create_test_router(ctx.app_state.clone(), allow_tutor);
            let req = build_request(
                &format!("/test/{}", ctx.module_id),
                Some(&ctx.student_token),
            );
            let res = app.oneshot(req).await.unwrap();
            assert_eq!(res.status(), StatusCode::FORBIDDEN);
        }
    }

    mod test_allow_assigned_to_module {
        use super::*;

        async fn guard_adapter(
            s: State<AppState>,
            p: Path<HashMap<String, String>>,
            req: Request<Body>,
            next: Next,
        ) -> Result<Response, (StatusCode, Json<ApiResponse<Empty>>)> {
            allow_assigned_to_module(s, p, req, next).await
        }

        #[tokio::test]
        #[serial]
        async fn succeeds_for_lecturer() {
            let ctx = setup().await;
            let app = create_test_router(ctx.app_state.clone(), guard_adapter);
            let req = build_request(
                &format!("/test/{}", ctx.module_id),
                Some(&ctx.lecturer_token),
            );
            let res = app.oneshot(req).await.unwrap();
            assert_eq!(res.status(), StatusCode::OK);
        }

        #[tokio::test]
        #[serial]
        async fn succeeds_for_assistant_lecturer() {
            let ctx = setup().await;
            let app = create_test_router(ctx.app_state.clone(), guard_adapter);
            let req = build_request(
                &format!("/test/{}", ctx.module_id),
                Some(&ctx.assistant_lecturer_token),
            );
            let res = app.oneshot(req).await.unwrap();
            assert_eq!(res.status(), StatusCode::OK);
        }

        #[tokio::test]
<<<<<<< HEAD
        #[serial]
=======
        async fn succeeds_for_tutor() {
            let ctx = setup().await;
            let app = create_test_router(ctx.app_state.clone(), guard_adapter);
            let req = build_request(&format!("/test/{}", ctx.module_id), Some(&ctx.tutor_token));
            let res = app.oneshot(req).await.unwrap();
            assert_eq!(res.status(), StatusCode::OK);
        }

        #[tokio::test]
>>>>>>> 0c8f0684
        async fn succeeds_for_student() {
            let ctx = setup().await;
            let app = create_test_router(ctx.app_state.clone(), guard_adapter);
            let req = build_request(
                &format!("/test/{}", ctx.module_id),
                Some(&ctx.student_token),
            );
            let res = app.oneshot(req).await.unwrap();
            assert_eq!(res.status(), StatusCode::OK);
        }

        #[tokio::test]
        #[serial]
        async fn succeeds_for_admin() {
            let ctx = setup().await;
<<<<<<< HEAD
            let app = create_test_router(require_assigned_to_module);
=======
            let app = create_test_router(ctx.app_state.clone(), guard_adapter);
>>>>>>> 0c8f0684
            let req = build_request(&format!("/test/{}", ctx.module_id), Some(&ctx.admin_token));
            let res = app.oneshot(req).await.unwrap();
            assert_eq!(res.status(), StatusCode::OK);
        }

        #[tokio::test]
        #[serial]
        async fn fails_for_unassigned_user() {
            let ctx = setup().await;
            let app = create_test_router(ctx.app_state.clone(), guard_adapter);
            let req = build_request(
                &format!("/test/{}", ctx.module_id),
                Some(&ctx.unassigned_user_token),
            );
            let res = app.oneshot(req).await.unwrap();
            assert_eq!(res.status(), StatusCode::FORBIDDEN);
        }
    }

    mod test_allow_ready_assignment {
        use super::*;
        use sea_orm::{ActiveModelTrait, Set};

        fn create_assignment_router<G, Fut>(guard: G) -> Router
        where
            G: Fn(State<AppState>, Path<HashMap<String, String>>, Request<Body>, Next) -> Fut
                + Clone
                + Send
                + Sync
                + 'static,
            Fut: Future<Output = Result<Response, (StatusCode, Json<ApiResponse<Empty>>)>>
                + Send
                + 'static,
        {
            async fn test_handler() -> &'static str {
                "OK"
            }

            Router::new()
                .route(
                    "/modules/{module_id}/assignments/{assignment_id}",
                    get(test_handler).route_layer(middleware::from_fn(guard)),
                )
<<<<<<< HEAD
                .layer(middleware::from_fn(require_authenticated))
=======
                .layer(middleware::from_fn(allow_authenticated))
                .with_state(app_state)
>>>>>>> 0c8f0684
        }

        #[tokio::test]
        #[serial]
        async fn forbids_when_assignment_in_setup() {
            let ctx = setup().await;
            let db = db::get_connection().await;

            let assignment = AssignmentModel::create(
                db,
                ctx.module_id,
                "RS-SETUP",
                None,
                AssignmentType::Assignment,
                Utc::now(),
                Utc::now(),
            )
            .await
            .unwrap();
            let mut am: db::models::assignment::ActiveModel = assignment.clone().into();
            am.status = Set(db::models::assignment::Status::Setup);
            am.update(db).await.unwrap();

<<<<<<< HEAD
            let app = create_assignment_router(require_ready_assignment);
=======
            let app = create_assignment_router(ctx.app_state.clone(), allow_ready_assignment);
>>>>>>> 0c8f0684
            let uri = format!("/modules/{}/assignments/{}", ctx.module_id, assignment.id);
            let res = app
                .oneshot(build_request(&uri, Some(&ctx.admin_token)))
                .await
                .unwrap();
            assert_eq!(res.status(), StatusCode::FORBIDDEN);
        }

        #[tokio::test]
        #[serial]
        async fn allows_when_assignment_ready() {
            let ctx = setup().await;
            let db = db::get_connection().await;

            let assignment = AssignmentModel::create(
                db,
                ctx.module_id,
                "RS-READY",
                None,
                AssignmentType::Assignment,
                Utc::now(),
                Utc::now(),
            )
            .await
            .unwrap();
            let mut am: db::models::assignment::ActiveModel = assignment.clone().into();
            am.status = Set(db::models::assignment::Status::Ready);
            am.update(db).await.unwrap();

<<<<<<< HEAD
            let app = create_assignment_router(require_ready_assignment);
=======
            let app = create_assignment_router(ctx.app_state.clone(), allow_ready_assignment);
>>>>>>> 0c8f0684
            let uri = format!("/modules/{}/assignments/{}", ctx.module_id, assignment.id);
            let res = app
                .oneshot(build_request(&uri, Some(&ctx.admin_token)))
                .await
                .unwrap();
            assert_eq!(res.status(), StatusCode::OK);
        }

        #[tokio::test]
        #[serial]
        async fn allows_when_assignment_open_or_closed() {
            let ctx = setup().await;
            let db = db::get_connection().await;

            // Open
            let assignment_open = AssignmentModel::create(
                db,
                ctx.module_id,
                "RS-OPEN",
                None,
                AssignmentType::Assignment,
                Utc::now(),
                Utc::now(),
            )
            .await
            .unwrap();
            let mut am_open: db::models::assignment::ActiveModel = assignment_open.clone().into();
            am_open.status = Set(db::models::assignment::Status::Open);
            am_open.update(db).await.unwrap();

            let app = create_assignment_router(ctx.app_state.clone(), allow_ready_assignment);
            let uri_open = format!(
                "/modules/{}/assignments/{}",
                ctx.module_id, assignment_open.id
            );
            let res_open = app
                .clone()
                .oneshot(build_request(&uri_open, Some(&ctx.admin_token)))
                .await
                .unwrap();
            assert_eq!(res_open.status(), StatusCode::OK);

            // Closed
            let assignment_closed = AssignmentModel::create(
                db,
                ctx.module_id,
                "RS-CLOSED",
                None,
                AssignmentType::Assignment,
                Utc::now(),
                Utc::now(),
            )
            .await
            .unwrap();
            let mut am_closed: db::models::assignment::ActiveModel =
                assignment_closed.clone().into();
            am_closed.status = Set(db::models::assignment::Status::Closed);
            am_closed.update(db).await.unwrap();

            let uri_closed = format!(
                "/modules/{}/assignments/{}",
                ctx.module_id, assignment_closed.id
            );
            let res_closed = app
                .oneshot(build_request(&uri_closed, Some(&ctx.admin_token)))
                .await
                .unwrap();
            assert_eq!(res_closed.status(), StatusCode::OK);
        }

        #[tokio::test]
        #[serial]
        async fn returns_not_found_when_assignment_missing() {
            let ctx = setup().await;
            let non_existent_assignment_id = 99999;
            let app = create_assignment_router(ctx.app_state.clone(), allow_ready_assignment);
            let uri = format!(
                "/modules/{}/assignments/{}",
                ctx.module_id, non_existent_assignment_id
            );
            let res = app
                .oneshot(build_request(&uri, Some(&ctx.admin_token)))
                .await
                .unwrap();
            assert_eq!(res.status(), StatusCode::NOT_FOUND);
        }
    }

    mod test_multi_param {
        use super::*;

        fn create_multi_param_router<G, Fut>(guard: G) -> Router
        where
            G: Fn(State<AppState>, Path<HashMap<String, String>>, Request<Body>, Next) -> Fut
                + Clone
                + Send
                + Sync
                + 'static,
            Fut: Future<Output = Result<Response, (StatusCode, Json<ApiResponse<Empty>>)>>
                + Send
                + 'static,
        {
            async fn test_handler() -> &'static str {
                "OK"
            }

            Router::new()
                .route(
                    "/test/{module_id}/other/{other_id}",
                    get(test_handler).route_layer(middleware::from_fn(guard)),
                )
<<<<<<< HEAD
                .layer(middleware::from_fn(require_authenticated))
=======
                .layer(middleware::from_fn(allow_authenticated))
                .with_state(app_state)
>>>>>>> 0c8f0684
        }

        #[tokio::test]
        #[serial]
        async fn succeeds_for_lecturer_with_multi_param() {
            let ctx = setup().await;
            let app = create_multi_param_router(ctx.app_state.clone(), allow_lecturer);
            let req = build_request(
                &format!("/test/{}/other/42", ctx.module_id),
                Some(&ctx.lecturer_token),
            );
            let res = app.oneshot(req).await.unwrap();
            assert_eq!(res.status(), StatusCode::OK);
        }

        #[tokio::test]
        #[serial]
        async fn fails_for_unassigned_user_with_multi_param() {
            let ctx = setup().await;
            let app = create_multi_param_router(ctx.app_state.clone(), allow_lecturer);
            let req = build_request(
                &format!("/test/{}/other/42", ctx.module_id),
                Some(&ctx.unassigned_user_token),
            );
            let res = app.oneshot(req).await.unwrap();
            assert_eq!(res.status(), StatusCode::FORBIDDEN);
        }

        #[tokio::test]
        #[serial]
        async fn succeeds_for_admin_with_multi_param() {
            let ctx = setup().await;
            let app = create_multi_param_router(ctx.app_state.clone(), allow_lecturer);
            let req = build_request(
                &format!("/test/{}/other/42", ctx.module_id),
                Some(&ctx.admin_token),
            );
            let res = app.oneshot(req).await.unwrap();
            assert_eq!(res.status(), StatusCode::OK);
        }
    }

    mod test_validate_known_ids {
        use super::*;

        fn create_router(app_state: AppState, path: &'static str) -> Router {
            async fn handler() -> &'static str {
                "OK"
            }

            Router::new()
                .route(path, get(handler))
                .layer(middleware::from_fn(allow_authenticated))
                .with_state(app_state.clone())
                .route_layer(middleware::from_fn_with_state(
                    app_state,
                    validate_known_ids,
                ))
        }

        #[tokio::test]
        #[serial]
        async fn succeeds_when_module_exists() {
            let ctx = setup().await;
            let app = create_router("/test/{module_id}");
            let uri = format!("/test/{}", ctx.module_id);
            let res = app
                .oneshot(build_request(&uri, Some(&ctx.admin_token)))
                .await
                .unwrap();
            assert_eq!(res.status(), StatusCode::OK);
        }

        #[tokio::test]
        #[serial]
        async fn fails_with_not_found_when_module_missing() {
            let ctx = setup().await;
            let app = create_router(ctx.app_state.clone(), "/test/{module_id}");
            let res = app
                .oneshot(build_request("/test/99999", Some(&ctx.admin_token)))
                .await
                .unwrap();
            assert_eq!(res.status(), StatusCode::NOT_FOUND);
        }

        #[tokio::test]
        #[serial]
        async fn fails_with_bad_request_on_parse_error() {
            let ctx = setup().await;
            let app = create_router(ctx.app_state.clone(), "/test/{module_id}");
            let res = app
                .oneshot(build_request("/test/abc", Some(&ctx.admin_token)))
                .await
                .unwrap();
            assert_eq!(res.status(), StatusCode::BAD_REQUEST);
        }

        #[tokio::test]
        #[serial]
        async fn fails_with_bad_request_on_unknown_param() {
            let ctx = setup().await;
            let app = create_router(ctx.app_state.clone(), "/test/{unknown_id}");
            let res = app
                .oneshot(build_request("/test/123", Some(&ctx.admin_token)))
                .await
                .unwrap();
            assert_eq!(res.status(), StatusCode::BAD_REQUEST);
        }

        #[tokio::test]
        #[serial]
        async fn fails_when_assignment_not_in_module() {
            let ctx = setup().await;
            let other = ModuleModel::create(ctx.app_state.db(), "OTHER", 2025, None, 1)
                .await
                .unwrap();
            let assignment = AssignmentModel::create(
                ctx.app_state.db(),
                other.id,
                "A1",
                None,
                AssignmentType::Assignment,
                Utc::now(),
                Utc::now(),
            )
            .await
            .unwrap();
            let path = "/modules/{module_id}/assignments/{assignment_id}";
            let app = create_router(path);
            let uri = format!("/modules/{}/assignments/{}", ctx.module_id, assignment.id);
            let res = app
                .oneshot(build_request(&uri, Some(&ctx.admin_token)))
                .await
                .unwrap();
            assert_eq!(res.status(), StatusCode::NOT_FOUND);
        }

        #[tokio::test]
        #[serial]
        async fn succeeds_for_assignment_in_module() {
            let ctx = setup().await;
            let assignment = AssignmentModel::create(
                ctx.app_state.db(),
                ctx.module_id,
                "A2",
                None,
                AssignmentType::Assignment,
                Utc::now(),
                Utc::now(),
            )
            .await
            .unwrap();
            let path = "/modules/{module_id}/assignments/{assignment_id}";
            let app = create_router(path);
            let uri = format!("/modules/{}/assignments/{}", ctx.module_id, assignment.id);
            let res = app
                .oneshot(build_request(&uri, Some(&ctx.admin_token)))
                .await
                .unwrap();
            assert_eq!(res.status(), StatusCode::OK);
        }

        #[tokio::test]
        #[serial]
        async fn succeeds_for_task_hierarchy() {
            let ctx = setup().await;
            let assignment = AssignmentModel::create(
                ctx.app_state.db(),
                ctx.module_id,
                "A3",
                None,
                AssignmentType::Assignment,
                Utc::now(),
                Utc::now(),
            )
            .await
            .unwrap();
            let task = TaskModel::create(ctx.app_state.db(), assignment.id, 1, "T1", "echo", false)
                .await
                .unwrap();
            let path = "/modules/{module_id}/assignments/{assignment_id}/tasks/{task_id}";
            let app = create_router(ctx.app_state.clone(), path);
            let uri = format!(
                "/modules/{}/assignments/{}/tasks/{}",
                ctx.module_id, assignment.id, task.id
            );
            let res = app
                .oneshot(build_request(&uri, Some(&ctx.admin_token)))
                .await
                .unwrap();
            assert_eq!(res.status(), StatusCode::OK);
        }

        #[tokio::test]
        #[serial]
        async fn fails_for_task_not_in_assignment() {
            let ctx = setup().await;
            let assignment1 = AssignmentModel::create(
                ctx.app_state.db(),
                ctx.module_id,
                "A4",
                None,
                AssignmentType::Assignment,
                Utc::now(),
                Utc::now(),
            )
            .await
            .unwrap();
            let assignment2 = AssignmentModel::create(
                ctx.app_state.db(),
                ctx.module_id,
                "A5",
                None,
                AssignmentType::Assignment,
                Utc::now(),
                Utc::now(),
            )
            .await
            .unwrap();
            let task =
                TaskModel::create(ctx.app_state.db(), assignment2.id, 1, "T2", "echo", false)
                    .await
                    .unwrap();
            let path = "/modules/{module_id}/assignments/{assignment_id}/tasks/{task_id}";
            let app = create_router(ctx.app_state.clone(), path);
            let uri = format!(
                "/modules/{}/assignments/{}/tasks/{}",
                ctx.module_id, assignment1.id, task.id
            );
            let res = app
                .oneshot(build_request(&uri, Some(&ctx.admin_token)))
                .await
                .unwrap();
            assert_eq!(res.status(), StatusCode::NOT_FOUND);
        }

        #[tokio::test]
        #[serial]
        async fn succeeds_for_submission_and_file_hierarchy() {
            let ctx = setup().await;
            let assignment = AssignmentModel::create(
                ctx.app_state.db(),
                ctx.module_id,
                "A6",
                None,
                AssignmentType::Assignment,
                Utc::now(),
                Utc::now(),
            )
            .await
            .unwrap();
            let submission = SubmissionModel::save_file(
                ctx.app_state.db(),
                assignment.id,
                1,
                1,
                10,
                10,
                false,
                "f.txt",
                "hash123#",
                b"test",
            )
            .await
            .unwrap();
            let file = FileModel::save_file(
                ctx.app_state.db(),
                assignment.id,
                ctx.module_id,
                FileType::Spec,
                "f.txt",
                b"test",
            )
            .await
            .unwrap();

            let sub_path =
                "/modules/{module_id}/assignments/{assignment_id}/submissions/{submission_id}";
            let sub_app = create_router(ctx.app_state.clone(), sub_path);
            let sub_uri = format!(
                "/modules/{}/assignments/{}/submissions/{}",
                ctx.module_id, assignment.id, submission.id
            );
            assert_eq!(
                sub_app
                    .oneshot(build_request(&sub_uri, Some(&ctx.admin_token)))
                    .await
                    .unwrap()
                    .status(),
                StatusCode::OK
            );

            let file_path = "/modules/{module_id}/assignments/{assignment_id}/files/{file_id}";
            let file_app = create_router(ctx.app_state.clone(), file_path);
            let file_uri = format!(
                "/modules/{}/assignments/{}/files/{}",
                ctx.module_id, assignment.id, file.id
            );
            assert_eq!(
                file_app
                    .oneshot(build_request(&file_uri, Some(&ctx.admin_token)))
                    .await
                    .unwrap()
                    .status(),
                StatusCode::OK
            );
        }

        #[tokio::test]
        #[serial]
        async fn fails_for_submission_not_in_assignment() {
            let ctx = setup().await;
            let other_assignment = AssignmentModel::create(
                ctx.app_state.db(),
                ctx.module_id,
                "A7",
                None,
                AssignmentType::Assignment,
                Utc::now(),
                Utc::now(),
            )
            .await
            .unwrap();
            let submission = SubmissionModel::save_file(
                ctx.app_state.db(),
                other_assignment.id,
                1,
                1,
                10,
                10,
                false,
                "f.txt",
                "hash123#",
                b"test",
            )
            .await
            .unwrap();
            let path =
                "/modules/{module_id}/assignments/{assignment_id}/submissions/{submission_id}";
            let app = create_router(ctx.app_state.clone(), path);
            let uri = format!(
                "/modules/{}/assignments/{}/submissions/{}",
                ctx.module_id, 0, submission.id
            );
            let res = app
                .oneshot(build_request(&uri, Some(&ctx.admin_token)))
                .await
                .unwrap();
            assert_eq!(res.status(), StatusCode::NOT_FOUND);
        }
    }
}<|MERGE_RESOLUTION|>--- conflicted
+++ resolved
@@ -137,12 +137,8 @@
                 get(test_handler)
                     .route_layer(middleware::from_fn_with_state(app_state.clone(), guard)),
             )
-<<<<<<< HEAD
-            .layer(middleware::from_fn(require_authenticated))
-=======
             .layer(middleware::from_fn(allow_authenticated))
             .with_state(app_state)
->>>>>>> 0c8f0684
     }
 
     fn build_request(uri: &str, token: Option<&str>) -> Request<Body> {
@@ -155,27 +151,6 @@
 
     mod test_allow_admin {
         use super::*;
-<<<<<<< HEAD
-
-        fn create_admin_router<G, Fut>(guard: G) -> Router
-        where
-            G: Clone + Send + Sync + 'static,
-            Fut: Future<Output = Result<Response, (StatusCode, Json<ApiResponse<Empty>>)>>
-                + Send
-                + 'static,
-            G: Fn(Request<Body>, Next) -> Fut,
-        {
-            async fn test_handler() -> &'static str {
-                "OK"
-            }
-
-            Router::new()
-                .route(
-                    "/test/{module_id}",
-                    get(test_handler).route_layer(middleware::from_fn(guard)),
-                )
-                .layer(middleware::from_fn(require_authenticated))
-=======
         async fn admin_guard_adapter(
             _s: State<AppState>,
             _p: Path<HashMap<String, String>>,
@@ -183,7 +158,6 @@
             next: Next,
         ) -> Result<Response, (StatusCode, Json<ApiResponse<Empty>>)> {
             allow_admin(req, next).await
->>>>>>> 0c8f0684
         }
 
         #[tokio::test]
@@ -240,11 +214,7 @@
         #[serial]
         async fn succeeds_for_admin() {
             let ctx = setup().await;
-<<<<<<< HEAD
-            let app = create_test_router(require_lecturer);
-=======
             let app = create_test_router(ctx.app_state.clone(), allow_lecturer);
->>>>>>> 0c8f0684
             let req = build_request(&format!("/test/{}", ctx.module_id), Some(&ctx.admin_token));
             let res = app.oneshot(req).await.unwrap();
             assert_eq!(res.status(), StatusCode::OK);
@@ -254,11 +224,7 @@
         #[serial]
         async fn fails_for_tutor() {
             let ctx = setup().await;
-<<<<<<< HEAD
-            let app = create_test_router(require_lecturer);
-=======
             let app = create_test_router(ctx.app_state.clone(), allow_lecturer);
->>>>>>> 0c8f0684
             let req = build_request(&format!("/test/{}", ctx.module_id), Some(&ctx.tutor_token));
             let res = app.oneshot(req).await.unwrap();
             assert_eq!(res.status(), StatusCode::FORBIDDEN);
@@ -296,23 +262,14 @@
         #[serial]
         async fn succeeds_for_admin() {
             let ctx = setup().await;
-<<<<<<< HEAD
-            let app = create_test_router(require_assistant_lecturer);
-=======
             let app = create_test_router(ctx.app_state.clone(), allow_assistant_lecturer);
->>>>>>> 0c8f0684
             let req = build_request(&format!("/test/{}", ctx.module_id), Some(&ctx.admin_token));
             let res = app.oneshot(req).await.unwrap();
             assert_eq!(res.status(), StatusCode::OK);
         }
 
         #[tokio::test]
-<<<<<<< HEAD
-        #[serial]
-        async fn fails_for_lecturer() {
-=======
         async fn succeeds_for_lecturer() {
->>>>>>> 0c8f0684
             let ctx = setup().await;
             let app = create_test_router(ctx.app_state.clone(), allow_assistant_lecturer);
             let req = build_request(
@@ -327,11 +284,7 @@
         #[serial]
         async fn fails_for_tutor() {
             let ctx = setup().await;
-<<<<<<< HEAD
-            let app = create_test_router(require_assistant_lecturer);
-=======
             let app = create_test_router(ctx.app_state.clone(), allow_assistant_lecturer);
->>>>>>> 0c8f0684
             let req = build_request(&format!("/test/{}", ctx.module_id), Some(&ctx.tutor_token));
             let res = app.oneshot(req).await.unwrap();
             assert_eq!(res.status(), StatusCode::FORBIDDEN);
@@ -358,11 +311,7 @@
         #[serial]
         async fn succeeds_for_tutor() {
             let ctx = setup().await;
-<<<<<<< HEAD
-            let app = create_test_router(require_tutor);
-=======
             let app = create_test_router(ctx.app_state.clone(), allow_tutor);
->>>>>>> 0c8f0684
             let req = build_request(&format!("/test/{}", ctx.module_id), Some(&ctx.tutor_token));
             let res = app.oneshot(req).await.unwrap();
             assert_eq!(res.status(), StatusCode::OK);
@@ -372,23 +321,14 @@
         #[serial]
         async fn succeeds_for_admin() {
             let ctx = setup().await;
-<<<<<<< HEAD
-            let app = create_test_router(require_tutor);
-=======
             let app = create_test_router(ctx.app_state.clone(), allow_tutor);
->>>>>>> 0c8f0684
             let req = build_request(&format!("/test/{}", ctx.module_id), Some(&ctx.admin_token));
             let res = app.oneshot(req).await.unwrap();
             assert_eq!(res.status(), StatusCode::OK);
         }
 
         #[tokio::test]
-<<<<<<< HEAD
-        #[serial]
-        async fn fails_for_lecturer() {
-=======
         async fn succeeds_for_lecturer() {
->>>>>>> 0c8f0684
             let ctx = setup().await;
             let app = create_test_router(ctx.app_state.clone(), allow_tutor);
             let req = build_request(
@@ -431,27 +371,16 @@
         #[serial]
         async fn succeeds_for_admin() {
             let ctx = setup().await;
-<<<<<<< HEAD
-            let app = create_test_router(require_student);
-=======
             let app = create_test_router(ctx.app_state.clone(), allow_student);
->>>>>>> 0c8f0684
             let req = build_request(&format!("/test/{}", ctx.module_id), Some(&ctx.admin_token));
             let res = app.oneshot(req).await.unwrap();
             assert_eq!(res.status(), StatusCode::OK);
         }
 
         #[tokio::test]
-<<<<<<< HEAD
-        #[serial]
-        async fn fails_for_tutor() {
-            let ctx = setup().await;
-            let app = create_test_router(require_student);
-=======
         async fn succeeds_for_tutor() {
             let ctx = setup().await;
             let app = create_test_router(ctx.app_state.clone(), allow_student);
->>>>>>> 0c8f0684
             let req = build_request(&format!("/test/{}", ctx.module_id), Some(&ctx.tutor_token));
             let res = app.oneshot(req).await.unwrap();
             assert_eq!(res.status(), StatusCode::OK);
@@ -549,42 +478,31 @@
         }
 
         #[tokio::test]
-<<<<<<< HEAD
-        #[serial]
+        async fn succeeds_for_assistant_lecturer() {
+            let ctx = setup().await;
+            let app = create_test_router(ctx.app_state.clone(), allow_tutor);
+            let req = build_request(
+                &format!("/test/{}", ctx.module_id),
+                Some(&ctx.assistant_lecturer_token),
+            );
+            let res = app.oneshot(req).await.unwrap();
+            assert_eq!(res.status(), StatusCode::OK);
+        }
+
+        #[tokio::test]
         async fn succeeds_for_tutor() {
             let ctx = setup().await;
-            let app = create_test_router(require_lecturer_or_tutor);
-=======
-        async fn succeeds_for_assistant_lecturer() {
-            let ctx = setup().await;
             let app = create_test_router(ctx.app_state.clone(), allow_tutor);
-            let req = build_request(
-                &format!("/test/{}", ctx.module_id),
-                Some(&ctx.assistant_lecturer_token),
-            );
-            let res = app.oneshot(req).await.unwrap();
-            assert_eq!(res.status(), StatusCode::OK);
-        }
-
-        #[tokio::test]
-        async fn succeeds_for_tutor() {
+            let req = build_request(&format!("/test/{}", ctx.module_id), Some(&ctx.tutor_token));
+            let res = app.oneshot(req).await.unwrap();
+            assert_eq!(res.status(), StatusCode::OK);
+        }
+
+        #[tokio::test]
+        #[serial]
+        async fn succeeds_for_admin() {
             let ctx = setup().await;
             let app = create_test_router(ctx.app_state.clone(), allow_tutor);
->>>>>>> 0c8f0684
-            let req = build_request(&format!("/test/{}", ctx.module_id), Some(&ctx.tutor_token));
-            let res = app.oneshot(req).await.unwrap();
-            assert_eq!(res.status(), StatusCode::OK);
-        }
-
-        #[tokio::test]
-        #[serial]
-        async fn succeeds_for_admin() {
-            let ctx = setup().await;
-<<<<<<< HEAD
-            let app = create_test_router(require_lecturer_or_tutor);
-=======
-            let app = create_test_router(ctx.app_state.clone(), allow_tutor);
->>>>>>> 0c8f0684
             let req = build_request(&format!("/test/{}", ctx.module_id), Some(&ctx.admin_token));
             let res = app.oneshot(req).await.unwrap();
             assert_eq!(res.status(), StatusCode::OK);
@@ -643,9 +561,6 @@
         }
 
         #[tokio::test]
-<<<<<<< HEAD
-        #[serial]
-=======
         async fn succeeds_for_tutor() {
             let ctx = setup().await;
             let app = create_test_router(ctx.app_state.clone(), guard_adapter);
@@ -655,7 +570,6 @@
         }
 
         #[tokio::test]
->>>>>>> 0c8f0684
         async fn succeeds_for_student() {
             let ctx = setup().await;
             let app = create_test_router(ctx.app_state.clone(), guard_adapter);
@@ -671,11 +585,7 @@
         #[serial]
         async fn succeeds_for_admin() {
             let ctx = setup().await;
-<<<<<<< HEAD
-            let app = create_test_router(require_assigned_to_module);
-=======
             let app = create_test_router(ctx.app_state.clone(), guard_adapter);
->>>>>>> 0c8f0684
             let req = build_request(&format!("/test/{}", ctx.module_id), Some(&ctx.admin_token));
             let res = app.oneshot(req).await.unwrap();
             assert_eq!(res.status(), StatusCode::OK);
@@ -719,12 +629,8 @@
                     "/modules/{module_id}/assignments/{assignment_id}",
                     get(test_handler).route_layer(middleware::from_fn(guard)),
                 )
-<<<<<<< HEAD
-                .layer(middleware::from_fn(require_authenticated))
-=======
                 .layer(middleware::from_fn(allow_authenticated))
                 .with_state(app_state)
->>>>>>> 0c8f0684
         }
 
         #[tokio::test]
@@ -748,11 +654,7 @@
             am.status = Set(db::models::assignment::Status::Setup);
             am.update(db).await.unwrap();
 
-<<<<<<< HEAD
-            let app = create_assignment_router(require_ready_assignment);
-=======
             let app = create_assignment_router(ctx.app_state.clone(), allow_ready_assignment);
->>>>>>> 0c8f0684
             let uri = format!("/modules/{}/assignments/{}", ctx.module_id, assignment.id);
             let res = app
                 .oneshot(build_request(&uri, Some(&ctx.admin_token)))
@@ -782,11 +684,7 @@
             am.status = Set(db::models::assignment::Status::Ready);
             am.update(db).await.unwrap();
 
-<<<<<<< HEAD
-            let app = create_assignment_router(require_ready_assignment);
-=======
             let app = create_assignment_router(ctx.app_state.clone(), allow_ready_assignment);
->>>>>>> 0c8f0684
             let uri = format!("/modules/{}/assignments/{}", ctx.module_id, assignment.id);
             let res = app
                 .oneshot(build_request(&uri, Some(&ctx.admin_token)))
@@ -898,12 +796,8 @@
                     "/test/{module_id}/other/{other_id}",
                     get(test_handler).route_layer(middleware::from_fn(guard)),
                 )
-<<<<<<< HEAD
-                .layer(middleware::from_fn(require_authenticated))
-=======
                 .layer(middleware::from_fn(allow_authenticated))
                 .with_state(app_state)
->>>>>>> 0c8f0684
         }
 
         #[tokio::test]
