--- conflicted
+++ resolved
@@ -3,22 +3,10 @@
     use crate::helpers::app::make_test_app_with_storage;
     use crate::helpers::{connect_ws, make_test_app, spawn_server};
     use api::auth::generate_jwt;
-<<<<<<< HEAD
-    use db::{models::user::Model as UserModel, repositories::user_repository::UserRepository};
-    use futures_util::sink::SinkExt;
-    use futures_util::stream::StreamExt;
-    use serde_json::json;
-    use serial_test::serial;
-    use services::{
-        service::Service,
-        user::{CreateUser, UserService},
-    };
-=======
     use db::models::user::Model as UserModel;
     use futures_util::sink::SinkExt;
     use futures_util::stream::StreamExt;
     use serde_json::json;
->>>>>>> 0c8f0684
     use tokio_tungstenite::connect_async;
     use tokio_tungstenite::tungstenite::Error;
     use tokio_tungstenite::tungstenite::client::IntoClientRequest;
@@ -30,35 +18,12 @@
     }
 
     pub async fn setup_test_data(db: &sea_orm::DatabaseConnection) -> TestData {
-<<<<<<< HEAD
-        let service = UserService::new(UserRepository::new(db.clone()));
-        let user1 = service
-            .create(CreateUser {
-                username: "chat1".to_string(),
-                email: "chat1@test.com".to_string(),
-                password: "password123".to_string(),
-                admin: false,
-            })
-            .await
-            .unwrap();
-        let user2 = service
-            .create(CreateUser {
-                username: "chat2".to_string(),
-                email: "chat2@test.com".to_string(),
-                password: "password123".to_string(),
-                admin: false,
-            })
-            .await
-            .unwrap();
-
-=======
         let user1 = UserModel::create(db, "chat1", "chat1@test.com", "password123", false)
             .await
             .unwrap();
         let user2 = UserModel::create(db, "chat2", "chat2@test.com", "password123", false)
             .await
             .unwrap();
->>>>>>> 0c8f0684
         TestData { user1, user2 }
     }
 
@@ -111,17 +76,10 @@
         let (token1, _) = generate_jwt(data.user1.id, data.user1.admin);
         let (token2, _) = generate_jwt(data.user2.id, data.user2.admin);
 
-<<<<<<< HEAD
-        let (mut ws1, _) = connect_ws(&addr.to_string(), "chat", &token1)
-            .await
-            .unwrap();
-        let (mut ws2, _) = connect_ws(&addr.to_string(), "chat", &token2)
-=======
         let (mut ws1, _) = connect_ws(&addr.to_string(), "chat", Some(token1.as_str()))
             .await
             .unwrap();
         let (mut ws2, _) = connect_ws(&addr.to_string(), "chat", Some(token2.as_str()))
->>>>>>> 0c8f0684
             .await
             .unwrap();
 
