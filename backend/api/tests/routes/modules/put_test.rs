#[cfg(test)]
mod tests {
    use axum::{
        body::Body,
        http::{Request, StatusCode},
    };
    use chrono::{Datelike, Utc};
<<<<<<< HEAD
    use db::{models::{module::Model as Module, user::Model as UserModel}};
    use serde_json::json;
    use tower::ServiceExt;
    use api::auth::generate_jwt;
    use crate::helpers::app::make_test_app;
=======
    use db::{test_utils::setup_test_db, models::{module::{Model as Module, Entity as ModuleEntity}, user::Model as UserModel}};
    use serde_json::json;
    use tower::ServiceExt;
    use api::auth::generate_jwt;
    use crate::test_helpers::make_app;
    use sea_orm::{EntityTrait, DatabaseConnection};
>>>>>>> f2e3c08b

    struct TestData {
        admin_user: UserModel,
        regular_user: UserModel,
        module: Module,
    }

    async fn setup_test_data(db: &sea_orm::DatabaseConnection) -> TestData {
        dotenvy::dotenv().expect("Failed to load .env");

        let admin_user = UserModel::create(db, "admin", "admin@test.com", "password", true).await.expect("Failed to create admin user");
        let regular_user = UserModel::create(db, "regular", "regular@test.com", "password", false).await.expect("Failed to create regular user");
        let module = Module::create(
            db,
            "COS301",
            Utc::now().year(),
            Some("Initial description"),
            16,
        )
        .await
        .expect("Failed to create test module");

        TestData {
            admin_user,
            regular_user,
            module,
        }
    }

    /// Test Case: Admin updates module successfully
    #[tokio::test]
    async fn test_edit_module_success() {
        let (app, app_state) = make_test_app().await;
        let data = setup_test_data(app_state.db()).await;

        let (token, _) = generate_jwt(data.admin_user.id, data.admin_user.admin);
        let req_body = json!({"code": "COS302", "year": Utc::now().year() + 1, "description": "Updated description", "credits": 20});
        let uri = format!("/api/modules/{}", data.module.id);
        let req = Request::builder()
            .method("PUT")
            .uri(&uri)
            .header("Authorization", format!("Bearer {}", token))
            .header("Content-Type", "application/json")
            .body(Body::from(serde_json::to_vec(&req_body).unwrap()))
            .unwrap();

        let response = app.oneshot(req).await.unwrap();
        assert_eq!(response.status(), StatusCode::OK);

        let body = axum::body::to_bytes(response.into_body(), usize::MAX).await.unwrap();
        let json: serde_json::Value = serde_json::from_slice(&body).unwrap();
        
        assert_eq!(json["success"], true);
        assert_eq!(json["message"], "Module updated successfully");
        let json_data = &json["data"];
        assert_eq!(json_data["code"], "COS302");
        assert_eq!(json_data["year"], Utc::now().year() + 1);
        assert_eq!(json_data["description"], "Updated description");
        assert_eq!(json_data["credits"], 20);
        assert_ne!(json_data["updated_at"].as_str().unwrap(), data.module.updated_at.to_rfc3339());
    }

    /// Test Case: Non-admin user attempts to update module
    #[tokio::test]
    async fn test_edit_module_forbidden() {
        let (app, app_state) = make_test_app().await;
        let data = setup_test_data(app_state.db()).await;

        let (token, _) = generate_jwt(data.regular_user.id, data.regular_user.admin);
        let req_body = json!({"code": "COS302", "year": Utc::now().year() + 1, "description": "Updated description", "credits": 20});
        let uri = format!("/api/modules/{}", data.module.id);
        let req = Request::builder()
            .method("PUT")
            .uri(&uri)
            .header("Authorization", format!("Bearer {}", token))
            .header("Content-Type", "application/json")
            .body(Body::from(serde_json::to_vec(&req_body).unwrap()))
            .unwrap();

        let response = app.oneshot(req).await.unwrap();
        assert_eq!(response.status(), StatusCode::FORBIDDEN);

        let body = axum::body::to_bytes(response.into_body(), usize::MAX).await.unwrap();
        let json: serde_json::Value = serde_json::from_slice(&body).unwrap();
        assert_eq!(json["success"], false);
        assert_eq!(json["message"], "Admin access required");
    }

    /// Test Case: Invalid module code format
    #[tokio::test]
    async fn test_edit_module_invalid_code() {
        let (app, app_state) = make_test_app().await;
        let data = setup_test_data(app_state.db()).await;

        let (token, _) = generate_jwt(data.admin_user.id, data.admin_user.admin);
        let req_body = json!({"code": "abc123", "year": Utc::now().year() + 1, "description": "Updated description", "credits": 20});
        let uri = format!("/api/modules/{}", data.module.id);
        let req = Request::builder()
            .method("PUT")
            .uri(&uri)
            .header("Authorization", format!("Bearer {}", token))
            .header("Content-Type", "application/json")
            .body(Body::from(serde_json::to_vec(&req_body).unwrap()))
            .unwrap();

        let response = app.oneshot(req).await.unwrap();
        assert_eq!(response.status(), StatusCode::BAD_REQUEST);

        let body = axum::body::to_bytes(response.into_body(), usize::MAX).await.unwrap();
        let json: serde_json::Value = serde_json::from_slice(&body).unwrap();
        assert_eq!(json["success"], false);
        assert!(json["message"].as_str().unwrap().contains("Module code must be in format ABC123"));
    }

    /// Test Case: Year in the past
    #[tokio::test]
    async fn test_edit_module_year_in_past() {
        let (app, app_state) = make_test_app().await;
        let data = setup_test_data(app_state.db()).await;

        let (token, _) = generate_jwt(data.admin_user.id, data.admin_user.admin);
        let req_body = json!({"code": "COS302", "year": Utc::now().year() - 1, "description": "Updated description", "credits": 20});
        let uri = format!("/api/modules/{}", data.module.id);
        let req = Request::builder()
            .method("PUT")
            .uri(&uri)
            .header("Authorization", format!("Bearer {}", token))
            .header("Content-Type", "application/json")
            .body(Body::from(serde_json::to_vec(&req_body).unwrap()))
            .unwrap();

        let response = app.oneshot(req).await.unwrap();
        assert_eq!(response.status(), StatusCode::BAD_REQUEST);

        let body = axum::body::to_bytes(response.into_body(), usize::MAX).await.unwrap();
        let json: serde_json::Value = serde_json::from_slice(&body).unwrap();
        assert_eq!(json["success"], false);
        assert!(json["message"].as_str().unwrap().contains("Year must be current year or later"));
    }

    /// Test Case: Invalid credits value
    #[tokio::test]
    async fn test_edit_module_invalid_credits() {
        let (app, app_state) = make_test_app().await;
        let data = setup_test_data(app_state.db()).await;

        let (token, _) = generate_jwt(data.admin_user.id, data.admin_user.admin);
        let req_body = json!({"code": "COS302", "year": Utc::now().year() + 1, "description": "Updated description", "credits": 0});
        let uri = format!("/api/modules/{}", data.module.id);
        let req = Request::builder()
            .method("PUT")
            .uri(&uri)
            .header("Authorization", format!("Bearer {}", token))
            .header("Content-Type", "application/json")
            .body(Body::from(serde_json::to_vec(&req_body).unwrap()))
            .unwrap();

        let response = app.oneshot(req).await.unwrap();
        assert_eq!(response.status(), StatusCode::BAD_REQUEST);

        let body = axum::body::to_bytes(response.into_body(), usize::MAX).await.unwrap();
        let json: serde_json::Value = serde_json::from_slice(&body).unwrap();
        assert_eq!(json["success"], false);
        assert!(json["message"].as_str().unwrap().contains("Credits must be a positive number"));
    }

    /// Test Case: Description too long
    #[tokio::test]
    async fn test_edit_module_description_too_long() {
        let (app, app_state) = make_test_app().await;
        let data = setup_test_data(app_state.db()).await;

        let (token, _) = generate_jwt(data.admin_user.id, data.admin_user.admin);
        let req_body = json!({
            "code": "COS302",
            "year": Utc::now().year() + 1,
            "description": "a".repeat(1001),
            "credits": 20
        });
        let uri = format!("/api/modules/{}", data.module.id);
        let req = Request::builder()
            .method("PUT")
            .uri(&uri)
            .header("Authorization", format!("Bearer {}", token))
            .header("Content-Type", "application/json")
            .body(Body::from(serde_json::to_vec(&req_body).unwrap()))
            .unwrap();

        let response = app.oneshot(req).await.unwrap();
        assert_eq!(response.status(), StatusCode::BAD_REQUEST);

        let body = axum::body::to_bytes(response.into_body(), usize::MAX).await.unwrap();
        let json: serde_json::Value = serde_json::from_slice(&body).unwrap();
        assert_eq!(json["success"], false);
        assert!(json["message"].as_str().unwrap().contains("Description must be at most 1000 characters"));
    }

    /// Test Case: Duplicate module code
    #[tokio::test]
    async fn test_edit_module_duplicate_code() {
        let (app, app_state) = make_test_app().await;
        let data = setup_test_data(app_state.db()).await;

        let _other_module = Module::create(
            app_state.db(),
            "COS302",
            Utc::now().year(),
            Some("Other module"),
            16,
        )
        .await
        .expect("Failed to create second module");

        let (token, _) = generate_jwt(data.admin_user.id, data.admin_user.admin);
        let req_body = json!({"code": "COS302", "year": Utc::now().year() + 1, "description": "Updated description", "credits": 20});
        let uri = format!("/api/modules/{}", data.module.id);
        let req = Request::builder()
            .method("PUT")
            .uri(&uri)
            .header("Authorization", format!("Bearer {}", token))
            .header("Content-Type", "application/json")
            .body(Body::from(serde_json::to_vec(&req_body).unwrap()))
            .unwrap();

        let response = app.oneshot(req).await.unwrap();
        assert_eq!(response.status(), StatusCode::CONFLICT);

        let body = axum::body::to_bytes(response.into_body(), usize::MAX).await.unwrap();
        let json: serde_json::Value = serde_json::from_slice(&body).unwrap();
        assert_eq!(json["success"], false);
        assert_eq!(json["message"], "Module code already exists");
    }

    /// Test Case: Update non-existent module
    #[tokio::test]
    async fn test_edit_module_not_found() {
        let (app, app_state) = make_test_app().await;
        let data = setup_test_data(app_state.db()).await;

        let (token, _) = generate_jwt(data.admin_user.id, data.admin_user.admin);
        let req_body = json!({"code": "COS302", "year": Utc::now().year() + 1, "description": "Updated description", "credits": 20});
        let uri = format!("/api/modules/{}", 99999);
        let req = Request::builder()
            .method("PUT")
            .uri(&uri)
            .header("Authorization", format!("Bearer {}", token))
            .header("Content-Type", "application/json")
            .body(Body::from(serde_json::to_vec(&req_body).unwrap()))
            .unwrap();

        let response = app.oneshot(req).await.unwrap();
        assert_eq!(response.status(), StatusCode::NOT_FOUND);

        let body = axum::body::to_bytes(response.into_body(), usize::MAX).await.unwrap();
        let json: serde_json::Value = serde_json::from_slice(&body).unwrap();
        assert_eq!(json["success"], false);
        assert_eq!(json["message"], "Module 99999 not found.");
    }

    /// Test Case: Multiple validation errors
    #[tokio::test]
    async fn test_edit_module_multiple_errors() {
        let (app, app_state) = make_test_app().await;
        let data = setup_test_data(app_state.db()).await;

        let (token, _) = generate_jwt(data.admin_user.id, data.admin_user.admin);
        let req_body = json!({"code": "invalid", "year": 2000, "description": "a".repeat(1001), "credits": 0});
        let uri = format!("/api/modules/{}", data.module.id);
        let req = Request::builder()
            .method("PUT")
            .uri(&uri)
            .header("Authorization", format!("Bearer {}", token))
            .header("Content-Type", "application/json")
            .body(Body::from(serde_json::to_vec(&req_body).unwrap()))
            .unwrap();

        let response = app.oneshot(req).await.unwrap();
        assert_eq!(response.status(), StatusCode::BAD_REQUEST);

        let body = axum::body::to_bytes(response.into_body(), usize::MAX).await.unwrap();
        let json: serde_json::Value = serde_json::from_slice(&body).unwrap();
        let message = json["message"].as_str().unwrap();
        assert!(message.contains("Module code must be in format ABC123"));
        assert!(message.contains("Year must be current year or later"));
        assert!(message.contains("Description must be at most 1000 characters"));
        assert!(message.contains("Credits must be a positive number"));
    }

    /// Test Case: Update with same code (should succeed)
    #[tokio::test]
    async fn test_edit_module_same_code() {
        let (app, app_state) = make_test_app().await;
        let data = setup_test_data(app_state.db()).await;

        let (token, _) = generate_jwt(data.admin_user.id, data.admin_user.admin);
        let req_body = json!({"code": "COS301", "year": Utc::now().year() + 1, "description": "Updated description", "credits": 20});
        let uri = format!("/api/modules/{}", data.module.id);
        let req = Request::builder()
            .method("PUT")
            .uri(&uri)
            .header("Authorization", format!("Bearer {}", token))
            .header("Content-Type", "application/json")
            .body(Body::from(serde_json::to_vec(&req_body).unwrap()))
            .unwrap();

        let response = app.oneshot(req).await.unwrap();
        assert_eq!(response.status(), StatusCode::OK);

        let body = axum::body::to_bytes(response.into_body(), usize::MAX).await.unwrap();
        let json: serde_json::Value = serde_json::from_slice(&body).unwrap();
        assert_eq!(json["success"], true);
        assert_eq!(json["data"]["year"], Utc::now().year() + 1);
    }

    async fn create_multiple_modules(db: &DatabaseConnection, count: usize) -> Vec<Module> {
        let mut modules = Vec::new();
        for i in 0..count {
            let module = Module::create(
                db,
                &format!("MOD{}", i),
                2025,
                Some("Test module"),
                15,
            )
            .await
            .expect("Failed to create test module");
            modules.push(module);
        }
        modules
    }

    /// Test Case: Admin bulk updates modules successfully
    #[tokio::test]
    async fn test_bulk_update_modules_success() {
        let db = setup_test_db().await;
        let data = setup_test_data(&db).await;
        let modules = create_multiple_modules(&db, 3).await;
        let module_ids: Vec<i64> = modules.iter().map(|m| m.id).collect();

        let app = make_app(db.clone());
        let (token, _) = generate_jwt(data.admin_user.id, data.admin_user.admin);
        let req_body = json!({
            "module_ids": module_ids,
            "year": 2026,
            "description": "Updated description"
        });
        let req = Request::builder()
            .method("PUT")
            .uri("/api/modules/bulk")
            .header("Authorization", format!("Bearer {}", token))
            .header("Content-Type", "application/json")
            .body(Body::from(serde_json::to_vec(&req_body).unwrap()))
            .unwrap();

        let response = app.oneshot(req).await.unwrap();
        assert_eq!(response.status(), StatusCode::OK);

        let body = axum::body::to_bytes(response.into_body(), usize::MAX).await.unwrap();
        let json: serde_json::Value = serde_json::from_slice(&body).unwrap();

        assert_eq!(json["success"], true);
        assert_eq!(json["message"], "Updated 3/3 modules");
        assert_eq!(json["data"]["updated"], 3);
        assert!(json["data"]["failed"].as_array().unwrap().is_empty());

        for id in module_ids {
            let module = ModuleEntity::find_by_id(id)
                .one(&db)
                .await
                .unwrap()
                .unwrap();
            assert_eq!(module.year, 2026);
            assert_eq!(module.description, Some("Updated description".into()));
        }
    }

    /// Test Case: Attempt to update module code
    #[tokio::test]
    async fn test_bulk_update_code_forbidden() {
        let db = setup_test_db().await;
        let data = setup_test_data(&db).await;
        let modules = create_multiple_modules(&db, 2).await;
        let module_ids: Vec<i64> = modules.iter().map(|m| m.id).collect();

        let app = make_app(db.clone());
        let (token, _) = generate_jwt(data.admin_user.id, data.admin_user.admin);
        let req_body = json!({
            "module_ids": module_ids,
            "code": "NEWCODE"
        });
        let req = Request::builder()
            .method("PUT")
            .uri("/api/modules/bulk")
            .header("Authorization", format!("Bearer {}", token))
            .header("Content-Type", "application/json")
            .body(Body::from(serde_json::to_vec(&req_body).unwrap()))
            .unwrap();

        let response = app.oneshot(req).await.unwrap();
        assert_eq!(response.status(), StatusCode::BAD_REQUEST);

        let body = axum::body::to_bytes(response.into_body(), usize::MAX).await.unwrap();
        let json: serde_json::Value = serde_json::from_slice(&body).unwrap();
        assert_eq!(json["success"], false);
        assert_eq!(json["message"], "Bulk update cannot change module code");
    }

    /// Test Case: Bulk update with no module IDs
    #[tokio::test]
    async fn test_bulk_update_no_ids() {
        let db = setup_test_db().await;
        let data = setup_test_data(&db).await;

        let app = make_app(db.clone());
        let (token, _) = generate_jwt(data.admin_user.id, data.admin_user.admin);
        let req_body = json!({
            "module_ids": [],
            "year": 2026
        });
        let req = Request::builder()
            .method("PUT")
            .uri("/api/modules/bulk")
            .header("Authorization", format!("Bearer {}", token))
            .header("Content-Type", "application/json")
            .body(Body::from(serde_json::to_vec(&req_body).unwrap()))
            .unwrap();

        let response = app.oneshot(req).await.unwrap();
        assert_eq!(response.status(), StatusCode::BAD_REQUEST);

        let body = axum::body::to_bytes(response.into_body(), usize::MAX).await.unwrap();
        let json: serde_json::Value = serde_json::from_slice(&body).unwrap();
        assert_eq!(json["success"], false);
        assert_eq!(json["message"], "At least one module ID is required");
    }

    /// Test Case: Partial success with some updates failing
    #[tokio::test]
    async fn test_bulk_update_partial_success() {
        let db = setup_test_db().await;
        let data = setup_test_data(&db).await;
        let modules = create_multiple_modules(&db, 2).await;
        let mut module_ids: Vec<i64> = modules.iter().map(|m| m.id).collect();
        module_ids.push(99999); // Non-existent ID

        let app = make_app(db.clone());
        let (token, _) = generate_jwt(data.admin_user.id, data.admin_user.admin);
        let req_body = json!({
            "module_ids": module_ids,
            "credits": 20
        });
        let req = Request::builder()
            .method("PUT")
            .uri("/api/modules/bulk")
            .header("Authorization", format!("Bearer {}", token))
            .header("Content-Type", "application/json")
            .body(Body::from(serde_json::to_vec(&req_body).unwrap()))
            .unwrap();

        let response = app.oneshot(req).await.unwrap();
        assert_eq!(response.status(), StatusCode::OK);

        let body = axum::body::to_bytes(response.into_body(), usize::MAX).await.unwrap();
        let json: serde_json::Value = serde_json::from_slice(&body).unwrap();
        
        assert_eq!(json["success"], true);
        assert_eq!(json["message"], "Updated 2/3 modules");
        assert_eq!(json["data"]["updated"], 2);
        
        let failed = json["data"]["failed"].as_array().unwrap();
        assert_eq!(failed.len(), 1);
        assert_eq!(failed[0]["id"], 99999);
        assert_eq!(failed[0]["error"], "Module not found");

        // Verify successful updates
        for id in modules.iter().map(|m| m.id) {
            let module = ModuleEntity::find_by_id(id)
                .one(&db)
                .await
                .unwrap()
                .unwrap();
            assert_eq!(module.credits, 20);
        }
    }

    /// Test Case: Validation errors in bulk update
    #[tokio::test]
    async fn test_bulk_update_validation_errors() {
        let db = setup_test_db().await;
        let data = setup_test_data(&db).await;
        let modules = create_multiple_modules(&db, 2).await;
        let module_ids: Vec<i64> = modules.iter().map(|m| m.id).collect();

        let app = make_app(db.clone());
        let (token, _) = generate_jwt(data.admin_user.id, data.admin_user.admin);
        let req_body = json!({
            "module_ids": module_ids,
            "year": 2000,  // Invalid (past year)
            "credits": 0    // Invalid (must be positive)
        });
        let req = Request::builder()
            .method("PUT")
            .uri("/api/modules/bulk")
            .header("Authorization", format!("Bearer {}", token))
            .header("Content-Type", "application/json")
            .body(Body::from(serde_json::to_vec(&req_body).unwrap()))
            .unwrap();

        let response = app.oneshot(req).await.unwrap();
        assert_eq!(response.status(), StatusCode::BAD_REQUEST);

        let body = axum::body::to_bytes(response.into_body(), usize::MAX).await.unwrap();
        let json: serde_json::Value = serde_json::from_slice(&body).unwrap();
        assert_eq!(json["success"], false);
        let message = json["message"].as_str().unwrap();
        assert!(message.contains("Year must be at least 2024"));
        assert!(message.contains("Credits must be positive"));
    }

    /// Test Case: Non-admin attempts bulk update
    #[tokio::test]
    async fn test_bulk_update_forbidden() {
        let db = setup_test_db().await;
        let data = setup_test_data(&db).await;
        let modules = create_multiple_modules(&db, 2).await;
        let module_ids: Vec<i64> = modules.iter().map(|m| m.id).collect();

        let app = make_app(db.clone());
        let (token, _) = generate_jwt(data.regular_user.id, data.regular_user.admin);
        let req_body = json!({
            "module_ids": module_ids,
            "year": 2026
        });
        let req = Request::builder()
            .method("PUT")
            .uri("/api/modules/bulk")
            .header("Authorization", format!("Bearer {}", token))
            .header("Content-Type", "application/json")
            .body(Body::from(serde_json::to_vec(&req_body).unwrap()))
            .unwrap();

        let response = app.oneshot(req).await.unwrap();
        assert_eq!(response.status(), StatusCode::FORBIDDEN);

        // Verify no updates occurred
        for id in module_ids {
            let module = ModuleEntity::find_by_id(id)
                .one(&db)
                .await
                .unwrap()
                .unwrap();
            assert_eq!(module.year, 2025); // Original value
        }
    }
}<|MERGE_RESOLUTION|>--- conflicted
+++ resolved
@@ -5,20 +5,12 @@
         http::{Request, StatusCode},
     };
     use chrono::{Datelike, Utc};
-<<<<<<< HEAD
-    use db::{models::{module::Model as Module, user::Model as UserModel}};
+    use db::{models::{module::Model as Module, user::Model as UserModel, module::Entity as ModuleEntity,}};
+    use sea_orm::{DatabaseConnection, EntityTrait};
     use serde_json::json;
     use tower::ServiceExt;
     use api::auth::generate_jwt;
     use crate::helpers::app::make_test_app;
-=======
-    use db::{test_utils::setup_test_db, models::{module::{Model as Module, Entity as ModuleEntity}, user::Model as UserModel}};
-    use serde_json::json;
-    use tower::ServiceExt;
-    use api::auth::generate_jwt;
-    use crate::test_helpers::make_app;
-    use sea_orm::{EntityTrait, DatabaseConnection};
->>>>>>> f2e3c08b
 
     struct TestData {
         admin_user: UserModel,
@@ -353,12 +345,13 @@
     /// Test Case: Admin bulk updates modules successfully
     #[tokio::test]
     async fn test_bulk_update_modules_success() {
-        let db = setup_test_db().await;
-        let data = setup_test_data(&db).await;
+        let (app, app_state) = make_test_app().await;
+        let db = app_state.db();
+        let data = setup_test_data(db).await;
+
         let modules = create_multiple_modules(&db, 3).await;
         let module_ids: Vec<i64> = modules.iter().map(|m| m.id).collect();
 
-        let app = make_app(db.clone());
         let (token, _) = generate_jwt(data.admin_user.id, data.admin_user.admin);
         let req_body = json!({
             "module_ids": module_ids,
@@ -386,7 +379,7 @@
 
         for id in module_ids {
             let module = ModuleEntity::find_by_id(id)
-                .one(&db)
+                .one(db)
                 .await
                 .unwrap()
                 .unwrap();
@@ -398,12 +391,13 @@
     /// Test Case: Attempt to update module code
     #[tokio::test]
     async fn test_bulk_update_code_forbidden() {
-        let db = setup_test_db().await;
-        let data = setup_test_data(&db).await;
+        let (app, app_state) = make_test_app().await;
+        let db = app_state.db();
+        let data = setup_test_data(db).await;
+
         let modules = create_multiple_modules(&db, 2).await;
         let module_ids: Vec<i64> = modules.iter().map(|m| m.id).collect();
 
-        let app = make_app(db.clone());
         let (token, _) = generate_jwt(data.admin_user.id, data.admin_user.admin);
         let req_body = json!({
             "module_ids": module_ids,
@@ -429,10 +423,10 @@
     /// Test Case: Bulk update with no module IDs
     #[tokio::test]
     async fn test_bulk_update_no_ids() {
-        let db = setup_test_db().await;
-        let data = setup_test_data(&db).await;
-
-        let app = make_app(db.clone());
+        let (app, app_state) = make_test_app().await;
+        let db = app_state.db();
+        let data = setup_test_data(db).await;
+
         let (token, _) = generate_jwt(data.admin_user.id, data.admin_user.admin);
         let req_body = json!({
             "module_ids": [],
@@ -458,13 +452,14 @@
     /// Test Case: Partial success with some updates failing
     #[tokio::test]
     async fn test_bulk_update_partial_success() {
-        let db = setup_test_db().await;
-        let data = setup_test_data(&db).await;
+        let (app, app_state) = make_test_app().await;
+        let db = app_state.db();
+        let data = setup_test_data(db).await;
+
         let modules = create_multiple_modules(&db, 2).await;
         let mut module_ids: Vec<i64> = modules.iter().map(|m| m.id).collect();
         module_ids.push(99999); // Non-existent ID
 
-        let app = make_app(db.clone());
         let (token, _) = generate_jwt(data.admin_user.id, data.admin_user.admin);
         let req_body = json!({
             "module_ids": module_ids,
@@ -496,7 +491,7 @@
         // Verify successful updates
         for id in modules.iter().map(|m| m.id) {
             let module = ModuleEntity::find_by_id(id)
-                .one(&db)
+                .one(db)
                 .await
                 .unwrap()
                 .unwrap();
@@ -507,12 +502,13 @@
     /// Test Case: Validation errors in bulk update
     #[tokio::test]
     async fn test_bulk_update_validation_errors() {
-        let db = setup_test_db().await;
-        let data = setup_test_data(&db).await;
+        let (app, app_state) = make_test_app().await;
+        let db = app_state.db();
+        let data = setup_test_data(db).await;
+
         let modules = create_multiple_modules(&db, 2).await;
         let module_ids: Vec<i64> = modules.iter().map(|m| m.id).collect();
 
-        let app = make_app(db.clone());
         let (token, _) = generate_jwt(data.admin_user.id, data.admin_user.admin);
         let req_body = json!({
             "module_ids": module_ids,
@@ -541,12 +537,13 @@
     /// Test Case: Non-admin attempts bulk update
     #[tokio::test]
     async fn test_bulk_update_forbidden() {
-        let db = setup_test_db().await;
-        let data = setup_test_data(&db).await;
+        let (app, app_state) = make_test_app().await;
+        let db = app_state.db();
+        let data = setup_test_data(db).await;
+
         let modules = create_multiple_modules(&db, 2).await;
         let module_ids: Vec<i64> = modules.iter().map(|m| m.id).collect();
 
-        let app = make_app(db.clone());
         let (token, _) = generate_jwt(data.regular_user.id, data.regular_user.admin);
         let req_body = json!({
             "module_ids": module_ids,
@@ -566,7 +563,7 @@
         // Verify no updates occurred
         for id in module_ids {
             let module = ModuleEntity::find_by_id(id)
-                .one(&db)
+                .one(db)
                 .await
                 .unwrap()
                 .unwrap();
