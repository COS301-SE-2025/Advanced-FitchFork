#[cfg(test)]
mod tests {
    use axum::{
        body::Body,
        http::{Request, StatusCode},
    };
    use chrono::{Datelike, Utc};
    use db::{models::{module::Model as Module, user::Model as UserModel, module::Entity as ModuleEntity,}, repositories::user_repository::UserRepository};
    use services::{
        service::Service,
        user::{UserService, CreateUser}
    };
    use sea_orm::{DatabaseConnection, EntityTrait};
    use serde_json::json;
    use tower::ServiceExt;
    use api::auth::generate_jwt;
<<<<<<< HEAD
    use crate::helpers::app::make_test_app;
    use serial_test::serial;
=======
    use crate::helpers::app::make_test_app_with_storage;
>>>>>>> 164afae5

    struct TestData {
        admin_user: UserModel,
        regular_user: UserModel,
        module: Module,
    }

    async fn setup_test_data(db: &sea_orm::DatabaseConnection) -> TestData {
        dotenvy::dotenv().expect("Failed to load .env");

        let service = UserService::new(UserRepository::new(db.clone()));
        let admin_user = service.create(CreateUser{ username: "admin".to_string(), email: "admin@test.com".to_string(), password: "password".to_string(), admin: true }).await.expect("Failed to create admin user");
        let regular_user = service.create(CreateUser{ username: "regular".to_string(), email: "regular@test.com".to_string(), password: "password".to_string(), admin: false }).await.expect("Failed to create regular user");
        let module = Module::create(
            db,
            "COS301",
            Utc::now().year(),
            Some("Initial description"),
            16,
        )
        .await
        .expect("Failed to create test module");

        TestData {
            admin_user,
            regular_user,
            module,
        }
    }

    /// Test Case: Admin updates module successfully
    #[tokio::test]
    #[serial]
    async fn test_edit_module_success() {
<<<<<<< HEAD
        let app = make_test_app().await;
        let data = setup_test_data(db::get_connection().await).await;
=======
        let (app, app_state, _tmp) = make_test_app_with_storage().await;
        let data = setup_test_data(app_state.db()).await;
>>>>>>> 164afae5

        let (token, _) = generate_jwt(data.admin_user.id, data.admin_user.admin);
        let req_body = json!({"code": "COS302", "year": Utc::now().year() + 1, "description": "Updated description", "credits": 20});
        let uri = format!("/api/modules/{}", data.module.id);
        let req = Request::builder()
            .method("PUT")
            .uri(&uri)
            .header("Authorization", format!("Bearer {}", token))
            .header("Content-Type", "application/json")
            .body(Body::from(serde_json::to_vec(&req_body).unwrap()))
            .unwrap();

        let response = app.oneshot(req).await.unwrap();
        assert_eq!(response.status(), StatusCode::OK);

        let body = axum::body::to_bytes(response.into_body(), usize::MAX).await.unwrap();
        let json: serde_json::Value = serde_json::from_slice(&body).unwrap();
        
        assert_eq!(json["success"], true);
        assert_eq!(json["message"], "Module updated successfully");
        let json_data = &json["data"];
        assert_eq!(json_data["code"], "COS302");
        assert_eq!(json_data["year"], Utc::now().year() + 1);
        assert_eq!(json_data["description"], "Updated description");
        assert_eq!(json_data["credits"], 20);
        assert_ne!(json_data["updated_at"].as_str().unwrap(), data.module.updated_at.to_rfc3339());
    }

    /// Test Case: Non-admin user attempts to update module
    #[tokio::test]
    #[serial]
    async fn test_edit_module_forbidden() {
<<<<<<< HEAD
        let app = make_test_app().await;
        let data = setup_test_data(db::get_connection().await).await;
=======
        let (app, app_state, _tmp) = make_test_app_with_storage().await;
        let data = setup_test_data(app_state.db()).await;
>>>>>>> 164afae5

        let (token, _) = generate_jwt(data.regular_user.id, data.regular_user.admin);
        let req_body = json!({"code": "COS302", "year": Utc::now().year() + 1, "description": "Updated description", "credits": 20});
        let uri = format!("/api/modules/{}", data.module.id);
        let req = Request::builder()
            .method("PUT")
            .uri(&uri)
            .header("Authorization", format!("Bearer {}", token))
            .header("Content-Type", "application/json")
            .body(Body::from(serde_json::to_vec(&req_body).unwrap()))
            .unwrap();

        let response = app.oneshot(req).await.unwrap();
        assert_eq!(response.status(), StatusCode::FORBIDDEN);

        let body = axum::body::to_bytes(response.into_body(), usize::MAX).await.unwrap();
        let json: serde_json::Value = serde_json::from_slice(&body).unwrap();
        assert_eq!(json["success"], false);
        assert_eq!(json["message"], "Admin access required");
    }

    /// Test Case: Invalid module code format
    #[tokio::test]
    #[serial]
    async fn test_edit_module_invalid_code() {
<<<<<<< HEAD
        let app = make_test_app().await;
        let data = setup_test_data(db::get_connection().await).await;
=======
        let (app, app_state, _tmp) = make_test_app_with_storage().await;
        let data = setup_test_data(app_state.db()).await;
>>>>>>> 164afae5

        let (token, _) = generate_jwt(data.admin_user.id, data.admin_user.admin);
        let req_body = json!({"code": "abc123", "year": Utc::now().year() + 1, "description": "Updated description", "credits": 20});
        let uri = format!("/api/modules/{}", data.module.id);
        let req = Request::builder()
            .method("PUT")
            .uri(&uri)
            .header("Authorization", format!("Bearer {}", token))
            .header("Content-Type", "application/json")
            .body(Body::from(serde_json::to_vec(&req_body).unwrap()))
            .unwrap();

        let response = app.oneshot(req).await.unwrap();
        assert_eq!(response.status(), StatusCode::BAD_REQUEST);

        let body = axum::body::to_bytes(response.into_body(), usize::MAX).await.unwrap();
        let json: serde_json::Value = serde_json::from_slice(&body).unwrap();
        assert_eq!(json["success"], false);
        assert!(json["message"].as_str().unwrap().contains("Module code must be in format ABC123"));
    }

    /// Test Case: Year in the past
    #[tokio::test]
    #[serial]
    async fn test_edit_module_year_in_past() {
<<<<<<< HEAD
        let app = make_test_app().await;
        let data = setup_test_data(db::get_connection().await).await;
=======
        let (app, app_state, _tmp) = make_test_app_with_storage().await;
        let data = setup_test_data(app_state.db()).await;
>>>>>>> 164afae5

        let (token, _) = generate_jwt(data.admin_user.id, data.admin_user.admin);
        let req_body = json!({"code": "COS302", "year": Utc::now().year() - 1, "description": "Updated description", "credits": 20});
        let uri = format!("/api/modules/{}", data.module.id);
        let req = Request::builder()
            .method("PUT")
            .uri(&uri)
            .header("Authorization", format!("Bearer {}", token))
            .header("Content-Type", "application/json")
            .body(Body::from(serde_json::to_vec(&req_body).unwrap()))
            .unwrap();

        let response = app.oneshot(req).await.unwrap();
        assert_eq!(response.status(), StatusCode::BAD_REQUEST);

        let body = axum::body::to_bytes(response.into_body(), usize::MAX).await.unwrap();
        let json: serde_json::Value = serde_json::from_slice(&body).unwrap();
        assert_eq!(json["success"], false);
        assert!(json["message"].as_str().unwrap().contains("Year must be current year or later"));
    }

    /// Test Case: Invalid credits value
    #[tokio::test]
    #[serial]
    async fn test_edit_module_invalid_credits() {
<<<<<<< HEAD
        let app = make_test_app().await;
        let data = setup_test_data(db::get_connection().await).await;
=======
        let (app, app_state, _tmp) = make_test_app_with_storage().await;
        let data = setup_test_data(app_state.db()).await;
>>>>>>> 164afae5

        let (token, _) = generate_jwt(data.admin_user.id, data.admin_user.admin);
        let req_body = json!({"code": "COS302", "year": Utc::now().year() + 1, "description": "Updated description", "credits": 0});
        let uri = format!("/api/modules/{}", data.module.id);
        let req = Request::builder()
            .method("PUT")
            .uri(&uri)
            .header("Authorization", format!("Bearer {}", token))
            .header("Content-Type", "application/json")
            .body(Body::from(serde_json::to_vec(&req_body).unwrap()))
            .unwrap();

        let response = app.oneshot(req).await.unwrap();
        assert_eq!(response.status(), StatusCode::BAD_REQUEST);

        let body = axum::body::to_bytes(response.into_body(), usize::MAX).await.unwrap();
        let json: serde_json::Value = serde_json::from_slice(&body).unwrap();
        assert_eq!(json["success"], false);
        assert!(json["message"].as_str().unwrap().contains("Credits must be a positive number"));
    }

    /// Test Case: Description too long
    #[tokio::test]
    #[serial]
    async fn test_edit_module_description_too_long() {
<<<<<<< HEAD
        let app = make_test_app().await;
        let data = setup_test_data(db::get_connection().await).await;
=======
        let (app, app_state, _tmp) = make_test_app_with_storage().await;
        let data = setup_test_data(app_state.db()).await;
>>>>>>> 164afae5

        let (token, _) = generate_jwt(data.admin_user.id, data.admin_user.admin);
        let req_body = json!({
            "code": "COS302",
            "year": Utc::now().year() + 1,
            "description": "a".repeat(1001),
            "credits": 20
        });
        let uri = format!("/api/modules/{}", data.module.id);
        let req = Request::builder()
            .method("PUT")
            .uri(&uri)
            .header("Authorization", format!("Bearer {}", token))
            .header("Content-Type", "application/json")
            .body(Body::from(serde_json::to_vec(&req_body).unwrap()))
            .unwrap();

        let response = app.oneshot(req).await.unwrap();
        assert_eq!(response.status(), StatusCode::BAD_REQUEST);

        let body = axum::body::to_bytes(response.into_body(), usize::MAX).await.unwrap();
        let json: serde_json::Value = serde_json::from_slice(&body).unwrap();
        assert_eq!(json["success"], false);
        assert!(json["message"].as_str().unwrap().contains("Description must be at most 1000 characters"));
    }

    /// Test Case: Duplicate module code
    #[tokio::test]
    #[serial]
    async fn test_edit_module_duplicate_code() {
<<<<<<< HEAD
        let app = make_test_app().await;
        let data = setup_test_data(db::get_connection().await).await;
=======
        let (app, app_state, _tmp) = make_test_app_with_storage().await;
        let data = setup_test_data(app_state.db()).await;
>>>>>>> 164afae5

        let _other_module = Module::create(
            db::get_connection().await,
            "COS302",
            Utc::now().year(),
            Some("Other module"),
            16,
        )
        .await
        .expect("Failed to create second module");

        let (token, _) = generate_jwt(data.admin_user.id, data.admin_user.admin);
        let req_body = json!({"code": "COS302", "year": Utc::now().year() + 1, "description": "Updated description", "credits": 20});
        let uri = format!("/api/modules/{}", data.module.id);
        let req = Request::builder()
            .method("PUT")
            .uri(&uri)
            .header("Authorization", format!("Bearer {}", token))
            .header("Content-Type", "application/json")
            .body(Body::from(serde_json::to_vec(&req_body).unwrap()))
            .unwrap();

        let response = app.oneshot(req).await.unwrap();
        assert_eq!(response.status(), StatusCode::CONFLICT);

        let body = axum::body::to_bytes(response.into_body(), usize::MAX).await.unwrap();
        let json: serde_json::Value = serde_json::from_slice(&body).unwrap();
        assert_eq!(json["success"], false);
        assert_eq!(json["message"], "Module code already exists");
    }

    /// Test Case: Update non-existent module
    #[tokio::test]
    #[serial]
    async fn test_edit_module_not_found() {
<<<<<<< HEAD
        let app = make_test_app().await;
        let data = setup_test_data(db::get_connection().await).await;
=======
        let (app, app_state, _tmp) = make_test_app_with_storage().await;
        let data = setup_test_data(app_state.db()).await;
>>>>>>> 164afae5

        let (token, _) = generate_jwt(data.admin_user.id, data.admin_user.admin);
        let req_body = json!({"code": "COS302", "year": Utc::now().year() + 1, "description": "Updated description", "credits": 20});
        let uri = format!("/api/modules/{}", 99999);
        let req = Request::builder()
            .method("PUT")
            .uri(&uri)
            .header("Authorization", format!("Bearer {}", token))
            .header("Content-Type", "application/json")
            .body(Body::from(serde_json::to_vec(&req_body).unwrap()))
            .unwrap();

        let response = app.oneshot(req).await.unwrap();
        assert_eq!(response.status(), StatusCode::NOT_FOUND);

        let body = axum::body::to_bytes(response.into_body(), usize::MAX).await.unwrap();
        let json: serde_json::Value = serde_json::from_slice(&body).unwrap();
        assert_eq!(json["success"], false);
        assert_eq!(json["message"], "Module 99999 not found.");
    }

    /// Test Case: Multiple validation errors
    #[tokio::test]
    #[serial]
    async fn test_edit_module_multiple_errors() {
<<<<<<< HEAD
        let app = make_test_app().await;
        let data = setup_test_data(db::get_connection().await).await;
=======
        let (app, app_state, _tmp) = make_test_app_with_storage().await;
        let data = setup_test_data(app_state.db()).await;
>>>>>>> 164afae5

        let (token, _) = generate_jwt(data.admin_user.id, data.admin_user.admin);
        let req_body = json!({"code": "invalid", "year": 2000, "description": "a".repeat(1001), "credits": 0});
        let uri = format!("/api/modules/{}", data.module.id);
        let req = Request::builder()
            .method("PUT")
            .uri(&uri)
            .header("Authorization", format!("Bearer {}", token))
            .header("Content-Type", "application/json")
            .body(Body::from(serde_json::to_vec(&req_body).unwrap()))
            .unwrap();

        let response = app.oneshot(req).await.unwrap();
        assert_eq!(response.status(), StatusCode::BAD_REQUEST);

        let body = axum::body::to_bytes(response.into_body(), usize::MAX).await.unwrap();
        let json: serde_json::Value = serde_json::from_slice(&body).unwrap();
        let message = json["message"].as_str().unwrap();
        assert!(message.contains("Module code must be in format ABC123"));
        assert!(message.contains("Year must be current year or later"));
        assert!(message.contains("Description must be at most 1000 characters"));
        assert!(message.contains("Credits must be a positive number"));
    }

    /// Test Case: Update with same code (should succeed)
    #[tokio::test]
    #[serial]
    async fn test_edit_module_same_code() {
<<<<<<< HEAD
        let app = make_test_app().await;
        let data = setup_test_data(db::get_connection().await).await;
=======
        let (app, app_state, _tmp) = make_test_app_with_storage().await;
        let data = setup_test_data(app_state.db()).await;
>>>>>>> 164afae5

        let (token, _) = generate_jwt(data.admin_user.id, data.admin_user.admin);
        let req_body = json!({"code": "COS301", "year": Utc::now().year() + 1, "description": "Updated description", "credits": 20});
        let uri = format!("/api/modules/{}", data.module.id);
        let req = Request::builder()
            .method("PUT")
            .uri(&uri)
            .header("Authorization", format!("Bearer {}", token))
            .header("Content-Type", "application/json")
            .body(Body::from(serde_json::to_vec(&req_body).unwrap()))
            .unwrap();

        let response = app.oneshot(req).await.unwrap();
        assert_eq!(response.status(), StatusCode::OK);

        let body = axum::body::to_bytes(response.into_body(), usize::MAX).await.unwrap();
        let json: serde_json::Value = serde_json::from_slice(&body).unwrap();
        assert_eq!(json["success"], true);
        assert_eq!(json["data"]["year"], Utc::now().year() + 1);
    }

    async fn create_multiple_modules(db: &DatabaseConnection, count: usize) -> Vec<Module> {
        let mut modules = Vec::new();
        for i in 0..count {
            let module = Module::create(
                db,
                &format!("MOD{}", i),
                2025,
                Some("Test module"),
                15,
            )
            .await
            .expect("Failed to create test module");
            modules.push(module);
        }
        modules
    }

    /// Test Case: Admin bulk updates modules successfully
    #[tokio::test]
    #[serial]
    async fn test_bulk_update_modules_success() {
<<<<<<< HEAD
        let app = make_test_app().await;
        let db = db::get_connection().await;
=======
        let (app, app_state, _tmp) = make_test_app_with_storage().await;
        let db = app_state.db();
>>>>>>> 164afae5
        let data = setup_test_data(db).await;

        let modules = create_multiple_modules(&db, 3).await;
        let module_ids: Vec<i64> = modules.iter().map(|m| m.id).collect();

        let (token, _) = generate_jwt(data.admin_user.id, data.admin_user.admin);
        let req_body = json!({
            "module_ids": module_ids,
            "year": 2026,
            "description": "Updated description"
        });
        let req = Request::builder()
            .method("PUT")
            .uri("/api/modules/bulk")
            .header("Authorization", format!("Bearer {}", token))
            .header("Content-Type", "application/json")
            .body(Body::from(serde_json::to_vec(&req_body).unwrap()))
            .unwrap();

        let response = app.oneshot(req).await.unwrap();
        assert_eq!(response.status(), StatusCode::OK);

        let body = axum::body::to_bytes(response.into_body(), usize::MAX).await.unwrap();
        let json: serde_json::Value = serde_json::from_slice(&body).unwrap();

        assert_eq!(json["success"], true);
        assert_eq!(json["message"], "Updated 3/3 modules");
        assert_eq!(json["data"]["updated"], 3);
        assert!(json["data"]["failed"].as_array().unwrap().is_empty());

        for id in module_ids {
            let module = ModuleEntity::find_by_id(id)
                .one(db)
                .await
                .unwrap()
                .unwrap();
            assert_eq!(module.year, 2026);
            assert_eq!(module.description, Some("Updated description".into()));
        }
    }

    /// Test Case: Attempt to update module code
    #[tokio::test]
    #[serial]
    async fn test_bulk_update_code_forbidden() {
<<<<<<< HEAD
        let app = make_test_app().await;
        let db = db::get_connection().await;
=======
        let (app, app_state, _tmp) = make_test_app_with_storage().await;
        let db = app_state.db();
>>>>>>> 164afae5
        let data = setup_test_data(db).await;

        let modules = create_multiple_modules(&db, 2).await;
        let module_ids: Vec<i64> = modules.iter().map(|m| m.id).collect();

        let (token, _) = generate_jwt(data.admin_user.id, data.admin_user.admin);
        let req_body = json!({
            "module_ids": module_ids,
            "code": "NEWCODE"
        });
        let req = Request::builder()
            .method("PUT")
            .uri("/api/modules/bulk")
            .header("Authorization", format!("Bearer {}", token))
            .header("Content-Type", "application/json")
            .body(Body::from(serde_json::to_vec(&req_body).unwrap()))
            .unwrap();

        let response = app.oneshot(req).await.unwrap();
        assert_eq!(response.status(), StatusCode::BAD_REQUEST);

        let body = axum::body::to_bytes(response.into_body(), usize::MAX).await.unwrap();
        let json: serde_json::Value = serde_json::from_slice(&body).unwrap();
        assert_eq!(json["success"], false);
        assert_eq!(json["message"], "Bulk update cannot change module code");
    }

    /// Test Case: Bulk update with no module IDs
    #[tokio::test]
    #[serial]
    async fn test_bulk_update_no_ids() {
<<<<<<< HEAD
        let app = make_test_app().await;
        let db = db::get_connection().await;
=======
        let (app, app_state, _tmp) = make_test_app_with_storage().await;
        let db = app_state.db();
>>>>>>> 164afae5
        let data = setup_test_data(db).await;

        let (token, _) = generate_jwt(data.admin_user.id, data.admin_user.admin);
        let req_body = json!({
            "module_ids": [],
            "year": 2026
        });
        let req = Request::builder()
            .method("PUT")
            .uri("/api/modules/bulk")
            .header("Authorization", format!("Bearer {}", token))
            .header("Content-Type", "application/json")
            .body(Body::from(serde_json::to_vec(&req_body).unwrap()))
            .unwrap();

        let response = app.oneshot(req).await.unwrap();
        assert_eq!(response.status(), StatusCode::BAD_REQUEST);

        let body = axum::body::to_bytes(response.into_body(), usize::MAX).await.unwrap();
        let json: serde_json::Value = serde_json::from_slice(&body).unwrap();
        assert_eq!(json["success"], false);
        assert_eq!(json["message"], "At least one module ID is required");
    }

    /// Test Case: Partial success with some updates failing
    #[tokio::test]
    #[serial]
    async fn test_bulk_update_partial_success() {
<<<<<<< HEAD
        let app = make_test_app().await;
        let db = db::get_connection().await;
=======
        let (app, app_state, _tmp) = make_test_app_with_storage().await;
        let db = app_state.db();
>>>>>>> 164afae5
        let data = setup_test_data(db).await;

        let modules = create_multiple_modules(&db, 2).await;
        let mut module_ids: Vec<i64> = modules.iter().map(|m| m.id).collect();
        module_ids.push(99999); // Non-existent ID

        let (token, _) = generate_jwt(data.admin_user.id, data.admin_user.admin);
        let req_body = json!({
            "module_ids": module_ids,
            "credits": 20
        });
        let req = Request::builder()
            .method("PUT")
            .uri("/api/modules/bulk")
            .header("Authorization", format!("Bearer {}", token))
            .header("Content-Type", "application/json")
            .body(Body::from(serde_json::to_vec(&req_body).unwrap()))
            .unwrap();

        let response = app.oneshot(req).await.unwrap();
        assert_eq!(response.status(), StatusCode::OK);

        let body = axum::body::to_bytes(response.into_body(), usize::MAX).await.unwrap();
        let json: serde_json::Value = serde_json::from_slice(&body).unwrap();
        
        assert_eq!(json["success"], true);
        assert_eq!(json["message"], "Updated 2/3 modules");
        assert_eq!(json["data"]["updated"], 2);
        
        let failed = json["data"]["failed"].as_array().unwrap();
        assert_eq!(failed.len(), 1);
        assert_eq!(failed[0]["id"], 99999);
        assert_eq!(failed[0]["error"], "Module not found");

        // Verify successful updates
        for id in modules.iter().map(|m| m.id) {
            let module = ModuleEntity::find_by_id(id)
                .one(db)
                .await
                .unwrap()
                .unwrap();
            assert_eq!(module.credits, 20);
        }
    }

    /// Test Case: Validation errors in bulk update
    #[tokio::test]
    #[serial]
    async fn test_bulk_update_validation_errors() {
<<<<<<< HEAD
        let app = make_test_app().await;
        let db = db::get_connection().await;
=======
        let (app, app_state, _tmp) = make_test_app_with_storage().await;
        let db = app_state.db();
>>>>>>> 164afae5
        let data = setup_test_data(db).await;

        let modules = create_multiple_modules(&db, 2).await;
        let module_ids: Vec<i64> = modules.iter().map(|m| m.id).collect();

        let (token, _) = generate_jwt(data.admin_user.id, data.admin_user.admin);
        let req_body = json!({
            "module_ids": module_ids,
            "year": 2000,  // Invalid (past year)
            "credits": 0    // Invalid (must be positive)
        });
        let req = Request::builder()
            .method("PUT")
            .uri("/api/modules/bulk")
            .header("Authorization", format!("Bearer {}", token))
            .header("Content-Type", "application/json")
            .body(Body::from(serde_json::to_vec(&req_body).unwrap()))
            .unwrap();

        let response = app.oneshot(req).await.unwrap();
        assert_eq!(response.status(), StatusCode::BAD_REQUEST);

        let body = axum::body::to_bytes(response.into_body(), usize::MAX).await.unwrap();
        let json: serde_json::Value = serde_json::from_slice(&body).unwrap();
        assert_eq!(json["success"], false);
        let message = json["message"].as_str().unwrap();
        assert!(message.contains("Year must be at least 2024"));
        assert!(message.contains("Credits must be positive"));
    }

    /// Test Case: Non-admin attempts bulk update
    #[tokio::test]
    #[serial]
    async fn test_bulk_update_forbidden() {
<<<<<<< HEAD
        let app = make_test_app().await;
        let db = db::get_connection().await;
=======
        let (app, app_state, _tmp) = make_test_app_with_storage().await;
        let db = app_state.db();
>>>>>>> 164afae5
        let data = setup_test_data(db).await;

        let modules = create_multiple_modules(&db, 2).await;
        let module_ids: Vec<i64> = modules.iter().map(|m| m.id).collect();

        let (token, _) = generate_jwt(data.regular_user.id, data.regular_user.admin);
        let req_body = json!({
            "module_ids": module_ids,
            "year": 2026
        });
        let req = Request::builder()
            .method("PUT")
            .uri("/api/modules/bulk")
            .header("Authorization", format!("Bearer {}", token))
            .header("Content-Type", "application/json")
            .body(Body::from(serde_json::to_vec(&req_body).unwrap()))
            .unwrap();

        let response = app.oneshot(req).await.unwrap();
        assert_eq!(response.status(), StatusCode::FORBIDDEN);

        // Verify no updates occurred
        for id in module_ids {
            let module = ModuleEntity::find_by_id(id)
                .one(db)
                .await
                .unwrap()
                .unwrap();
            assert_eq!(module.year, 2025); // Original value
        }
    }
}<|MERGE_RESOLUTION|>--- conflicted
+++ resolved
@@ -14,12 +14,7 @@
     use serde_json::json;
     use tower::ServiceExt;
     use api::auth::generate_jwt;
-<<<<<<< HEAD
-    use crate::helpers::app::make_test_app;
-    use serial_test::serial;
-=======
     use crate::helpers::app::make_test_app_with_storage;
->>>>>>> 164afae5
 
     struct TestData {
         admin_user: UserModel,
@@ -54,13 +49,8 @@
     #[tokio::test]
     #[serial]
     async fn test_edit_module_success() {
-<<<<<<< HEAD
-        let app = make_test_app().await;
-        let data = setup_test_data(db::get_connection().await).await;
-=======
-        let (app, app_state, _tmp) = make_test_app_with_storage().await;
-        let data = setup_test_data(app_state.db()).await;
->>>>>>> 164afae5
+        let (app, app_state, _tmp) = make_test_app_with_storage().await;
+        let data = setup_test_data(app_state.db()).await;
 
         let (token, _) = generate_jwt(data.admin_user.id, data.admin_user.admin);
         let req_body = json!({"code": "COS302", "year": Utc::now().year() + 1, "description": "Updated description", "credits": 20});
@@ -93,13 +83,8 @@
     #[tokio::test]
     #[serial]
     async fn test_edit_module_forbidden() {
-<<<<<<< HEAD
-        let app = make_test_app().await;
-        let data = setup_test_data(db::get_connection().await).await;
-=======
-        let (app, app_state, _tmp) = make_test_app_with_storage().await;
-        let data = setup_test_data(app_state.db()).await;
->>>>>>> 164afae5
+        let (app, app_state, _tmp) = make_test_app_with_storage().await;
+        let data = setup_test_data(app_state.db()).await;
 
         let (token, _) = generate_jwt(data.regular_user.id, data.regular_user.admin);
         let req_body = json!({"code": "COS302", "year": Utc::now().year() + 1, "description": "Updated description", "credits": 20});
@@ -125,13 +110,8 @@
     #[tokio::test]
     #[serial]
     async fn test_edit_module_invalid_code() {
-<<<<<<< HEAD
-        let app = make_test_app().await;
-        let data = setup_test_data(db::get_connection().await).await;
-=======
-        let (app, app_state, _tmp) = make_test_app_with_storage().await;
-        let data = setup_test_data(app_state.db()).await;
->>>>>>> 164afae5
+        let (app, app_state, _tmp) = make_test_app_with_storage().await;
+        let data = setup_test_data(app_state.db()).await;
 
         let (token, _) = generate_jwt(data.admin_user.id, data.admin_user.admin);
         let req_body = json!({"code": "abc123", "year": Utc::now().year() + 1, "description": "Updated description", "credits": 20});
@@ -157,13 +137,8 @@
     #[tokio::test]
     #[serial]
     async fn test_edit_module_year_in_past() {
-<<<<<<< HEAD
-        let app = make_test_app().await;
-        let data = setup_test_data(db::get_connection().await).await;
-=======
-        let (app, app_state, _tmp) = make_test_app_with_storage().await;
-        let data = setup_test_data(app_state.db()).await;
->>>>>>> 164afae5
+        let (app, app_state, _tmp) = make_test_app_with_storage().await;
+        let data = setup_test_data(app_state.db()).await;
 
         let (token, _) = generate_jwt(data.admin_user.id, data.admin_user.admin);
         let req_body = json!({"code": "COS302", "year": Utc::now().year() - 1, "description": "Updated description", "credits": 20});
@@ -189,13 +164,8 @@
     #[tokio::test]
     #[serial]
     async fn test_edit_module_invalid_credits() {
-<<<<<<< HEAD
-        let app = make_test_app().await;
-        let data = setup_test_data(db::get_connection().await).await;
-=======
-        let (app, app_state, _tmp) = make_test_app_with_storage().await;
-        let data = setup_test_data(app_state.db()).await;
->>>>>>> 164afae5
+        let (app, app_state, _tmp) = make_test_app_with_storage().await;
+        let data = setup_test_data(app_state.db()).await;
 
         let (token, _) = generate_jwt(data.admin_user.id, data.admin_user.admin);
         let req_body = json!({"code": "COS302", "year": Utc::now().year() + 1, "description": "Updated description", "credits": 0});
@@ -221,13 +191,8 @@
     #[tokio::test]
     #[serial]
     async fn test_edit_module_description_too_long() {
-<<<<<<< HEAD
-        let app = make_test_app().await;
-        let data = setup_test_data(db::get_connection().await).await;
-=======
-        let (app, app_state, _tmp) = make_test_app_with_storage().await;
-        let data = setup_test_data(app_state.db()).await;
->>>>>>> 164afae5
+        let (app, app_state, _tmp) = make_test_app_with_storage().await;
+        let data = setup_test_data(app_state.db()).await;
 
         let (token, _) = generate_jwt(data.admin_user.id, data.admin_user.admin);
         let req_body = json!({
@@ -258,13 +223,8 @@
     #[tokio::test]
     #[serial]
     async fn test_edit_module_duplicate_code() {
-<<<<<<< HEAD
-        let app = make_test_app().await;
-        let data = setup_test_data(db::get_connection().await).await;
-=======
-        let (app, app_state, _tmp) = make_test_app_with_storage().await;
-        let data = setup_test_data(app_state.db()).await;
->>>>>>> 164afae5
+        let (app, app_state, _tmp) = make_test_app_with_storage().await;
+        let data = setup_test_data(app_state.db()).await;
 
         let _other_module = Module::create(
             db::get_connection().await,
@@ -300,13 +260,8 @@
     #[tokio::test]
     #[serial]
     async fn test_edit_module_not_found() {
-<<<<<<< HEAD
-        let app = make_test_app().await;
-        let data = setup_test_data(db::get_connection().await).await;
-=======
-        let (app, app_state, _tmp) = make_test_app_with_storage().await;
-        let data = setup_test_data(app_state.db()).await;
->>>>>>> 164afae5
+        let (app, app_state, _tmp) = make_test_app_with_storage().await;
+        let data = setup_test_data(app_state.db()).await;
 
         let (token, _) = generate_jwt(data.admin_user.id, data.admin_user.admin);
         let req_body = json!({"code": "COS302", "year": Utc::now().year() + 1, "description": "Updated description", "credits": 20});
@@ -332,13 +287,8 @@
     #[tokio::test]
     #[serial]
     async fn test_edit_module_multiple_errors() {
-<<<<<<< HEAD
-        let app = make_test_app().await;
-        let data = setup_test_data(db::get_connection().await).await;
-=======
-        let (app, app_state, _tmp) = make_test_app_with_storage().await;
-        let data = setup_test_data(app_state.db()).await;
->>>>>>> 164afae5
+        let (app, app_state, _tmp) = make_test_app_with_storage().await;
+        let data = setup_test_data(app_state.db()).await;
 
         let (token, _) = generate_jwt(data.admin_user.id, data.admin_user.admin);
         let req_body = json!({"code": "invalid", "year": 2000, "description": "a".repeat(1001), "credits": 0});
@@ -367,13 +317,8 @@
     #[tokio::test]
     #[serial]
     async fn test_edit_module_same_code() {
-<<<<<<< HEAD
-        let app = make_test_app().await;
-        let data = setup_test_data(db::get_connection().await).await;
-=======
-        let (app, app_state, _tmp) = make_test_app_with_storage().await;
-        let data = setup_test_data(app_state.db()).await;
->>>>>>> 164afae5
+        let (app, app_state, _tmp) = make_test_app_with_storage().await;
+        let data = setup_test_data(app_state.db()).await;
 
         let (token, _) = generate_jwt(data.admin_user.id, data.admin_user.admin);
         let req_body = json!({"code": "COS301", "year": Utc::now().year() + 1, "description": "Updated description", "credits": 20});
@@ -416,13 +361,8 @@
     #[tokio::test]
     #[serial]
     async fn test_bulk_update_modules_success() {
-<<<<<<< HEAD
-        let app = make_test_app().await;
-        let db = db::get_connection().await;
-=======
         let (app, app_state, _tmp) = make_test_app_with_storage().await;
         let db = app_state.db();
->>>>>>> 164afae5
         let data = setup_test_data(db).await;
 
         let modules = create_multiple_modules(&db, 3).await;
@@ -468,13 +408,8 @@
     #[tokio::test]
     #[serial]
     async fn test_bulk_update_code_forbidden() {
-<<<<<<< HEAD
-        let app = make_test_app().await;
-        let db = db::get_connection().await;
-=======
         let (app, app_state, _tmp) = make_test_app_with_storage().await;
         let db = app_state.db();
->>>>>>> 164afae5
         let data = setup_test_data(db).await;
 
         let modules = create_multiple_modules(&db, 2).await;
@@ -506,13 +441,8 @@
     #[tokio::test]
     #[serial]
     async fn test_bulk_update_no_ids() {
-<<<<<<< HEAD
-        let app = make_test_app().await;
-        let db = db::get_connection().await;
-=======
         let (app, app_state, _tmp) = make_test_app_with_storage().await;
         let db = app_state.db();
->>>>>>> 164afae5
         let data = setup_test_data(db).await;
 
         let (token, _) = generate_jwt(data.admin_user.id, data.admin_user.admin);
@@ -541,13 +471,8 @@
     #[tokio::test]
     #[serial]
     async fn test_bulk_update_partial_success() {
-<<<<<<< HEAD
-        let app = make_test_app().await;
-        let db = db::get_connection().await;
-=======
         let (app, app_state, _tmp) = make_test_app_with_storage().await;
         let db = app_state.db();
->>>>>>> 164afae5
         let data = setup_test_data(db).await;
 
         let modules = create_multiple_modules(&db, 2).await;
@@ -597,13 +522,8 @@
     #[tokio::test]
     #[serial]
     async fn test_bulk_update_validation_errors() {
-<<<<<<< HEAD
-        let app = make_test_app().await;
-        let db = db::get_connection().await;
-=======
         let (app, app_state, _tmp) = make_test_app_with_storage().await;
         let db = app_state.db();
->>>>>>> 164afae5
         let data = setup_test_data(db).await;
 
         let modules = create_multiple_modules(&db, 2).await;
@@ -638,13 +558,8 @@
     #[tokio::test]
     #[serial]
     async fn test_bulk_update_forbidden() {
-<<<<<<< HEAD
-        let app = make_test_app().await;
-        let db = db::get_connection().await;
-=======
         let (app, app_state, _tmp) = make_test_app_with_storage().await;
         let db = app_state.db();
->>>>>>> 164afae5
         let data = setup_test_data(db).await;
 
         let modules = create_multiple_modules(&db, 2).await;
