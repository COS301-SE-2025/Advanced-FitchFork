--- conflicted
+++ resolved
@@ -6,29 +6,12 @@
         body::Body,
         http::{Request, StatusCode},
     };
-<<<<<<< HEAD
-    use db::{
-        models::{
-            module::{self, Model as Module},
-            user::Model as UserModel,
-        },
-        repositories::user_repository::UserRepository,
-    };
-    use sea_orm::{DatabaseConnection, EntityTrait};
-    use serde_json::json;
-    use serial_test::serial;
-    use services::{
-        service::Service,
-        user::{CreateUser, UserService},
-    };
-=======
     use db::models::{
         module::{self, Model as Module},
         user::Model as UserModel,
     };
     use sea_orm::{DatabaseConnection, EntityTrait};
     use serde_json::json;
->>>>>>> 0c8f0684
     use tower::ServiceExt;
 
     struct TestData {
@@ -40,30 +23,10 @@
     async fn setup_test_data(db: &sea_orm::DatabaseConnection) -> TestData {
         dotenvy::dotenv().expect("Failed to load .env");
 
-<<<<<<< HEAD
-        let service = UserService::new(UserRepository::new(db.clone()));
-        let admin_user = service
-            .create(CreateUser {
-                username: "admin".to_string(),
-                email: "admin@test.com".to_string(),
-                password: "password".to_string(),
-                admin: true,
-            })
-            .await
-            .expect("Failed to create admin user");
-        let regular_user = service
-            .create(CreateUser {
-                username: "regular".to_string(),
-                email: "regular@test.com".to_string(),
-                password: "password".to_string(),
-                admin: false,
-            })
-=======
         let admin_user = UserModel::create(db, "admin", "admin@test.com", "password", true)
             .await
             .expect("Failed to create admin user");
         let regular_user = UserModel::create(db, "regular", "regular@test.com", "password", false)
->>>>>>> 0c8f0684
             .await
             .expect("Failed to create regular user");
         let module = Module::create(db, "COS301", 2025, Some("Module to be deleted"), 16)
