#[cfg(test)]
mod tests {
    use axum::{body::Body, http::{Request, StatusCode}};
    use tower::ServiceExt;
    use serde_json::json;
    use api::auth::generate_jwt;
    use db::{
        models::{
            user::Model as UserModel,
            module::Model as ModuleModel,
            user_module_role::{Model as UserModuleRoleModel, Role},
        },
    };
<<<<<<< HEAD
    use crate::helpers::app::make_test_app;
    use services::{
        service::Service,
        user::{UserService, CreateUser}
    };
    use db::repositories::user_repository::UserRepository;
    use serial_test::serial;
=======
    use crate::helpers::app::make_test_app_with_storage;
>>>>>>> 164afae5

    struct TestData {
        admin: UserModel,
        lecturer: UserModel,
        student: UserModel,
        outsider: UserModel,
        module: ModuleModel,
    }

    async fn setup_data(db: &sea_orm::DatabaseConnection) -> TestData {
        let module = ModuleModel::create(db, "COS999", 2025, Some("Test Module"), 12).await.unwrap();
        let service = UserService::new(UserRepository::new(db.clone()));
        let admin = service.create(CreateUser{ username: "admin".to_string(), email: "admin@test.com".to_string(), password: "pw".to_string(), admin: true }).await.unwrap();
        let lecturer = service.create(CreateUser{ username: "lect1".to_string(), email: "lect@test.com".to_string(), password: "pw".to_string(), admin: false }).await.unwrap();
        let student = service.create(CreateUser{ username: "stud1".to_string(), email: "stud@test.com".to_string(), password: "pw".to_string(), admin: false }).await.unwrap();
        let outsider = service.create(CreateUser{ username: "outsider".to_string(), email: "out@test.com".to_string(), password: "pw".to_string(), admin: false }).await.unwrap();
        UserModuleRoleModel::assign_user_to_module(db, lecturer.id, module.id, Role::Lecturer).await.unwrap();
        UserModuleRoleModel::assign_user_to_module(db, student.id, module.id, Role::Student).await.unwrap();
        TestData { admin, lecturer, student, outsider, module }
    }

    #[tokio::test]
    #[serial]
    async fn assign_personnel_as_admin_success() {
<<<<<<< HEAD
        let app = make_test_app().await;
        let data = setup_data(db::get_connection().await).await;
=======
        let (app, app_state, _tmp) = make_test_app_with_storage().await;
        let data = setup_data(app_state.db()).await;
>>>>>>> 164afae5

        let (token, _) = generate_jwt(data.admin.id, data.admin.admin);
        let uri = format!("/api/modules/{}/personnel", data.module.id);

        let body = serde_json::json!({
            "user_ids": [data.outsider.id],
            "role": "tutor"
        });

        let req = Request::builder()
            .method("POST")
            .uri(&uri)
            .header("Authorization", format!("Bearer {}", token))
            .header("Content-Type", "application/json")
            .body(Body::from(body.to_string()))
            .unwrap();

        let res = app.oneshot(req).await.unwrap();
        let status = res.status();
        let _ = axum::body::to_bytes(res.into_body(), 1024 * 1024).await.unwrap(); // consume body for completeness

        assert_eq!(status, StatusCode::OK);
    }

    #[tokio::test]
    #[serial]
    async fn assign_personnel_as_lecturer_success_for_non_lecturer_roles() {
<<<<<<< HEAD
        let app = make_test_app().await;
        let data = setup_data(db::get_connection().await).await;
=======
        let (app, app_state, _tmp) = make_test_app_with_storage().await;
        let data = setup_data(app_state.db()).await;
>>>>>>> 164afae5

        let (token, _) = generate_jwt(data.lecturer.id, data.lecturer.admin);
        let uri = format!("/api/modules/{}/personnel", data.module.id);

        let req = Request::builder()
            .method("POST")
            .uri(&uri)
            .header("Authorization", format!("Bearer {}", token))
            .header("Content-Type", "application/json")
            .body(Body::from(json!({ "user_ids": [data.outsider.id], "role": "assistant_lecturer" }).to_string()))
            .unwrap();

        let res = app.oneshot(req).await.unwrap();
        assert_eq!(res.status(), StatusCode::OK);
    }

    #[tokio::test]
    #[serial]
    async fn assign_lecturer_role_as_lecturer_forbidden() {
<<<<<<< HEAD
        let app = make_test_app().await;
        let data = setup_data(db::get_connection().await).await;
=======
        let (app, app_state, _tmp) = make_test_app_with_storage().await;
        let data = setup_data(app_state.db()).await;
>>>>>>> 164afae5

        let (token, _) = generate_jwt(data.lecturer.id, data.lecturer.admin);
        let uri = format!("/api/modules/{}/personnel", data.module.id);

        let req = Request::builder()
            .method("POST")
            .uri(&uri)
            .header("Authorization", format!("Bearer {}", token))
            .header("Content-Type", "application/json")
            .body(Body::from(json!({ "user_ids": [data.outsider.id], "role": "lecturer" }).to_string()))
            .unwrap();

        let res = app.oneshot(req).await.unwrap();
        assert_eq!(res.status(), StatusCode::FORBIDDEN);
    }

    #[tokio::test]
    #[serial]
    async fn assign_personnel_as_non_lecturer_forbidden() {
<<<<<<< HEAD
        let app = make_test_app().await;
        let data = setup_data(db::get_connection().await).await;
=======
        let (app, app_state, _tmp) = make_test_app_with_storage().await;
        let data = setup_data(app_state.db()).await;
>>>>>>> 164afae5

        let (token, _) = generate_jwt(data.outsider.id, false);
        let uri = format!("/api/modules/{}/personnel", data.module.id);

        let req = Request::builder()
            .method("POST")
            .uri(&uri)
            .header("Authorization", format!("Bearer {}", token))
            .header("Content-Type", "application/json")
            .body(Body::from(json!({ "user_ids": [data.lecturer.id], "role": "tutor" }).to_string()))
            .unwrap();

        let res = app.oneshot(req).await.unwrap();
        assert_eq!(res.status(), StatusCode::FORBIDDEN);
    }

    #[tokio::test]
    #[serial]
    async fn assign_personnel_as_student_forbidden() {
<<<<<<< HEAD
        let app = make_test_app().await;
        let data = setup_data(db::get_connection().await).await;
=======
        let (app, app_state, _tmp) = make_test_app_with_storage().await;
        let data = setup_data(app_state.db()).await;
>>>>>>> 164afae5

        // Student is assigned to the module, but still shouldn't have assign permissions
        let (token, _) = generate_jwt(data.student.id, false);
        let uri = format!("/api/modules/{}/personnel", data.module.id);

        let req = Request::builder()
            .method("POST")
            .uri(&uri)
            .header("Authorization", format!("Bearer {}", token))
            .header("Content-Type", "application/json")
            .body(Body::from(json!({ "user_ids": [data.outsider.id], "role": "tutor" }).to_string()))
            .unwrap();

        let res = app.oneshot(req).await.unwrap();
        assert_eq!(res.status(), StatusCode::FORBIDDEN);
    }

    #[tokio::test]
    #[serial]
    async fn assign_personnel_user_not_found() {
<<<<<<< HEAD
        let app = make_test_app().await;
        let data = setup_data(db::get_connection().await).await;
=======
        let (app, app_state, _tmp) = make_test_app_with_storage().await;
        let data = setup_data(app_state.db()).await;
>>>>>>> 164afae5

        let (token, _) = generate_jwt(data.admin.id, true);
        let uri = format!("/api/modules/{}/personnel", data.module.id);

        let req = Request::builder()
            .method("POST")
            .uri(&uri)
            .header("Authorization", format!("Bearer {}", token))
            .header("Content-Type", "application/json")
            .body(Body::from(json!({ "user_ids": [9999999], "role": "student" }).to_string()))
            .unwrap();

        let res = app.oneshot(req).await.unwrap();
        assert_eq!(res.status(), StatusCode::NOT_FOUND);
    }

    #[tokio::test]
    #[serial]
    async fn assign_personnel_empty_user_ids() {
<<<<<<< HEAD
        let app = make_test_app().await;
        let data = setup_data(db::get_connection().await).await;
=======
        let (app, app_state, _tmp) = make_test_app_with_storage().await;
        let data = setup_data(app_state.db()).await;
>>>>>>> 164afae5

        let (token, _) = generate_jwt(data.admin.id, true);
        let uri = format!("/api/modules/{}/personnel", data.module.id);

        let req = Request::builder()
            .method("POST")
            .uri(&uri)
            .header("Authorization", format!("Bearer {}", token))
            .header("Content-Type", "application/json")
            .body(Body::from(json!({ "user_ids": [], "role": "student" }).to_string()))
            .unwrap();

        let res = app.oneshot(req).await.unwrap();
        assert_eq!(res.status(), StatusCode::BAD_REQUEST);
    }
}<|MERGE_RESOLUTION|>--- conflicted
+++ resolved
@@ -11,17 +11,7 @@
             user_module_role::{Model as UserModuleRoleModel, Role},
         },
     };
-<<<<<<< HEAD
-    use crate::helpers::app::make_test_app;
-    use services::{
-        service::Service,
-        user::{UserService, CreateUser}
-    };
-    use db::repositories::user_repository::UserRepository;
-    use serial_test::serial;
-=======
     use crate::helpers::app::make_test_app_with_storage;
->>>>>>> 164afae5
 
     struct TestData {
         admin: UserModel,
@@ -46,13 +36,8 @@
     #[tokio::test]
     #[serial]
     async fn assign_personnel_as_admin_success() {
-<<<<<<< HEAD
-        let app = make_test_app().await;
-        let data = setup_data(db::get_connection().await).await;
-=======
         let (app, app_state, _tmp) = make_test_app_with_storage().await;
         let data = setup_data(app_state.db()).await;
->>>>>>> 164afae5
 
         let (token, _) = generate_jwt(data.admin.id, data.admin.admin);
         let uri = format!("/api/modules/{}/personnel", data.module.id);
@@ -80,13 +65,8 @@
     #[tokio::test]
     #[serial]
     async fn assign_personnel_as_lecturer_success_for_non_lecturer_roles() {
-<<<<<<< HEAD
-        let app = make_test_app().await;
-        let data = setup_data(db::get_connection().await).await;
-=======
         let (app, app_state, _tmp) = make_test_app_with_storage().await;
         let data = setup_data(app_state.db()).await;
->>>>>>> 164afae5
 
         let (token, _) = generate_jwt(data.lecturer.id, data.lecturer.admin);
         let uri = format!("/api/modules/{}/personnel", data.module.id);
@@ -106,13 +86,8 @@
     #[tokio::test]
     #[serial]
     async fn assign_lecturer_role_as_lecturer_forbidden() {
-<<<<<<< HEAD
-        let app = make_test_app().await;
-        let data = setup_data(db::get_connection().await).await;
-=======
         let (app, app_state, _tmp) = make_test_app_with_storage().await;
         let data = setup_data(app_state.db()).await;
->>>>>>> 164afae5
 
         let (token, _) = generate_jwt(data.lecturer.id, data.lecturer.admin);
         let uri = format!("/api/modules/{}/personnel", data.module.id);
@@ -132,13 +107,8 @@
     #[tokio::test]
     #[serial]
     async fn assign_personnel_as_non_lecturer_forbidden() {
-<<<<<<< HEAD
-        let app = make_test_app().await;
-        let data = setup_data(db::get_connection().await).await;
-=======
         let (app, app_state, _tmp) = make_test_app_with_storage().await;
         let data = setup_data(app_state.db()).await;
->>>>>>> 164afae5
 
         let (token, _) = generate_jwt(data.outsider.id, false);
         let uri = format!("/api/modules/{}/personnel", data.module.id);
@@ -158,13 +128,8 @@
     #[tokio::test]
     #[serial]
     async fn assign_personnel_as_student_forbidden() {
-<<<<<<< HEAD
-        let app = make_test_app().await;
-        let data = setup_data(db::get_connection().await).await;
-=======
         let (app, app_state, _tmp) = make_test_app_with_storage().await;
         let data = setup_data(app_state.db()).await;
->>>>>>> 164afae5
 
         // Student is assigned to the module, but still shouldn't have assign permissions
         let (token, _) = generate_jwt(data.student.id, false);
@@ -185,13 +150,8 @@
     #[tokio::test]
     #[serial]
     async fn assign_personnel_user_not_found() {
-<<<<<<< HEAD
-        let app = make_test_app().await;
-        let data = setup_data(db::get_connection().await).await;
-=======
         let (app, app_state, _tmp) = make_test_app_with_storage().await;
         let data = setup_data(app_state.db()).await;
->>>>>>> 164afae5
 
         let (token, _) = generate_jwt(data.admin.id, true);
         let uri = format!("/api/modules/{}/personnel", data.module.id);
@@ -211,13 +171,8 @@
     #[tokio::test]
     #[serial]
     async fn assign_personnel_empty_user_ids() {
-<<<<<<< HEAD
-        let app = make_test_app().await;
-        let data = setup_data(db::get_connection().await).await;
-=======
         let (app, app_state, _tmp) = make_test_app_with_storage().await;
         let data = setup_data(app_state.db()).await;
->>>>>>> 164afae5
 
         let (token, _) = generate_jwt(data.admin.id, true);
         let uri = format!("/api/modules/{}/personnel", data.module.id);
