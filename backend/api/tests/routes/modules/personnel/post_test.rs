--- conflicted
+++ resolved
@@ -26,43 +26,6 @@
         let module = ModuleModel::create(db, "COS999", 2025, Some("Test Module"), 12)
             .await
             .unwrap();
-<<<<<<< HEAD
-        let service = UserService::new(UserRepository::new(db.clone()));
-        let admin = service
-            .create(CreateUser {
-                username: "admin".to_string(),
-                email: "admin@test.com".to_string(),
-                password: "pw".to_string(),
-                admin: true,
-            })
-            .await
-            .unwrap();
-        let lecturer = service
-            .create(CreateUser {
-                username: "lect1".to_string(),
-                email: "lect@test.com".to_string(),
-                password: "pw".to_string(),
-                admin: false,
-            })
-            .await
-            .unwrap();
-        let student = service
-            .create(CreateUser {
-                username: "stud1".to_string(),
-                email: "stud@test.com".to_string(),
-                password: "pw".to_string(),
-                admin: false,
-            })
-            .await
-            .unwrap();
-        let outsider = service
-            .create(CreateUser {
-                username: "outsider".to_string(),
-                email: "out@test.com".to_string(),
-                password: "pw".to_string(),
-                admin: false,
-            })
-=======
         let admin = UserModel::create(db, "admin", "admin@test.com", "pw", true)
             .await
             .unwrap();
@@ -73,7 +36,6 @@
             .await
             .unwrap();
         let outsider = UserModel::create(db, "outsider", "out@test.com", "pw", false)
->>>>>>> 0c8f0684
             .await
             .unwrap();
         UserModuleRoleModel::assign_user_to_module(db, lecturer.id, module.id, Role::Lecturer)
