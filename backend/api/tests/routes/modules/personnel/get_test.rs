#[cfg(test)]
mod tests {
    use axum::{body::Body, http::{Request, StatusCode}};
    use tower::ServiceExt;
    use serde_json::Value;
    use api::auth::generate_jwt;
    use db::{
        models::{
            user::Model as UserModel,
            module::Model as ModuleModel,
            user_module_role::{Model as UserModuleRoleModel, Role},
        },
    };
<<<<<<< HEAD
    use crate::helpers::app::make_test_app;
    use services::{
        service::Service,
        user::{UserService, CreateUser}
    };
    use db::repositories::user_repository::UserRepository;
    use serial_test::serial;
=======
    use crate::helpers::app::make_test_app_with_storage;
>>>>>>> 164afae5

    struct TestData {
        admin: UserModel,
        lecturer: UserModel,
        tutor: UserModel,
        outsider: UserModel,
        module: ModuleModel,
    }

    async fn setup_data(db: &sea_orm::DatabaseConnection) -> TestData {
        let module = ModuleModel::create(db, "COS999", 2025, Some("Test Module"), 12).await.unwrap();
        let service = UserService::new(UserRepository::new(db.clone()));
        let admin = service.create(CreateUser{ username: "admin".to_string(), email: "admin@test.com".to_string(), password: "pw".to_string(), admin: true }).await.unwrap();
        let lecturer = service.create(CreateUser{ username: "lect1".to_string(), email: "lect@test.com".to_string(), password: "pw".to_string(), admin: false }).await.unwrap();
        let tutor = service.create(CreateUser{ username: "tut1".to_string(), email: "tut@test.com".to_string(), password: "pw".to_string(), admin: false }).await.unwrap();
        let outsider = service.create(CreateUser{ username: "out".to_string(), email: "out@test.com".to_string(), password: "pw".to_string(), admin: false }).await.unwrap();

        UserModuleRoleModel::assign_user_to_module(db, lecturer.id, module.id, Role::Lecturer).await.unwrap();
        UserModuleRoleModel::assign_user_to_module(db, tutor.id, module.id, Role::Tutor).await.unwrap();

        TestData { admin, lecturer, tutor, outsider, module }
    }

    #[tokio::test]
    #[serial]
    async fn get_personnel_as_admin_success() {
<<<<<<< HEAD
        let app = make_test_app().await;
        let data = setup_data(db::get_connection().await).await;
=======
        let (app, app_state, _tmp) = make_test_app_with_storage().await;
        let data = setup_data(app_state.db()).await;
>>>>>>> 164afae5

        let (token, _) = generate_jwt(data.admin.id, true);
        let uri = format!("/api/modules/{}/personnel?role=tutor", data.module.id);

        let req = Request::builder()
            .method("GET")
            .uri(&uri)
            .header("Authorization", format!("Bearer {}", token))
            .body(Body::empty())
            .unwrap();

        let res = app.oneshot(req).await.unwrap();
        assert_eq!(res.status(), StatusCode::OK);

        let body = axum::body::to_bytes(res.into_body(), 1024 * 1024).await.unwrap();
        let json: Value = serde_json::from_slice(&body).unwrap();
        assert_eq!(json["success"], true);
        assert!(json["data"]["users"].as_array().unwrap().iter().any(|u| u["id"] == data.tutor.id));
    }

    #[tokio::test]
    #[serial]
    async fn get_personnel_as_lecturer_for_tutors_success() {
<<<<<<< HEAD
        let app = make_test_app().await;
        let data = setup_data(db::get_connection().await).await;
=======
        let (app, app_state, _tmp) = make_test_app_with_storage().await;
        let data = setup_data(app_state.db()).await;
>>>>>>> 164afae5

        let (token, _) = generate_jwt(data.lecturer.id, false);
        let uri = format!("/api/modules/{}/personnel?role=tutor", data.module.id);

        let req = Request::builder()
            .method("GET")
            .uri(&uri)
            .header("Authorization", format!("Bearer {}", token))
            .body(Body::empty())
            .unwrap();

        let res = app.oneshot(req).await.unwrap();
        assert_eq!(res.status(), StatusCode::OK);
    }

    #[tokio::test]
    #[serial]
    async fn get_personnel_as_lecturer_for_lecturer_role_forbidden() {
<<<<<<< HEAD
        let app = make_test_app().await;
        let data = setup_data(db::get_connection().await).await;
=======
        let (app, app_state, _tmp) = make_test_app_with_storage().await;
        let data = setup_data(app_state.db()).await;
>>>>>>> 164afae5

        let (token, _) = generate_jwt(data.lecturer.id, false);
        let uri = format!("/api/modules/{}/personnel?role=lecturer", data.module.id);

        let req = Request::builder()
            .method("GET")
            .uri(&uri)
            .header("Authorization", format!("Bearer {}", token))
            .body(Body::empty())
            .unwrap();

        let res = app.oneshot(req).await.unwrap();
        assert_eq!(res.status(), StatusCode::FORBIDDEN);
    }

    #[tokio::test]
    #[serial]
    async fn get_personnel_as_non_member_forbidden() {
<<<<<<< HEAD
        let app = make_test_app().await;
        let data = setup_data(db::get_connection().await).await;
=======
        let (app, app_state, _tmp) = make_test_app_with_storage().await;
        let data = setup_data(app_state.db()).await;
>>>>>>> 164afae5

        let (token, _) = generate_jwt(data.outsider.id, false);
        let uri = format!("/api/modules/{}/personnel?role=student", data.module.id);

        let req = Request::builder()
            .method("GET")
            .uri(&uri)
            .header("Authorization", format!("Bearer {}", token))
            .body(Body::empty())
            .unwrap();

        let res = app.oneshot(req).await.unwrap();
        assert_eq!(res.status(), StatusCode::FORBIDDEN);
    }

    #[tokio::test]
    #[serial]
    async fn get_eligible_users_as_admin_success() {
<<<<<<< HEAD
        let app = make_test_app().await;
        let data = setup_data(db::get_connection().await).await;
=======
        let (app, app_state, _tmp) = make_test_app_with_storage().await;
        let data = setup_data(app_state.db()).await;
>>>>>>> 164afae5

        let (token, _) = generate_jwt(data.admin.id, true);
        let uri = format!("/api/modules/{}/personnel/eligible", data.module.id);

        let req = Request::builder()
            .method("GET")
            .uri(&uri)
            .header("Authorization", format!("Bearer {}", token))
            .body(Body::empty())
            .unwrap();

        let res = app.oneshot(req).await.unwrap();
        assert_eq!(res.status(), StatusCode::OK);

        let body = axum::body::to_bytes(res.into_body(), 1024 * 1024).await.unwrap();
        let json: Value = serde_json::from_slice(&body).unwrap();

        assert_eq!(json["success"], true);
        assert_eq!(json["message"], "Eligible users fetched");
        let user_ids: Vec<i64> = json["data"]["users"]
            .as_array().unwrap()
            .iter()
            .map(|u| u["id"].as_i64().unwrap())
            .collect();

        assert!(user_ids.contains(&data.outsider.id));
        assert!(!user_ids.contains(&data.lecturer.id));
    }

    #[tokio::test]
    #[serial]
    async fn get_eligible_users_pagination_and_filtering() {
<<<<<<< HEAD
        let app = make_test_app().await;
        let data = setup_data(db::get_connection().await).await;
=======
        let (app, app_state, _tmp) = make_test_app_with_storage().await;
        let data = setup_data(app_state.db()).await;
>>>>>>> 164afae5

        let (token, _) = generate_jwt(data.admin.id, true);
        let uri = format!("/api/modules/{}/personnel/eligible?page=1&per_page=1&username=out", data.module.id);

        let req = Request::builder()
            .method("GET")
            .uri(&uri)
            .header("Authorization", format!("Bearer {}", token))
            .body(Body::empty())
            .unwrap();

        let res = app.oneshot(req).await.unwrap();
        assert_eq!(res.status(), StatusCode::OK);

        let body = axum::body::to_bytes(res.into_body(), 1024 * 1024).await.unwrap();
        let json: Value = serde_json::from_slice(&body).unwrap();

        assert_eq!(json["data"]["page"], 1);
        assert_eq!(json["data"]["per_page"], 1);
        assert!(json["data"]["users"]
            .as_array().unwrap()
            .iter()
            .any(|u| u["username"] == "out"));
    }
}<|MERGE_RESOLUTION|>--- conflicted
+++ resolved
@@ -11,17 +11,7 @@
             user_module_role::{Model as UserModuleRoleModel, Role},
         },
     };
-<<<<<<< HEAD
-    use crate::helpers::app::make_test_app;
-    use services::{
-        service::Service,
-        user::{UserService, CreateUser}
-    };
-    use db::repositories::user_repository::UserRepository;
-    use serial_test::serial;
-=======
     use crate::helpers::app::make_test_app_with_storage;
->>>>>>> 164afae5
 
     struct TestData {
         admin: UserModel,
@@ -48,13 +38,8 @@
     #[tokio::test]
     #[serial]
     async fn get_personnel_as_admin_success() {
-<<<<<<< HEAD
-        let app = make_test_app().await;
-        let data = setup_data(db::get_connection().await).await;
-=======
         let (app, app_state, _tmp) = make_test_app_with_storage().await;
         let data = setup_data(app_state.db()).await;
->>>>>>> 164afae5
 
         let (token, _) = generate_jwt(data.admin.id, true);
         let uri = format!("/api/modules/{}/personnel?role=tutor", data.module.id);
@@ -78,13 +63,8 @@
     #[tokio::test]
     #[serial]
     async fn get_personnel_as_lecturer_for_tutors_success() {
-<<<<<<< HEAD
-        let app = make_test_app().await;
-        let data = setup_data(db::get_connection().await).await;
-=======
         let (app, app_state, _tmp) = make_test_app_with_storage().await;
         let data = setup_data(app_state.db()).await;
->>>>>>> 164afae5
 
         let (token, _) = generate_jwt(data.lecturer.id, false);
         let uri = format!("/api/modules/{}/personnel?role=tutor", data.module.id);
@@ -103,13 +83,8 @@
     #[tokio::test]
     #[serial]
     async fn get_personnel_as_lecturer_for_lecturer_role_forbidden() {
-<<<<<<< HEAD
-        let app = make_test_app().await;
-        let data = setup_data(db::get_connection().await).await;
-=======
         let (app, app_state, _tmp) = make_test_app_with_storage().await;
         let data = setup_data(app_state.db()).await;
->>>>>>> 164afae5
 
         let (token, _) = generate_jwt(data.lecturer.id, false);
         let uri = format!("/api/modules/{}/personnel?role=lecturer", data.module.id);
@@ -128,13 +103,8 @@
     #[tokio::test]
     #[serial]
     async fn get_personnel_as_non_member_forbidden() {
-<<<<<<< HEAD
-        let app = make_test_app().await;
-        let data = setup_data(db::get_connection().await).await;
-=======
         let (app, app_state, _tmp) = make_test_app_with_storage().await;
         let data = setup_data(app_state.db()).await;
->>>>>>> 164afae5
 
         let (token, _) = generate_jwt(data.outsider.id, false);
         let uri = format!("/api/modules/{}/personnel?role=student", data.module.id);
@@ -153,13 +123,8 @@
     #[tokio::test]
     #[serial]
     async fn get_eligible_users_as_admin_success() {
-<<<<<<< HEAD
-        let app = make_test_app().await;
-        let data = setup_data(db::get_connection().await).await;
-=======
         let (app, app_state, _tmp) = make_test_app_with_storage().await;
         let data = setup_data(app_state.db()).await;
->>>>>>> 164afae5
 
         let (token, _) = generate_jwt(data.admin.id, true);
         let uri = format!("/api/modules/{}/personnel/eligible", data.module.id);
@@ -192,13 +157,8 @@
     #[tokio::test]
     #[serial]
     async fn get_eligible_users_pagination_and_filtering() {
-<<<<<<< HEAD
-        let app = make_test_app().await;
-        let data = setup_data(db::get_connection().await).await;
-=======
         let (app, app_state, _tmp) = make_test_app_with_storage().await;
         let data = setup_data(app_state.db()).await;
->>>>>>> 164afae5
 
         let (token, _) = generate_jwt(data.admin.id, true);
         let uri = format!("/api/modules/{}/personnel/eligible?page=1&per_page=1&username=out", data.module.id);
