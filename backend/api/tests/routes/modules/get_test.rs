--- conflicted
+++ resolved
@@ -60,13 +60,8 @@
     #[tokio::test]
     #[serial]
     async fn test_get_module_success_as_admin() {
-<<<<<<< HEAD
-        let app = make_test_app().await;
-        let data = setup_test_data(db::get_connection().await).await;
-=======
-        let (app, app_state, _tmp) = make_test_app_with_storage().await;
-        let data = setup_test_data(app_state.db()).await;
->>>>>>> 164afae5
+        let (app, app_state, _tmp) = make_test_app_with_storage().await;
+        let data = setup_test_data(app_state.db()).await;
 
         let (token, _) = generate_jwt(data.admin_user.id, data.admin_user.admin);
         let uri = format!("/api/modules/{}", data.module.id);
@@ -112,13 +107,8 @@
     #[tokio::test]
     #[serial]
     async fn test_get_module_success_as_lecturer() {
-<<<<<<< HEAD
-        let app = make_test_app().await;
-        let data = setup_test_data(db::get_connection().await).await;
-=======
-        let (app, app_state, _tmp) = make_test_app_with_storage().await;
-        let data = setup_test_data(app_state.db()).await;
->>>>>>> 164afae5
+        let (app, app_state, _tmp) = make_test_app_with_storage().await;
+        let data = setup_test_data(app_state.db()).await;
 
         let (token, _) = generate_jwt(data.lecturer_user.id, data.lecturer_user.admin);
         let uri = format!("/api/modules/{}", data.module.id);
@@ -137,13 +127,8 @@
     #[tokio::test]
     #[serial]
     async fn test_get_module_success_as_tutor() {
-<<<<<<< HEAD
-        let app = make_test_app().await;
-        let data = setup_test_data(db::get_connection().await).await;
-=======
-        let (app, app_state, _tmp) = make_test_app_with_storage().await;
-        let data = setup_test_data(app_state.db()).await;
->>>>>>> 164afae5
+        let (app, app_state, _tmp) = make_test_app_with_storage().await;
+        let data = setup_test_data(app_state.db()).await;
 
         let (token, _) = generate_jwt(data.tutor_user.id, data.tutor_user.admin);
         let uri = format!("/api/modules/{}", data.module.id);
@@ -162,13 +147,8 @@
     #[tokio::test]
     #[serial]
     async fn test_get_module_success_as_student() {
-<<<<<<< HEAD
-        let app = make_test_app().await;
-        let data = setup_test_data(db::get_connection().await).await;
-=======
-        let (app, app_state, _tmp) = make_test_app_with_storage().await;
-        let data = setup_test_data(app_state.db()).await;
->>>>>>> 164afae5
+        let (app, app_state, _tmp) = make_test_app_with_storage().await;
+        let data = setup_test_data(app_state.db()).await;
 
         let (token, _) = generate_jwt(data.student_user.id, data.student_user.admin);
         let uri = format!("/api/modules/{}", data.module.id);
@@ -187,13 +167,8 @@
     #[tokio::test]
     #[serial]
     async fn test_get_module_not_found() {
-<<<<<<< HEAD
-        let app = make_test_app().await;
-        let data = setup_test_data(db::get_connection().await).await;
-=======
-        let (app, app_state, _tmp) = make_test_app_with_storage().await;
-        let data = setup_test_data(app_state.db()).await;
->>>>>>> 164afae5
+        let (app, app_state, _tmp) = make_test_app_with_storage().await;
+        let data = setup_test_data(app_state.db()).await;
 
         let (token, _) = generate_jwt(data.admin_user.id, data.admin_user.admin);
         let uri = format!("/api/modules/{}", 99999);
@@ -217,13 +192,8 @@
     #[tokio::test]
     #[serial]
     async fn test_get_module_forbidden_user() {
-<<<<<<< HEAD
-        let app = make_test_app().await;
-        let data = setup_test_data(db::get_connection().await).await;
-=======
-        let (app, app_state, _tmp) = make_test_app_with_storage().await;
-        let data = setup_test_data(app_state.db()).await;
->>>>>>> 164afae5
+        let (app, app_state, _tmp) = make_test_app_with_storage().await;
+        let data = setup_test_data(app_state.db()).await;
 
         let (token, _) = generate_jwt(data.forbidden_user.id, data.forbidden_user.admin);
         let uri = format!("/api/modules/{}", data.module.id);
@@ -242,13 +212,8 @@
     #[tokio::test]
     #[serial]
     async fn test_get_module_missing_auth_header() {
-<<<<<<< HEAD
-        let app = make_test_app().await;
-        let data = setup_test_data(db::get_connection().await).await;
-=======
-        let (app, app_state, _tmp) = make_test_app_with_storage().await;
-        let data = setup_test_data(app_state.db()).await;
->>>>>>> 164afae5
+        let (app, app_state, _tmp) = make_test_app_with_storage().await;
+        let data = setup_test_data(app_state.db()).await;
 
         let uri = format!("/api/modules/{}", data.module.id);
         let req = Request::builder()
@@ -265,13 +230,8 @@
     #[tokio::test]
     #[serial]
     async fn test_get_module_invalid_token() {
-<<<<<<< HEAD
-        let app = make_test_app().await;
-        let data = setup_test_data(db::get_connection().await).await;
-=======
-        let (app, app_state, _tmp) = make_test_app_with_storage().await;
-        let data = setup_test_data(app_state.db()).await;
->>>>>>> 164afae5
+        let (app, app_state, _tmp) = make_test_app_with_storage().await;
+        let data = setup_test_data(app_state.db()).await;
 
         let uri = format!("/api/modules/{}", data.module.id);
         let req = Request::builder()
@@ -289,13 +249,8 @@
     #[tokio::test]
     #[serial]
     async fn test_get_module_personnel_user_details() {
-<<<<<<< HEAD
-        let app = make_test_app().await;
-        let data = setup_test_data(db::get_connection().await).await;
-=======
-        let (app, app_state, _tmp) = make_test_app_with_storage().await;
-        let data = setup_test_data(app_state.db()).await;
->>>>>>> 164afae5
+        let (app, app_state, _tmp) = make_test_app_with_storage().await;
+        let data = setup_test_data(app_state.db()).await;
 
         let (token, _) = generate_jwt(data.admin_user.id, data.admin_user.admin);
         let uri = format!("/api/modules/{}", data.module.id);
@@ -339,13 +294,8 @@
     #[tokio::test]
     #[serial]
     async fn test_get_module_no_personnel() {
-<<<<<<< HEAD
-        let app = make_test_app().await;
-        let _ = setup_test_data(db::get_connection().await).await;
-=======
         let (app, app_state, _tmp) = make_test_app_with_storage().await;
         let _ = setup_test_data(app_state.db()).await;
->>>>>>> 164afae5
 
         let empty_module = ModuleModel::create(db::get_connection().await, "EMPTY101", Utc::now().year() - 1, Some("Empty Module"), 10).await.expect("Failed to create empty module");
         let service = UserService::new(UserRepository::new(db::get_connection().await.clone()));
@@ -386,26 +336,15 @@
     #[tokio::test]
     #[serial]
     async fn test_get_module_multiple_personnel_per_role() {
-<<<<<<< HEAD
-        let app = make_test_app().await;
-        let db = db::get_connection().await;
-        let data = setup_test_data(db::get_connection().await).await;
+        let (app, app_state, _tmp) = make_test_app_with_storage().await;
+        let db = app_state.db();
+        let data = setup_test_data(app_state.db()).await;
 
         let service = UserService::new(UserRepository::new(db.clone()));
         let lecturer2 = service.create(CreateUser{ username: "module_lecturer2".to_string(), email: "module_lecturer2@test.com".to_string(), password: "password".to_string(), admin: false }).await.expect("Failed to create second lecturer");
         let tutor2 = service.create(CreateUser{ username: "module_tutor2".to_string(), email: "module_tutor2@test.com".to_string(), password: "password".to_string(), admin: false }).await.expect("Failed to create second tutor");
         let student2 = service.create(CreateUser{ username: "module_student2".to_string(), email: "module_student2@test.com".to_string(), password: "password".to_string(), admin: false }).await.expect("Failed to create second student");
         let student3 = service.create(CreateUser{ username: "module_student3".to_string(), email: "module_student3@test.com".to_string(), password: "password".to_string(), admin: false }).await.expect("Failed to create third student");
-=======
-        let (app, app_state, _tmp) = make_test_app_with_storage().await;
-        let db = app_state.db();
-        let data = setup_test_data(app_state.db()).await;
-
-        let lecturer2 = UserModel::create(db, "module_lecturer2", "module_lecturer2@test.com", "password", false).await.expect("Failed to create second lecturer");
-        let tutor2 = UserModel::create(db, "module_tutor2", "module_tutor2@test.com", "password", false).await.expect("Failed to create second tutor");
-        let student2 = UserModel::create(db, "module_student2", "module_student2@test.com", "password", false).await.expect("Failed to create second student");
-        let student3 = UserModel::create(db, "module_student3", "module_student3@test.com", "password", false).await.expect("Failed to create third student");
->>>>>>> 164afae5
         UserModuleRoleModel::assign_user_to_module(db, lecturer2.id, data.module.id, Role::Lecturer).await.expect("Failed to assign second lecturer");
         UserModuleRoleModel::assign_user_to_module(db, tutor2.id, data.module.id, Role::Tutor).await.expect("Failed to assign second tutor");
         UserModuleRoleModel::assign_user_to_module(db, student2.id, data.module.id, Role::Student).await.expect("Failed to assign second student");
