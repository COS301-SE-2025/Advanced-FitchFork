#[cfg(test)]
mod tests {
    use crate::helpers::app::make_test_app_with_storage;
    use api::auth::generate_jwt;
    use db::{
        models::{
            announcements::Model as AnnouncementModel,
            module::Model as ModuleModel,
            user::Model as UserModel,
            user_module_role::{Model as UserModuleRole, Role},
        },
        repositories::user_repository::UserRepository,
    };
    use axum::{
        body::Body,
        http::{Request, StatusCode},
    };
    use services::{
        service::Service,
        user::{CreateUser, UserService},
    };
    use tower::ServiceExt;
    use serial_test::serial;

    struct TestData {
        student: UserModel,
        invalid_user: UserModel,
        lecturer: UserModel,
        module: ModuleModel,
        announcement: AnnouncementModel,
    }

    async fn setup_test_data(db: &sea_orm::DatabaseConnection) -> TestData {
        let service = UserService::new(UserRepository::new(db.clone()));
        
        let student = service
            .create(CreateUser {
                username: "test_user".into(),
                email: "test@example.com".into(),
                password: "pass".into(),
                admin: false,
            })
            .await
            .unwrap();

        let invalid_user = service
            .create(CreateUser {
                username: "invalid_user".into(),
                email: "invalid@email.com".into(),
                password: "pass2".into(),
                admin: false,
            })
            .await
            .unwrap();

        let lecturer = service
            .create(CreateUser {
                username: "lecturer_user".into(),
                email: "lecturer@example.com".into(),
                password: "pass3".into(),
                admin: true,
            })
            .await
            .unwrap();

        let module = ModuleModel::create(db, "330", 2025, Some("test description"), 16)
            .await
            .unwrap();

        UserModuleRole::assign_user_to_module(db, student.id, module.id, Role::Student)
            .await
            .unwrap();

        UserModuleRole::assign_user_to_module(db, lecturer.id, module.id, Role::Lecturer)
            .await
            .unwrap();

        let announcement = AnnouncementModel::create(
            db,
            module.id,
            lecturer.id,
            "Test Announcement",
            "This is a test announcement.",
            false,
        )
        .await
        .unwrap();

        TestData {
            student,
            invalid_user,
            lecturer,
            module,
            announcement,
        }
    }

    #[tokio::test]
    #[serial]
    async fn delete_announcement_success() {
<<<<<<< HEAD
        let app = make_test_app().await;
        let data = setup_test_data(db::get_connection().await).await;
=======
        let (app, app_state, _tmp) = make_test_app_with_storage().await;
        let data = setup_test_data(app_state.db()).await;
>>>>>>> 164afae5

        let (token, _) = generate_jwt(data.lecturer.id, data.lecturer.admin);
        let uri = format!(
            "/api/modules/{}/announcements/{}",
            data.module.id, data.announcement.id
        );

        let req = Request::builder()
            .method("DELETE")
            .uri(uri)
            .header("Authorization", format!("Bearer {}", token))
            .body(Body::empty())
            .unwrap();

        let response = app.oneshot(req).await.unwrap();
        assert_eq!(response.status(), StatusCode::OK);
    }

    #[tokio::test]
    #[serial]
    async fn delete_announcement_forbidden_student() {
<<<<<<< HEAD
        let app = make_test_app().await;
        let data = setup_test_data(db::get_connection().await).await;
=======
        let (app, app_state, _tmp) = make_test_app_with_storage().await;
        let data = setup_test_data(app_state.db()).await;
>>>>>>> 164afae5

        let (token, _) = generate_jwt(data.student.id, data.student.admin);
        let uri = format!(
            "/api/modules/{}/announcements/{}",
            data.module.id, data.announcement.id
        );

        let req = Request::builder()
            .method("DELETE")
            .uri(uri)
            .header("Authorization", format!("Bearer {}", token))
            .body(Body::empty())
            .unwrap();

        let response = app.oneshot(req).await.unwrap();
        assert_eq!(response.status(), StatusCode::FORBIDDEN);
    }

    #[tokio::test]
    #[serial]
    async fn delete_announcement_forbidden_invalid_user() {
<<<<<<< HEAD
        let app = make_test_app().await;
        let data = setup_test_data(db::get_connection().await).await;
=======
        let (app, app_state, _tmp) = make_test_app_with_storage().await;
        let data = setup_test_data(app_state.db()).await;
>>>>>>> 164afae5

        let (token, _) = generate_jwt(data.invalid_user.id, data.invalid_user.admin);
        let uri = format!(
            "/api/modules/{}/announcements/{}",
            data.module.id, data.announcement.id
        );

        let req = Request::builder()
            .method("DELETE")
            .uri(uri)
            .header("Authorization", format!("Bearer {}", token))
            .body(Body::empty())
            .unwrap();

        let response = app.oneshot(req).await.unwrap();
        assert_eq!(response.status(), StatusCode::FORBIDDEN);
    }

    #[tokio::test]
    #[serial]
    async fn delete_nonexistent_announcement() {
<<<<<<< HEAD
        let app = make_test_app().await;
        let data = setup_test_data(db::get_connection().await).await;
=======
        let (app, app_state, _tmp) = make_test_app_with_storage().await;
        let data = setup_test_data(app_state.db()).await;
>>>>>>> 164afae5

        let (token, _) = generate_jwt(data.lecturer.id, data.lecturer.admin);
        let uri = format!(
            "/api/modules/{}/announcements/999",
            data.module.id
        );

        let req = Request::builder()
            .method("DELETE")
            .uri(uri)
            .header("Authorization", format!("Bearer {}", token))
            .body(Body::empty())
            .unwrap();

        let response = app.oneshot(req).await.unwrap();
        assert_eq!(response.status(), StatusCode::NOT_FOUND);
    }
}<|MERGE_RESOLUTION|>--- conflicted
+++ resolved
@@ -98,13 +98,8 @@
     #[tokio::test]
     #[serial]
     async fn delete_announcement_success() {
-<<<<<<< HEAD
-        let app = make_test_app().await;
-        let data = setup_test_data(db::get_connection().await).await;
-=======
         let (app, app_state, _tmp) = make_test_app_with_storage().await;
         let data = setup_test_data(app_state.db()).await;
->>>>>>> 164afae5
 
         let (token, _) = generate_jwt(data.lecturer.id, data.lecturer.admin);
         let uri = format!(
@@ -126,13 +121,8 @@
     #[tokio::test]
     #[serial]
     async fn delete_announcement_forbidden_student() {
-<<<<<<< HEAD
-        let app = make_test_app().await;
-        let data = setup_test_data(db::get_connection().await).await;
-=======
         let (app, app_state, _tmp) = make_test_app_with_storage().await;
         let data = setup_test_data(app_state.db()).await;
->>>>>>> 164afae5
 
         let (token, _) = generate_jwt(data.student.id, data.student.admin);
         let uri = format!(
@@ -154,13 +144,8 @@
     #[tokio::test]
     #[serial]
     async fn delete_announcement_forbidden_invalid_user() {
-<<<<<<< HEAD
-        let app = make_test_app().await;
-        let data = setup_test_data(db::get_connection().await).await;
-=======
         let (app, app_state, _tmp) = make_test_app_with_storage().await;
         let data = setup_test_data(app_state.db()).await;
->>>>>>> 164afae5
 
         let (token, _) = generate_jwt(data.invalid_user.id, data.invalid_user.admin);
         let uri = format!(
@@ -182,13 +167,8 @@
     #[tokio::test]
     #[serial]
     async fn delete_nonexistent_announcement() {
-<<<<<<< HEAD
-        let app = make_test_app().await;
-        let data = setup_test_data(db::get_connection().await).await;
-=======
         let (app, app_state, _tmp) = make_test_app_with_storage().await;
         let data = setup_test_data(app_state.db()).await;
->>>>>>> 164afae5
 
         let (token, _) = generate_jwt(data.lecturer.id, data.lecturer.admin);
         let uri = format!(
