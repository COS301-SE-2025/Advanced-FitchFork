--- conflicted
+++ resolved
@@ -1,31 +1,11 @@
 #[cfg(test)]
 mod tests {
-<<<<<<< HEAD
-    use db::{
-        models::{
-            user::Model as UserModel,
-            module::Model as ModuleModel,
-            assignment::{Model as AssignmentModel, AssignmentType},
-            assignment_task::Model as AssignmentTaskModel,
-            user_module_role::{Model as UserModuleRoleModel, Role},
-        },
-        repositories::user_repository::UserRepository,
-    };
-=======
     use crate::helpers::app::make_test_app;
     use api::auth::generate_jwt;
->>>>>>> 2215d6f6
     use axum::{
         body::Body as AxumBody,
         http::{Request, StatusCode, header::CONTENT_TYPE},
     };
-<<<<<<< HEAD
-    use services::{
-        service::Service,
-        user_service::{UserService, CreateUser},
-    };
-    use tower::ServiceExt;
-=======
     use chrono::{TimeZone, Utc};
     use db::models::{
         assignment::{AssignmentType, Model as AssignmentModel},
@@ -34,7 +14,6 @@
         user::Model as UserModel,
         user_module_role::{Model as UserModuleRoleModel, Role},
     };
->>>>>>> 2215d6f6
     use serde_json::{Value, json};
     use serial_test::serial;
     use tempfile::{TempDir, tempdir};
@@ -52,16 +31,6 @@
     async fn setup_test_data(db: &sea_orm::DatabaseConnection) -> (TestData, TempDir) {
         dotenvy::dotenv().expect("Failed to load .env");
         let temp_dir = tempdir().expect("Failed to create temporary directory");
-<<<<<<< HEAD
-        unsafe { std::env::set_var("ASSIGNMENT_STORAGE_ROOT", temp_dir.path().to_str().unwrap()); }
-
-        let module = ModuleModel::create(db, "TASK101", 2024, Some("Test Task Module"), 16).await.expect("Failed to create test module");
-        let service = UserService::new(UserRepository::new(db.clone()));
-        let admin_user = service.create(CreateUser{ username: "task_admin".to_string(), email: "task_admin@test.com".to_string(), password: "password".to_string(), admin: true }).await.expect("Failed to create admin user");
-        let forbidden_user = service.create(CreateUser{ username: "task_unauthed".to_string(), email: "task_unauthed@test.com".to_string(), password: "password".to_string(), admin: false }).await.expect("Failed to create forbidden user");
-        let lecturer1 = service.create(CreateUser{ username: "task_lecturer1".to_string(), email: "task_lecturer1@test.com".to_string(), password: "password1".to_string(), admin: false }).await.expect("Failed to create lecturer1");
-        UserModuleRoleModel::assign_user_to_module(db, lecturer1.id, module.id, Role::Lecturer).await.expect("Failed to assign lecturer1 to module");
-=======
         unsafe {
             std::env::set_var("ASSIGNMENT_STORAGE_ROOT", temp_dir.path().to_str().unwrap());
         }
@@ -94,7 +63,6 @@
         UserModuleRoleModel::assign_user_to_module(db, lecturer1.id, module.id, Role::Lecturer)
             .await
             .expect("Failed to assign lecturer1 to module");
->>>>>>> 2215d6f6
         let assignment = AssignmentModel::create(
             db,
             module.id,
@@ -105,14 +73,6 @@
             Utc.with_ymd_and_hms(2024, 12, 31, 23, 59, 59).unwrap(),
         ).await.expect("Failed to create test assignment");
         let task1 = AssignmentTaskModel::create(
-<<<<<<< HEAD
-             db,
-             assignment.id,
-             1,
-             "echo 'Initial Command'",
-             "Initial Task Name",
-         ).await.expect("Failed to create initial task");
-=======
             db,
             assignment.id,
             1,
@@ -122,7 +82,6 @@
         )
         .await
         .expect("Failed to create initial task");
->>>>>>> 2215d6f6
 
         (
             TestData {
