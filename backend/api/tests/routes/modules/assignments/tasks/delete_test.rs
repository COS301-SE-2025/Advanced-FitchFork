--- conflicted
+++ resolved
@@ -90,13 +90,8 @@
     #[tokio::test]
     #[serial]
     async fn test_delete_task_success_as_admin() {
-<<<<<<< HEAD
-        let app = make_test_app().await;
-        let (data, _temp_dir) = setup_test_data(db::get_connection().await).await;
-=======
-        let (app, app_state, _tmp) = make_test_app_with_storage().await;
-        let data = setup_test_data(app_state.db()).await;
->>>>>>> 164afae5
+        let (app, app_state, _tmp) = make_test_app_with_storage().await;
+        let data = setup_test_data(app_state.db()).await;
 
         let (token, _) = generate_jwt(data.admin_user.id, data.admin_user.admin);
         let uri = format!(
@@ -153,13 +148,8 @@
     #[tokio::test]
     #[serial]
     async fn test_delete_task_success_as_lecturer() {
-<<<<<<< HEAD
-        let app = make_test_app().await;
-        let (data, _temp_dir) = setup_test_data(db::get_connection().await).await;
-=======
-        let (app, app_state, _tmp) = make_test_app_with_storage().await;
-        let data = setup_test_data(app_state.db()).await;
->>>>>>> 164afae5
+        let (app, app_state, _tmp) = make_test_app_with_storage().await;
+        let data = setup_test_data(app_state.db()).await;
 
         let (token, _) = generate_jwt(data.lecturer1.id, data.lecturer1.admin);
         let uri = format!(
@@ -181,13 +171,8 @@
     #[tokio::test]
     #[serial]
     async fn test_delete_task_not_found() {
-<<<<<<< HEAD
-        let app = make_test_app().await;
-        let (data, _temp_dir) = setup_test_data(db::get_connection().await).await;
-=======
-        let (app, app_state, _tmp) = make_test_app_with_storage().await;
-        let data = setup_test_data(app_state.db()).await;
->>>>>>> 164afae5
+        let (app, app_state, _tmp) = make_test_app_with_storage().await;
+        let data = setup_test_data(app_state.db()).await;
 
         let (token, _) = generate_jwt(data.admin_user.id, data.admin_user.admin);
         let uri = format!(
@@ -216,13 +201,8 @@
     #[tokio::test]
     #[serial]
     async fn test_delete_task_forbidden() {
-<<<<<<< HEAD
-        let app = make_test_app().await;
-        let (data, _temp_dir) = setup_test_data(db::get_connection().await).await;
-=======
-        let (app, app_state, _tmp) = make_test_app_with_storage().await;
-        let data = setup_test_data(app_state.db()).await;
->>>>>>> 164afae5
+        let (app, app_state, _tmp) = make_test_app_with_storage().await;
+        let data = setup_test_data(app_state.db()).await;
 
         let (token, _) = generate_jwt(data.forbidden_user.id, data.forbidden_user.admin);
         let uri = format!(
