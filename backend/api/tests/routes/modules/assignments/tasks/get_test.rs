#[cfg(test)]
mod tests {
    use crate::helpers::app::make_test_app_with_storage;
    use api::auth::generate_jwt;
    use axum::{
        body::Body,
        http::{Request, StatusCode},
    };
    use chrono::{TimeZone, Utc};
    use db::models::{
        assignment::{AssignmentType, Model as AssignmentModel},
        assignment_task::Model as AssignmentTaskModel,
        module::Model as ModuleModel,
        user::Model as UserModel,
        user_module_role::{Model as UserModuleRoleModel, Role},
    };
    use serde_json::Value;
    use serde_json::json;
    use serial_test::serial;
    use std::fs;
    use tower::ServiceExt;
    use util::{mark_allocator::mark_allocator::save_allocator, paths::memo_output_dir};

    struct TestData {
        admin_user: UserModel,
        forbidden_user: UserModel,
        lecturer1: UserModel,
        module: ModuleModel,
        assignment: AssignmentModel,
        task1: AssignmentTaskModel,
        task2: AssignmentTaskModel,
    }

    async fn setup_test_data(db: &sea_orm::DatabaseConnection) -> TestData {
        let module = ModuleModel::create(db, "TASK101", 2024, Some("Test Task Module"), 16)
            .await
            .expect("Failed to create test module");
        let admin_user =
            UserModel::create(db, "task_admin", "task_admin@test.com", "password", true)
                .await
                .expect("Failed to create admin user");
        let forbidden_user = UserModel::create(
            db,
            "task_unauthed",
            "task_unauthed@test.com",
            "password",
            false,
        )
        .await
        .expect("Failed to create forbidden user");
        let lecturer1 = UserModel::create(
            db,
            "task_lecturer1",
            "task_lecturer1@test.com",
            "password1",
            false,
        )
        .await
        .expect("Failed to create lecturer1");
        UserModuleRoleModel::assign_user_to_module(db, lecturer1.id, module.id, Role::Lecturer)
            .await
            .expect("Failed to assign lecturer1 to module");
        let assignment = AssignmentModel::create(
            db,
            module.id,
            "Test Assignment",
            Some("Description"),
            AssignmentType::Assignment,
            Utc.with_ymd_and_hms(2024, 1, 1, 0, 0, 0).unwrap(),
            Utc.with_ymd_and_hms(2024, 12, 31, 23, 59, 59).unwrap(),
        ).await.expect("Failed to create test assignment");
        let task1 = AssignmentTaskModel::create(
            db,
            assignment.id,
            1,
            "echo 'Task 1'",
            "Task 1 Name",
            false,
        )
        .await
        .expect("Failed to create task 1");

        let task2 = AssignmentTaskModel::create(
            db,
            assignment.id,
            2,
            "echo 'Task 2'",
            "Task 2 Name",
            false,
        )
        .await
        .expect("Failed to create task 2");

        let allocator_data = json!({
            "allocatorVersion": "1.0",
            "tasks": [
                {
                    "task1": {
                        "name": "Task 1 Name",
                        "value": 25,
                        "subsections": [
                            { "name": "Subsection A", "value": 10 },
                            { "name": "Subsection B", "value": 15 }
                        ]
                    }
                },
                {
                    "task2": {
                        "name": "Task 2 Name",
                        "value": 30,
                        "subsections": [
                            { "name": "Part 1", "value": 20 },
                            { "name": "Part 2", "value": 10 }
                        ]
                    }
                }
            ]
        });
        let _ = save_allocator(module.id, assignment.id, allocator_data).await;

        let memo_dir = memo_output_dir(module.id, assignment.id);
        fs::create_dir_all(&memo_dir).expect("Failed to create memo output directory");

        let memo_file_path = memo_dir.join("task_1.txt");
        let memo_content =
            "Overall Feedback\n&-=-&\nFeedback for Subsection A\n&-=-&\nFeedback for Subsection B";
        fs::write(&memo_file_path, memo_content).expect("Failed to write task memo file");

        TestData {
            admin_user,
            forbidden_user,
            lecturer1,
            module,
            assignment,
            task1,
            task2,
        }
    }

    // --- Tests for GET /api/modules/{module_id}/assignments/{assignment_id}/tasks (list_tasks) ---

    /// Test Case: Successful Retrieval of Tasks List as Admin
    #[tokio::test]
    #[serial]
    async fn test_list_tasks_success_as_admin() {
<<<<<<< HEAD
        let app = make_test_app().await;
        let (data, _temp_dir) = setup_test_data(db::get_connection().await).await;
=======
        let (app, app_state, _tmp) = make_test_app_with_storage().await;
        let data = setup_test_data(app_state.db()).await;
>>>>>>> 164afae5

        let (token, _) = generate_jwt(data.admin_user.id, data.admin_user.admin);
        let uri = format!(
            "/api/modules/{}/assignments/{}/tasks",
            data.module.id, data.assignment.id
        );
        let req = Request::builder()
            .uri(&uri)
            .header("Authorization", format!("Bearer {}", token))
            .body(Body::empty())
            .unwrap();

        let response = app.oneshot(req).await.unwrap();
        assert_eq!(response.status(), StatusCode::OK);

        let body = axum::body::to_bytes(response.into_body(), usize::MAX)
            .await
            .unwrap();
        let json: Value = serde_json::from_slice(&body).unwrap();
        assert_eq!(json["success"], true);
        assert_eq!(json["message"], "Tasks retrieved successfully");
        let tasks_array = json["data"].as_array().expect("Data should be an array");
        assert_eq!(tasks_array.len(), 2);

        let task1_data = &tasks_array[0];
        assert_eq!(task1_data["id"], data.task1.id);
        assert_eq!(task1_data["task_number"], data.task1.task_number);
        assert_eq!(task1_data["name"], data.task1.name);
        assert_eq!(task1_data["command"], data.task1.command);

        let task2_data = &tasks_array[1];
        assert_eq!(task2_data["id"], data.task2.id);
        assert_eq!(task2_data["task_number"], data.task2.task_number);
        assert_eq!(task2_data["name"], data.task2.name);
        assert_eq!(task2_data["command"], data.task2.command);
    }

    /// Test Case: Successful Retrieval of Tasks List as Lecturer
    #[tokio::test]
    #[serial]
    async fn test_list_tasks_success_as_lecturer() {
<<<<<<< HEAD
        let app = make_test_app().await;
        let (data, _temp_dir) = setup_test_data(db::get_connection().await).await;
=======
        let (app, app_state, _tmp) = make_test_app_with_storage().await;
        let data = setup_test_data(app_state.db()).await;
>>>>>>> 164afae5

        let (token, _) = generate_jwt(data.lecturer1.id, data.lecturer1.admin);
        let uri = format!(
            "/api/modules/{}/assignments/{}/tasks",
            data.module.id, data.assignment.id
        );
        let req = Request::builder()
            .uri(&uri)
            .header("Authorization", format!("Bearer {}", token))
            .body(Body::empty())
            .unwrap();

        let response = app.oneshot(req).await.unwrap();
        assert_eq!(response.status(), StatusCode::OK);

        let body = axum::body::to_bytes(response.into_body(), usize::MAX)
            .await
            .unwrap();
        let json: Value = serde_json::from_slice(&body).unwrap();
        assert_eq!(json["success"], true);
        assert_eq!(json["message"], "Tasks retrieved successfully");
        let tasks_array = json["data"].as_array().expect("Data should be an array");
        assert_eq!(tasks_array.len(), 2);
    }

    /// Test Case: Listing Tasks for Non-Existent Assignment
    #[tokio::test]
    #[serial]
    async fn test_list_tasks_assignment_not_found() {
<<<<<<< HEAD
        let app = make_test_app().await;
        let (data, _temp_dir) = setup_test_data(db::get_connection().await).await;
=======
        let (app, app_state, _tmp) = make_test_app_with_storage().await;
        let data = setup_test_data(app_state.db()).await;
>>>>>>> 164afae5

        let (token, _) = generate_jwt(data.admin_user.id, data.admin_user.admin);
        let uri = format!("/api/modules/{}/assignments/{}/tasks", data.module.id, 9999);
        let req = Request::builder()
            .uri(&uri)
            .header("Authorization", format!("Bearer {}", token))
            .body(Body::empty())
            .unwrap();

        let response = app.oneshot(req).await.unwrap();
        assert_eq!(response.status(), StatusCode::NOT_FOUND);

        let body = axum::body::to_bytes(response.into_body(), usize::MAX)
            .await
            .unwrap();
        let json: Value = serde_json::from_slice(&body).unwrap();
        assert_eq!(json["success"], false);
        assert_eq!(json["message"], "Assignment 9999 in Module 1 not found.");
    }

    /// Test Case: Listing Tasks for Non-Existent Module
    #[tokio::test]
    #[serial]
    async fn test_list_tasks_module_not_found() {
<<<<<<< HEAD
        let app = make_test_app().await;
        let (data, _temp_dir) = setup_test_data(db::get_connection().await).await;
=======
        let (app, app_state, _tmp) = make_test_app_with_storage().await;
        let data = setup_test_data(app_state.db()).await;
>>>>>>> 164afae5

        let (token, _) = generate_jwt(data.admin_user.id, data.admin_user.admin);
        let uri = format!(
            "/api/modules/{}/assignments/{}/tasks",
            9999, data.assignment.id
        );
        let req = Request::builder()
            .uri(&uri)
            .header("Authorization", format!("Bearer {}", token))
            .body(Body::empty())
            .unwrap();

        let response = app.oneshot(req).await.unwrap();
        assert_eq!(response.status(), StatusCode::NOT_FOUND);

        let body = axum::body::to_bytes(response.into_body(), usize::MAX)
            .await
            .unwrap();
        let json: Value = serde_json::from_slice(&body).unwrap();
        assert_eq!(json["success"], false);
        assert_eq!(json["message"], "Module 9999 not found.");
    }

    /// Test Case: Forbidden Access to List Tasks
    #[tokio::test]
    #[serial]
    async fn test_list_tasks_forbidden() {
<<<<<<< HEAD
        let app = make_test_app().await;
        let (data, _temp_dir) = setup_test_data(db::get_connection().await).await;
=======
        let (app, app_state, _tmp) = make_test_app_with_storage().await;
        let data = setup_test_data(app_state.db()).await;
>>>>>>> 164afae5

        let (token, _) = generate_jwt(data.forbidden_user.id, data.forbidden_user.admin);
        let uri = format!(
            "/api/modules/{}/assignments/{}/tasks",
            data.module.id, data.assignment.id
        );
        let req = Request::builder()
            .uri(&uri)
            .header("Authorization", format!("Bearer {}", token))
            .body(Body::empty())
            .unwrap();

        let response = app.oneshot(req).await.unwrap();
        assert_eq!(response.status(), StatusCode::FORBIDDEN);
    }

    // --- Tests for GET /api/modules/{module_id}/assignments/{assignment_id}/tasks/{task_id} (get_task_details) ---

    /// Test Case: Successful Retrieval of Task Details as Admin
    #[tokio::test]
    #[serial]
    async fn test_get_task_details_success_as_admin() {
<<<<<<< HEAD
        let app = make_test_app().await;
        let (data, _temp_dir) = setup_test_data(db::get_connection().await).await;
=======
        let (app, app_state, _tmp) = make_test_app_with_storage().await;
        let data = setup_test_data(app_state.db()).await;
>>>>>>> 164afae5

        let (token, _) = generate_jwt(data.admin_user.id, data.admin_user.admin);
        let uri = format!(
            "/api/modules/{}/assignments/{}/tasks/{}",
            data.module.id, data.assignment.id, data.task1.id
        );
        let req = Request::builder()
            .uri(&uri)
            .header("Authorization", format!("Bearer {}", token))
            .body(Body::empty())
            .unwrap();

        let response = app.oneshot(req).await.unwrap();
        assert_eq!(response.status(), StatusCode::OK);

        let body = axum::body::to_bytes(response.into_body(), usize::MAX)
            .await
            .unwrap();
        let json: Value = serde_json::from_slice(&body).unwrap();
        assert_eq!(json["success"], true);
        assert_eq!(json["message"], "Task details retrieved successfully");
        let task_data = &json["data"];

        assert_eq!(task_data["id"], data.task1.id);
        assert_eq!(task_data["task_id"], data.task1.id);
        assert_eq!(task_data["name"], data.task1.name);
        assert_eq!(task_data["command"], data.task1.command);
        assert!(task_data["created_at"].as_str().is_some());
        assert!(task_data["updated_at"].as_str().is_some());

        let subsections_array = task_data["subsections"]
            .as_array()
            .expect("Subsections should be an array");
        assert_eq!(subsections_array.len(), 2);

        let subsec1 = &subsections_array[0];
        assert_eq!(subsec1["name"], "Subsection A");
        assert_eq!(subsec1["value"], 10);
        assert_eq!(subsec1["memo_output"], "Feedback for Subsection A");

        let subsec2 = &subsections_array[1];
        assert_eq!(subsec2["name"], "Subsection B");
        assert_eq!(subsec2["value"], 15);
        assert_eq!(subsec2["memo_output"], "Feedback for Subsection B");
    }

    /// Test Case: Successful Retrieval of Task Details as Lecturer
    #[tokio::test]
    #[serial]
    async fn test_get_task_details_success_as_lecturer() {
<<<<<<< HEAD
        let app = make_test_app().await;
        let (data, _temp_dir) = setup_test_data(db::get_connection().await).await;
=======
        let (app, app_state, _tmp) = make_test_app_with_storage().await;
        let data = setup_test_data(app_state.db()).await;
>>>>>>> 164afae5

        let (token, _) = generate_jwt(data.lecturer1.id, data.lecturer1.admin);
        let uri = format!(
            "/api/modules/{}/assignments/{}/tasks/{}",
            data.module.id, data.assignment.id, data.task1.id
        );
        let req = Request::builder()
            .uri(&uri)
            .header("Authorization", format!("Bearer {}", token))
            .body(Body::empty())
            .unwrap();

        let response = app.oneshot(req).await.unwrap();
        assert_eq!(response.status(), StatusCode::OK);
    }

    /// Test Case: Retrieving Details for Non-Existent Task
    #[tokio::test]
    #[serial]
    async fn test_get_task_details_task_not_found() {
<<<<<<< HEAD
        let app = make_test_app().await;
        let (data, _temp_dir) = setup_test_data(db::get_connection().await).await;
=======
        let (app, app_state, _tmp) = make_test_app_with_storage().await;
        let data = setup_test_data(app_state.db()).await;
>>>>>>> 164afae5

        let (token, _) = generate_jwt(data.admin_user.id, data.admin_user.admin);
        let uri = format!(
            "/api/modules/{}/assignments/{}/tasks/{}",
            data.module.id, data.assignment.id, 99999
        );
        let req = Request::builder()
            .uri(&uri)
            .header("Authorization", format!("Bearer {}", token))
            .body(Body::empty())
            .unwrap();

        let response = app.oneshot(req).await.unwrap();
        assert_eq!(response.status(), StatusCode::NOT_FOUND);

        let body = axum::body::to_bytes(response.into_body(), usize::MAX)
            .await
            .unwrap();
        let json: Value = serde_json::from_slice(&body).unwrap();
        assert_eq!(json["success"], false);
        assert_eq!(json["message"], "Task 99999 in Assignment 1 not found.");
    }

    /// Test Case: Retrieving Task Details for Task Not Belonging to Assignment
    #[tokio::test]
    #[serial]
    async fn test_get_task_details_task_wrong_assignment() {
<<<<<<< HEAD
        let app = make_test_app().await;
        let (data, _temp_dir) = setup_test_data(db::get_connection().await).await;
=======
        let (app, app_state, _tmp) = make_test_app_with_storage().await;
        let data = setup_test_data(app_state.db()).await;
>>>>>>> 164afae5

        let open_date = Utc.with_ymd_and_hms(2024, 1, 1, 0, 0, 0).unwrap();
        let due_date = Utc.with_ymd_and_hms(2024, 12, 31, 23, 59, 59).unwrap();
        let assignment2 = AssignmentModel::create(
            db::get_connection().await,
            data.module.id,
            "Assignment 2",
            Some("Desc 2"),
            AssignmentType::Assignment,
            open_date,
            due_date,
        )
        .await
        .expect("Failed to create second assignment");
        let task_in_assignment2 = AssignmentTaskModel::create(
            db::get_connection().await,
            assignment2.id,
            1,
            "echo 'Other'",
            "Task in Ass 2",
            false,
        )
        .await
        .expect("Failed to create task in second assignment");

        let (token, _) = generate_jwt(data.admin_user.id, data.admin_user.admin);
        let uri = format!(
            "/api/modules/{}/assignments/{}/tasks/{}",
            data.module.id, data.assignment.id, task_in_assignment2.id
        );
        let req = Request::builder()
            .uri(&uri)
            .header("Authorization", format!("Bearer {}", token))
            .body(Body::empty())
            .unwrap();

        let response = app.oneshot(req).await.unwrap();
        assert_eq!(response.status(), StatusCode::NOT_FOUND);

        let body = axum::body::to_bytes(response.into_body(), usize::MAX)
            .await
            .unwrap();
        let json: Value = serde_json::from_slice(&body).unwrap();
        assert_eq!(json["success"], false);
        assert_eq!(json["message"], "Task 3 in Assignment 1 not found.");
    }

    /// Test Case: Forbidden Access to Get Task Details
    #[tokio::test]
    #[serial]
    async fn test_get_task_details_forbidden() {
<<<<<<< HEAD
        let app = make_test_app().await;
        let (data, _temp_dir) = setup_test_data(db::get_connection().await).await;
=======
        let (app, app_state, _tmp) = make_test_app_with_storage().await;
        let data = setup_test_data(app_state.db()).await;
>>>>>>> 164afae5

        let (token, _) = generate_jwt(data.forbidden_user.id, data.forbidden_user.admin);
        let uri = format!(
            "/api/modules/{}/assignments/{}/tasks/{}",
            data.module.id, data.assignment.id, data.task1.id
        );
        let req = Request::builder()
            .uri(&uri)
            .header("Authorization", format!("Bearer {}", token))
            .body(Body::empty())
            .unwrap();

        let response = app.oneshot(req).await.unwrap();
        assert_eq!(response.status(), StatusCode::FORBIDDEN);
    }
}<|MERGE_RESOLUTION|>--- conflicted
+++ resolved
@@ -143,13 +143,8 @@
     #[tokio::test]
     #[serial]
     async fn test_list_tasks_success_as_admin() {
-<<<<<<< HEAD
-        let app = make_test_app().await;
-        let (data, _temp_dir) = setup_test_data(db::get_connection().await).await;
-=======
-        let (app, app_state, _tmp) = make_test_app_with_storage().await;
-        let data = setup_test_data(app_state.db()).await;
->>>>>>> 164afae5
+        let (app, app_state, _tmp) = make_test_app_with_storage().await;
+        let data = setup_test_data(app_state.db()).await;
 
         let (token, _) = generate_jwt(data.admin_user.id, data.admin_user.admin);
         let uri = format!(
@@ -191,13 +186,8 @@
     #[tokio::test]
     #[serial]
     async fn test_list_tasks_success_as_lecturer() {
-<<<<<<< HEAD
-        let app = make_test_app().await;
-        let (data, _temp_dir) = setup_test_data(db::get_connection().await).await;
-=======
-        let (app, app_state, _tmp) = make_test_app_with_storage().await;
-        let data = setup_test_data(app_state.db()).await;
->>>>>>> 164afae5
+        let (app, app_state, _tmp) = make_test_app_with_storage().await;
+        let data = setup_test_data(app_state.db()).await;
 
         let (token, _) = generate_jwt(data.lecturer1.id, data.lecturer1.admin);
         let uri = format!(
@@ -227,13 +217,8 @@
     #[tokio::test]
     #[serial]
     async fn test_list_tasks_assignment_not_found() {
-<<<<<<< HEAD
-        let app = make_test_app().await;
-        let (data, _temp_dir) = setup_test_data(db::get_connection().await).await;
-=======
-        let (app, app_state, _tmp) = make_test_app_with_storage().await;
-        let data = setup_test_data(app_state.db()).await;
->>>>>>> 164afae5
+        let (app, app_state, _tmp) = make_test_app_with_storage().await;
+        let data = setup_test_data(app_state.db()).await;
 
         let (token, _) = generate_jwt(data.admin_user.id, data.admin_user.admin);
         let uri = format!("/api/modules/{}/assignments/{}/tasks", data.module.id, 9999);
@@ -258,13 +243,8 @@
     #[tokio::test]
     #[serial]
     async fn test_list_tasks_module_not_found() {
-<<<<<<< HEAD
-        let app = make_test_app().await;
-        let (data, _temp_dir) = setup_test_data(db::get_connection().await).await;
-=======
-        let (app, app_state, _tmp) = make_test_app_with_storage().await;
-        let data = setup_test_data(app_state.db()).await;
->>>>>>> 164afae5
+        let (app, app_state, _tmp) = make_test_app_with_storage().await;
+        let data = setup_test_data(app_state.db()).await;
 
         let (token, _) = generate_jwt(data.admin_user.id, data.admin_user.admin);
         let uri = format!(
@@ -292,13 +272,8 @@
     #[tokio::test]
     #[serial]
     async fn test_list_tasks_forbidden() {
-<<<<<<< HEAD
-        let app = make_test_app().await;
-        let (data, _temp_dir) = setup_test_data(db::get_connection().await).await;
-=======
-        let (app, app_state, _tmp) = make_test_app_with_storage().await;
-        let data = setup_test_data(app_state.db()).await;
->>>>>>> 164afae5
+        let (app, app_state, _tmp) = make_test_app_with_storage().await;
+        let data = setup_test_data(app_state.db()).await;
 
         let (token, _) = generate_jwt(data.forbidden_user.id, data.forbidden_user.admin);
         let uri = format!(
@@ -321,13 +296,8 @@
     #[tokio::test]
     #[serial]
     async fn test_get_task_details_success_as_admin() {
-<<<<<<< HEAD
-        let app = make_test_app().await;
-        let (data, _temp_dir) = setup_test_data(db::get_connection().await).await;
-=======
-        let (app, app_state, _tmp) = make_test_app_with_storage().await;
-        let data = setup_test_data(app_state.db()).await;
->>>>>>> 164afae5
+        let (app, app_state, _tmp) = make_test_app_with_storage().await;
+        let data = setup_test_data(app_state.db()).await;
 
         let (token, _) = generate_jwt(data.admin_user.id, data.admin_user.admin);
         let uri = format!(
@@ -378,13 +348,8 @@
     #[tokio::test]
     #[serial]
     async fn test_get_task_details_success_as_lecturer() {
-<<<<<<< HEAD
-        let app = make_test_app().await;
-        let (data, _temp_dir) = setup_test_data(db::get_connection().await).await;
-=======
-        let (app, app_state, _tmp) = make_test_app_with_storage().await;
-        let data = setup_test_data(app_state.db()).await;
->>>>>>> 164afae5
+        let (app, app_state, _tmp) = make_test_app_with_storage().await;
+        let data = setup_test_data(app_state.db()).await;
 
         let (token, _) = generate_jwt(data.lecturer1.id, data.lecturer1.admin);
         let uri = format!(
@@ -405,13 +370,8 @@
     #[tokio::test]
     #[serial]
     async fn test_get_task_details_task_not_found() {
-<<<<<<< HEAD
-        let app = make_test_app().await;
-        let (data, _temp_dir) = setup_test_data(db::get_connection().await).await;
-=======
-        let (app, app_state, _tmp) = make_test_app_with_storage().await;
-        let data = setup_test_data(app_state.db()).await;
->>>>>>> 164afae5
+        let (app, app_state, _tmp) = make_test_app_with_storage().await;
+        let data = setup_test_data(app_state.db()).await;
 
         let (token, _) = generate_jwt(data.admin_user.id, data.admin_user.admin);
         let uri = format!(
@@ -439,13 +399,8 @@
     #[tokio::test]
     #[serial]
     async fn test_get_task_details_task_wrong_assignment() {
-<<<<<<< HEAD
-        let app = make_test_app().await;
-        let (data, _temp_dir) = setup_test_data(db::get_connection().await).await;
-=======
-        let (app, app_state, _tmp) = make_test_app_with_storage().await;
-        let data = setup_test_data(app_state.db()).await;
->>>>>>> 164afae5
+        let (app, app_state, _tmp) = make_test_app_with_storage().await;
+        let data = setup_test_data(app_state.db()).await;
 
         let open_date = Utc.with_ymd_and_hms(2024, 1, 1, 0, 0, 0).unwrap();
         let due_date = Utc.with_ymd_and_hms(2024, 12, 31, 23, 59, 59).unwrap();
@@ -497,13 +452,8 @@
     #[tokio::test]
     #[serial]
     async fn test_get_task_details_forbidden() {
-<<<<<<< HEAD
-        let app = make_test_app().await;
-        let (data, _temp_dir) = setup_test_data(db::get_connection().await).await;
-=======
-        let (app, app_state, _tmp) = make_test_app_with_storage().await;
-        let data = setup_test_data(app_state.db()).await;
->>>>>>> 164afae5
+        let (app, app_state, _tmp) = make_test_app_with_storage().await;
+        let data = setup_test_data(app_state.db()).await;
 
         let (token, _) = generate_jwt(data.forbidden_user.id, data.forbidden_user.admin);
         let uri = format!(
