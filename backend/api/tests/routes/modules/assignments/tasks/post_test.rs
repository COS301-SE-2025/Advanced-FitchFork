#[cfg(test)]
mod tests {
    use db::{
        models::{
            user::Model as UserModel,
            module::Model as ModuleModel,
            assignment::{Model as AssignmentModel, AssignmentType},
            user_module_role::{Model as UserModuleRoleModel, Role},
        },
        repositories::user_repository::UserRepository,
    };
    use services::{
        service::Service,
        user::{CreateUser, UserService},
    };
    use axum::{
        body::Body as AxumBody,
        http::{Request, StatusCode, header::CONTENT_TYPE},
    };
    use tower::ServiceExt;
    use serde_json::{Value, json};
    use api::auth::generate_jwt;
    use crate::helpers::app::make_test_app_with_storage;
    use chrono::{Utc, TimeZone};
    use serial_test::serial;

    struct TestData {
        admin_user: UserModel,
        forbidden_user: UserModel,
        lecturer1: UserModel,
        module: ModuleModel,
        assignment: AssignmentModel,
    }

    async fn setup_test_data(db: &sea_orm::DatabaseConnection) -> TestData {
        let module = ModuleModel::create(db, "TASK101", 2024, Some("Test Task Module"), 16).await.expect("Failed to create test module");
        let service = UserService::new(UserRepository::new(db.clone()));
        let admin_user = service.create(CreateUser { username: "task_admin".to_string(), email: "task_admin@test.com".to_string(), password: "password".to_string(), admin: true }).await.expect("Failed to create admin user");
        let forbidden_user = service.create(CreateUser { username: "task_unauthed".to_string(), email: "task_unauthed@test.com".to_string(), password: "password".to_string(), admin: false }).await.expect("Failed to create forbidden user");
        let lecturer1 = service.create(CreateUser { username: "task_lecturer1".to_string(), email: "task_lecturer1@test.com".to_string(), password: "password1".to_string(), admin: false }).await.expect("Failed to create lecturer1");
        UserModuleRoleModel::assign_user_to_module(db, lecturer1.id, module.id, Role::Lecturer).await.expect("Failed to assign lecturer1 to module");
        let assignment = AssignmentModel::create(
            db,
            module.id,
            "Test Assignment",
            Some("Description"),
            AssignmentType::Assignment,
            Utc.with_ymd_and_hms(2024, 1, 1, 0, 0, 0).unwrap(),
            Utc.with_ymd_and_hms(2024, 12, 31, 23, 59, 59).unwrap(),
        )
        .await
        .expect("Failed to create test assignment");

        TestData {
            admin_user,
            forbidden_user,
            lecturer1,
            module,
            assignment,
        }
    }

    /// Test Case: Successful Creation of a New Task as Admin
    #[tokio::test]
    #[serial]
    async fn test_create_task_success_as_admin() {
<<<<<<< HEAD
        let app = make_test_app().await;
        let (data, _temp_dir) = setup_test_data(db::get_connection().await).await;
=======
        let (app, app_state, _tmp) = make_test_app_with_storage().await;
        let data = setup_test_data(app_state.db()).await;
>>>>>>> 164afae5

        let (token, _) = generate_jwt(data.admin_user.id, data.admin_user.admin);
        let payload = json!({
            "task_number": 1,
            "name": "Hello Task",
            "command": "echo 'Hello, World!'"
        });
        let uri = format!("/api/modules/{}/assignments/{}/tasks", data.module.id, data.assignment.id);
        let req = Request::builder()
            .method("POST")
            .uri(&uri)
            .header("Authorization", format!("Bearer {}", token))
            .header(CONTENT_TYPE, "application/json")
            .body(AxumBody::from(serde_json::to_vec(&payload).unwrap()))
            .unwrap();

        let response = app.oneshot(req).await.unwrap();
        assert_eq!(response.status(), StatusCode::CREATED);

        let body = axum::body::to_bytes(response.into_body(), usize::MAX).await.unwrap();
        let json: Value = serde_json::from_slice(&body).unwrap();
        assert_eq!(json["success"], true);
        assert_eq!(json["message"], "Task created successfully");
        let task_data = &json["data"];

        assert_eq!(task_data["task_number"], 1);
        assert_eq!(task_data["name"], "Hello Task");
        assert_eq!(task_data["command"], "echo 'Hello, World!'");
        assert!(task_data["id"].as_i64().is_some());
        assert!(task_data["created_at"].as_str().is_some());
        assert!(task_data["updated_at"].as_str().is_some());
    }

    /// Test Case: Successful Creation of a New Task as Lecturer
    #[tokio::test]
    #[serial]
    async fn test_create_task_success_as_lecturer() {
<<<<<<< HEAD
        let app = make_test_app().await;
        let (data, _temp_dir) = setup_test_data(db::get_connection().await).await;
=======
        let (app, app_state, _tmp) = make_test_app_with_storage().await;
        let data = setup_test_data(app_state.db()).await;
>>>>>>> 164afae5

        let (token, _) = generate_jwt(data.lecturer1.id, data.lecturer1.admin);
        let payload = json!({
            "task_number": 2,
            "name": "List Files",
            "command": "ls -la"
        });
        let uri = format!("/api/modules/{}/assignments/{}/tasks", data.module.id, data.assignment.id);
        let req = Request::builder()
            .method("POST")
            .uri(&uri)
            .header("Authorization", format!("Bearer {}", token))
            .header(CONTENT_TYPE, "application/json")
            .body(AxumBody::from(serde_json::to_vec(&payload).unwrap()))
            .unwrap();

        let response = app.oneshot(req).await.unwrap();
        assert_eq!(response.status(), StatusCode::CREATED);
    }

    /// Test Case: Creating Task for Non-Existent Assignment
    #[tokio::test]
    #[serial]
    async fn test_create_task_assignment_not_found() {
<<<<<<< HEAD
        let app = make_test_app().await;
        let (data, _temp_dir) = setup_test_data(db::get_connection().await).await;
=======
        let (app, app_state, _tmp) = make_test_app_with_storage().await;
        let data = setup_test_data(app_state.db()).await;
>>>>>>> 164afae5

        let (token, _) = generate_jwt(data.admin_user.id, data.admin_user.admin);
        let payload = json!({
            "task_number": 1,
            "name": "Should Fail",
            "command": "echo 'Should fail'"
        });
        let uri = format!("/api/modules/{}/assignments/{}/tasks", data.module.id, 9999);
        let req = Request::builder()
            .method("POST")
            .uri(&uri)
            .header("Authorization", format!("Bearer {}", token))
            .header(CONTENT_TYPE, "application/json")
            .body(AxumBody::from(serde_json::to_vec(&payload).unwrap()))
            .unwrap();

        let response = app.oneshot(req).await.unwrap();
        assert_eq!(response.status(), StatusCode::NOT_FOUND);

        let body = axum::body::to_bytes(response.into_body(), usize::MAX).await.unwrap();
        let json: Value = serde_json::from_slice(&body).unwrap();
        assert_eq!(json["success"], false);
        assert_eq!(json["message"], "Assignment 9999 in Module 1 not found.");
    }

    /// Test Case: Creating Task for Non-Existent Module (via path mismatch)
    #[tokio::test]
    #[serial]
    async fn test_create_task_module_assignment_mismatch() {
<<<<<<< HEAD
        let app = make_test_app().await;
        let (data, _temp_dir) = setup_test_data(db::get_connection().await).await;
=======
        let (app, app_state, _tmp) = make_test_app_with_storage().await;
        let data = setup_test_data(app_state.db()).await;
>>>>>>> 164afae5

        let module2 = ModuleModel::create(db::get_connection().await, "MISMTCH101", 2024, Some("Mismatch Module"), 16).await.expect("Failed to create second module");
        let assignment2_in_module2 = AssignmentModel::create(
            db::get_connection().await,
            module2.id,
            "Assignment in Module 2",
            Some("Desc"),
            AssignmentType::Assignment,
            Utc.with_ymd_and_hms(2024, 1, 1, 0, 0, 0).unwrap(),
            Utc.with_ymd_and_hms(2024, 12, 31, 23, 59, 59).unwrap(),
        )
        .await
        .expect("Failed to create assignment in second module");

        let (token, _) = generate_jwt(data.admin_user.id, data.admin_user.admin);
        let payload = json!({
            "task_number": 1,
            "name": "Mismatch",
            "command": "echo 'Mismatch'"
        });
        let uri = format!("/api/modules/{}/assignments/{}/tasks", data.module.id, assignment2_in_module2.id);
        let req = Request::builder()
            .method("POST")
            .uri(&uri)
            .header("Authorization", format!("Bearer {}", token))
            .header(CONTENT_TYPE, "application/json")
            .body(AxumBody::from(serde_json::to_vec(&payload).unwrap()))
            .unwrap();

        let response = app.oneshot(req).await.unwrap();
        assert_eq!(response.status(), StatusCode::NOT_FOUND);

        let body = axum::body::to_bytes(response.into_body(), usize::MAX).await.unwrap();
        let json: Value = serde_json::from_slice(&body).unwrap();
        assert_eq!(json["success"], false);
        assert_eq!(json["message"], "Assignment 2 in Module 1 not found.");
    }

    /// Test Case: Forbidden Access to Create Task
    #[tokio::test]
    #[serial]
    async fn test_create_task_forbidden() {
<<<<<<< HEAD
        let app = make_test_app().await;
        let (data, _temp_dir) = setup_test_data(db::get_connection().await).await;
=======
        let (app, app_state, _tmp) = make_test_app_with_storage().await;
        let data = setup_test_data(app_state.db()).await;
>>>>>>> 164afae5

        let (token, _) = generate_jwt(data.forbidden_user.id, data.forbidden_user.admin);

        let payload = json!({
            "task_number": 1,
            "name": "Forbidden",
            "command": "echo 'Forbidden'"
        });
        let uri = format!("/api/modules/{}/assignments/{}/tasks", data.module.id, data.assignment.id);
        let req = Request::builder()
            .method("POST")
            .uri(&uri)
            .header("Authorization", format!("Bearer {}", token))
            .header(CONTENT_TYPE, "application/json")
            .body(AxumBody::from(serde_json::to_vec(&payload).unwrap()))
            .unwrap();

        let response = app.oneshot(req).await.unwrap();
        assert_eq!(response.status(), StatusCode::FORBIDDEN);
    }

    /// Test Case: Invalid task_number (Zero)
    #[tokio::test]
    #[serial]
    async fn test_create_task_invalid_task_number_zero() {
<<<<<<< HEAD
        let app = make_test_app().await;
        let (data, _temp_dir) = setup_test_data(db::get_connection().await).await;
=======
        let (app, app_state, _tmp) = make_test_app_with_storage().await;
        let data = setup_test_data(app_state.db()).await;
>>>>>>> 164afae5

        let (token, _) = generate_jwt(data.admin_user.id, data.admin_user.admin);
        let payload = json!({
            "task_number": 0,
            "name": "Invalid number",
            "command": "echo 'Invalid number'"
        });
        let uri = format!("/api/modules/{}/assignments/{}/tasks", data.module.id, data.assignment.id);
        let req = Request::builder()
            .method("POST")
            .uri(&uri)
            .header("Authorization", format!("Bearer {}", token))
            .header(CONTENT_TYPE, "application/json")
            .body(AxumBody::from(serde_json::to_vec(&payload).unwrap()))
            .unwrap();

        let response = app.oneshot(req).await.unwrap();
        assert_eq!(response.status(), StatusCode::UNPROCESSABLE_ENTITY);

        let body = axum::body::to_bytes(response.into_body(), usize::MAX).await.unwrap();
        let json: Value = serde_json::from_slice(&body).unwrap();
        assert_eq!(json["success"], false);
        assert_eq!(json["message"], "Invalid task_number, name, or command");
    }

    /// Test Case: Invalid task_number (Negative)
    #[tokio::test]
    #[serial]
    async fn test_create_task_invalid_task_number_negative() {
<<<<<<< HEAD
        let app = make_test_app().await;
        let (data, _temp_dir) = setup_test_data(db::get_connection().await).await;
=======
        let (app, app_state, _tmp) = make_test_app_with_storage().await;
        let data = setup_test_data(app_state.db()).await;
>>>>>>> 164afae5

        let (token, _) = generate_jwt(data.admin_user.id, data.admin_user.admin);
        let payload = json!({
            "task_number": -5,
            "name": "Negative number",
            "command": "echo 'Negative number'"
        });
        let uri = format!("/api/modules/{}/assignments/{}/tasks", data.module.id, data.assignment.id);
        let req = Request::builder()
            .method("POST")
            .uri(&uri)
            .header("Authorization", format!("Bearer {}", token))
            .header(CONTENT_TYPE, "application/json")
            .body(AxumBody::from(serde_json::to_vec(&payload).unwrap()))
            .unwrap();

        let response = app.oneshot(req).await.unwrap();
        assert_eq!(response.status(), StatusCode::UNPROCESSABLE_ENTITY);

        let body = axum::body::to_bytes(response.into_body(), usize::MAX).await.unwrap();
        let json: Value = serde_json::from_slice(&body).unwrap();
        assert_eq!(json["success"], false);
        assert_eq!(json["message"], "Invalid task_number, name, or command");
    }

    /// Test Case: Invalid command (Empty String)
    #[tokio::test]
    #[serial]
    async fn test_create_task_invalid_command_empty() {
<<<<<<< HEAD
        let app = make_test_app().await;
        let (data, _temp_dir) = setup_test_data(db::get_connection().await).await;
=======
        let (app, app_state, _tmp) = make_test_app_with_storage().await;
        let data = setup_test_data(app_state.db()).await;
>>>>>>> 164afae5

        let (token, _) = generate_jwt(data.admin_user.id, data.admin_user.admin);
        let payload = json!({
            "task_number": 1,
            "name": "Empty Command",
            "command": ""
        });
        let uri = format!("/api/modules/{}/assignments/{}/tasks", data.module.id, data.assignment.id);
        let req = Request::builder()
            .method("POST")
            .uri(&uri)
            .header("Authorization", format!("Bearer {}", token))
            .header(CONTENT_TYPE, "application/json")
            .body(AxumBody::from(serde_json::to_vec(&payload).unwrap()))
            .unwrap();

        let response = app.oneshot(req).await.unwrap();
        assert_eq!(response.status(), StatusCode::UNPROCESSABLE_ENTITY);

        let body = axum::body::to_bytes(response.into_body(), usize::MAX).await.unwrap();
        let json: Value = serde_json::from_slice(&body).unwrap();
        assert_eq!(json["success"], false);
        assert_eq!(json["message"], "Invalid task_number, name, or command");
    }

    /// Test Case: Invalid command (Whitespace Only)
    #[tokio::test]
    #[serial]
    async fn test_create_task_invalid_command_whitespace() {
<<<<<<< HEAD
        let app = make_test_app().await;
        let (data, _temp_dir) = setup_test_data(db::get_connection().await).await;
=======
        let (app, app_state, _tmp) = make_test_app_with_storage().await;
        let data = setup_test_data(app_state.db()).await;
>>>>>>> 164afae5

        let (token, _) = generate_jwt(data.admin_user.id, data.admin_user.admin);
        let payload = json!({
            "task_number": 1,
            "name": "Whitespace Command",
            "command": "   \n\t  "
        });
        let uri = format!("/api/modules/{}/assignments/{}/tasks", data.module.id, data.assignment.id);
        let req = Request::builder()
            .method("POST")
            .uri(&uri)
            .header("Authorization", format!("Bearer {}", token))
            .header(CONTENT_TYPE, "application/json")
            .body(AxumBody::from(serde_json::to_vec(&payload).unwrap()))
            .unwrap();

        let response = app.oneshot(req).await.unwrap();
        assert_eq!(response.status(), StatusCode::UNPROCESSABLE_ENTITY);

        let body = axum::body::to_bytes(response.into_body(), usize::MAX).await.unwrap();
        let json: Value = serde_json::from_slice(&body).unwrap();
        assert_eq!(json["success"], false);
        assert_eq!(json["message"], "Invalid task_number, name, or command");
    }

    /// Test Case: Non-Unique task_number (Duplicate)
    #[tokio::test]
    #[serial]
    async fn test_create_task_duplicate_task_number() {
<<<<<<< HEAD
        let app = make_test_app().await;
        let (data, _temp_dir) = setup_test_data(db::get_connection().await).await;
=======
        let (app, app_state, _tmp) = make_test_app_with_storage().await;
        let data = setup_test_data(app_state.db()).await;
>>>>>>> 164afae5

        let (token, _) = generate_jwt(data.admin_user.id, data.admin_user.admin);
        let initial_payload = json!({
            "task_number": 1,
            "name": "First Task",
            "command": "echo 'First Task'"
        });
        let uri = format!("/api/modules/{}/assignments/{}/tasks", data.module.id, data.assignment.id);
        let req1 = Request::builder()
            .method("POST")
            .uri(&uri)
            .header("Authorization", format!("Bearer {}", token))
            .header(CONTENT_TYPE, "application/json")
            .body(AxumBody::from(serde_json::to_vec(&initial_payload).unwrap()))
            .unwrap();

        let response1 = app.clone().oneshot(req1).await.unwrap();
        assert_eq!(response1.status(), StatusCode::CREATED);

        let duplicate_payload = json!({
            "task_number": 1,
            "name": "Duplicate Task",
            "command": "echo 'Duplicate Task'"
        });
        let req2 = Request::builder()
            .method("POST")
            .uri(&uri)
            .header("Authorization", format!("Bearer {}", token))
            .header(CONTENT_TYPE, "application/json")
            .body(AxumBody::from(serde_json::to_vec(&duplicate_payload).unwrap()))
            .unwrap();

        let response2 = app.oneshot(req2).await.unwrap();
        assert_eq!(response2.status(), StatusCode::UNPROCESSABLE_ENTITY);

        let body = axum::body::to_bytes(response2.into_body(), usize::MAX).await.unwrap();
        let json: Value = serde_json::from_slice(&body).unwrap();
        assert_eq!(json["success"], false);
        assert_eq!(json["message"], "task_number must be unique");
    }
}<|MERGE_RESOLUTION|>--- conflicted
+++ resolved
@@ -64,13 +64,8 @@
     #[tokio::test]
     #[serial]
     async fn test_create_task_success_as_admin() {
-<<<<<<< HEAD
-        let app = make_test_app().await;
-        let (data, _temp_dir) = setup_test_data(db::get_connection().await).await;
-=======
-        let (app, app_state, _tmp) = make_test_app_with_storage().await;
-        let data = setup_test_data(app_state.db()).await;
->>>>>>> 164afae5
+        let (app, app_state, _tmp) = make_test_app_with_storage().await;
+        let data = setup_test_data(app_state.db()).await;
 
         let (token, _) = generate_jwt(data.admin_user.id, data.admin_user.admin);
         let payload = json!({
@@ -108,13 +103,8 @@
     #[tokio::test]
     #[serial]
     async fn test_create_task_success_as_lecturer() {
-<<<<<<< HEAD
-        let app = make_test_app().await;
-        let (data, _temp_dir) = setup_test_data(db::get_connection().await).await;
-=======
-        let (app, app_state, _tmp) = make_test_app_with_storage().await;
-        let data = setup_test_data(app_state.db()).await;
->>>>>>> 164afae5
+        let (app, app_state, _tmp) = make_test_app_with_storage().await;
+        let data = setup_test_data(app_state.db()).await;
 
         let (token, _) = generate_jwt(data.lecturer1.id, data.lecturer1.admin);
         let payload = json!({
@@ -139,13 +129,8 @@
     #[tokio::test]
     #[serial]
     async fn test_create_task_assignment_not_found() {
-<<<<<<< HEAD
-        let app = make_test_app().await;
-        let (data, _temp_dir) = setup_test_data(db::get_connection().await).await;
-=======
-        let (app, app_state, _tmp) = make_test_app_with_storage().await;
-        let data = setup_test_data(app_state.db()).await;
->>>>>>> 164afae5
+        let (app, app_state, _tmp) = make_test_app_with_storage().await;
+        let data = setup_test_data(app_state.db()).await;
 
         let (token, _) = generate_jwt(data.admin_user.id, data.admin_user.admin);
         let payload = json!({
@@ -175,13 +160,8 @@
     #[tokio::test]
     #[serial]
     async fn test_create_task_module_assignment_mismatch() {
-<<<<<<< HEAD
-        let app = make_test_app().await;
-        let (data, _temp_dir) = setup_test_data(db::get_connection().await).await;
-=======
-        let (app, app_state, _tmp) = make_test_app_with_storage().await;
-        let data = setup_test_data(app_state.db()).await;
->>>>>>> 164afae5
+        let (app, app_state, _tmp) = make_test_app_with_storage().await;
+        let data = setup_test_data(app_state.db()).await;
 
         let module2 = ModuleModel::create(db::get_connection().await, "MISMTCH101", 2024, Some("Mismatch Module"), 16).await.expect("Failed to create second module");
         let assignment2_in_module2 = AssignmentModel::create(
@@ -224,13 +204,8 @@
     #[tokio::test]
     #[serial]
     async fn test_create_task_forbidden() {
-<<<<<<< HEAD
-        let app = make_test_app().await;
-        let (data, _temp_dir) = setup_test_data(db::get_connection().await).await;
-=======
-        let (app, app_state, _tmp) = make_test_app_with_storage().await;
-        let data = setup_test_data(app_state.db()).await;
->>>>>>> 164afae5
+        let (app, app_state, _tmp) = make_test_app_with_storage().await;
+        let data = setup_test_data(app_state.db()).await;
 
         let (token, _) = generate_jwt(data.forbidden_user.id, data.forbidden_user.admin);
 
@@ -256,13 +231,8 @@
     #[tokio::test]
     #[serial]
     async fn test_create_task_invalid_task_number_zero() {
-<<<<<<< HEAD
-        let app = make_test_app().await;
-        let (data, _temp_dir) = setup_test_data(db::get_connection().await).await;
-=======
-        let (app, app_state, _tmp) = make_test_app_with_storage().await;
-        let data = setup_test_data(app_state.db()).await;
->>>>>>> 164afae5
+        let (app, app_state, _tmp) = make_test_app_with_storage().await;
+        let data = setup_test_data(app_state.db()).await;
 
         let (token, _) = generate_jwt(data.admin_user.id, data.admin_user.admin);
         let payload = json!({
@@ -292,13 +262,8 @@
     #[tokio::test]
     #[serial]
     async fn test_create_task_invalid_task_number_negative() {
-<<<<<<< HEAD
-        let app = make_test_app().await;
-        let (data, _temp_dir) = setup_test_data(db::get_connection().await).await;
-=======
-        let (app, app_state, _tmp) = make_test_app_with_storage().await;
-        let data = setup_test_data(app_state.db()).await;
->>>>>>> 164afae5
+        let (app, app_state, _tmp) = make_test_app_with_storage().await;
+        let data = setup_test_data(app_state.db()).await;
 
         let (token, _) = generate_jwt(data.admin_user.id, data.admin_user.admin);
         let payload = json!({
@@ -328,13 +293,8 @@
     #[tokio::test]
     #[serial]
     async fn test_create_task_invalid_command_empty() {
-<<<<<<< HEAD
-        let app = make_test_app().await;
-        let (data, _temp_dir) = setup_test_data(db::get_connection().await).await;
-=======
-        let (app, app_state, _tmp) = make_test_app_with_storage().await;
-        let data = setup_test_data(app_state.db()).await;
->>>>>>> 164afae5
+        let (app, app_state, _tmp) = make_test_app_with_storage().await;
+        let data = setup_test_data(app_state.db()).await;
 
         let (token, _) = generate_jwt(data.admin_user.id, data.admin_user.admin);
         let payload = json!({
@@ -364,13 +324,8 @@
     #[tokio::test]
     #[serial]
     async fn test_create_task_invalid_command_whitespace() {
-<<<<<<< HEAD
-        let app = make_test_app().await;
-        let (data, _temp_dir) = setup_test_data(db::get_connection().await).await;
-=======
-        let (app, app_state, _tmp) = make_test_app_with_storage().await;
-        let data = setup_test_data(app_state.db()).await;
->>>>>>> 164afae5
+        let (app, app_state, _tmp) = make_test_app_with_storage().await;
+        let data = setup_test_data(app_state.db()).await;
 
         let (token, _) = generate_jwt(data.admin_user.id, data.admin_user.admin);
         let payload = json!({
@@ -400,13 +355,8 @@
     #[tokio::test]
     #[serial]
     async fn test_create_task_duplicate_task_number() {
-<<<<<<< HEAD
-        let app = make_test_app().await;
-        let (data, _temp_dir) = setup_test_data(db::get_connection().await).await;
-=======
-        let (app, app_state, _tmp) = make_test_app_with_storage().await;
-        let data = setup_test_data(app_state.db()).await;
->>>>>>> 164afae5
+        let (app, app_state, _tmp) = make_test_app_with_storage().await;
+        let data = setup_test_data(app_state.db()).await;
 
         let (token, _) = generate_jwt(data.admin_user.id, data.admin_user.admin);
         let initial_payload = json!({
