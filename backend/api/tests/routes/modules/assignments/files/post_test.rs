#[cfg(test)]
mod tests {
    use crate::helpers::app::make_test_app_with_storage;
    use api::auth::generate_jwt;
    use axum::http::header::{AUTHORIZATION, CONTENT_TYPE};
    use axum::{
        body::Body,
        http::{Request, StatusCode},
    };
    use chrono::{TimeZone, Utc};
<<<<<<< HEAD
    use db::{
        models::{
            assignment::Model as AssignmentModel,
            module::Model as ModuleModel,
            user::Model as UserModel,
            user_module_role::{Model as UserModuleRoleModel, Role},
        },
        repositories::user_repository::UserRepository,
    };
    use sea_orm::{ColumnTrait, DatabaseConnection, EntityTrait, QueryFilter};
    use services::{
        service::Service,
        user::{CreateUser, UserService},
    };
=======
    use db::models::{
        assignment::Model as AssignmentModel,
        module::Model as ModuleModel,
        user::Model as UserModel,
        user_module_role::{Model as UserModuleRoleModel, Role},
    };
    use sea_orm::{ColumnTrait, DatabaseConnection, EntityTrait, QueryFilter};
>>>>>>> 0c8f0684
    use tower::ServiceExt;

    struct TestData {
        lecturer_user: UserModel,
        student_user: UserModel,
        module: ModuleModel,
        assignment: AssignmentModel,
    }

    async fn setup_test_data(db: &DatabaseConnection) -> TestData {
        let module = ModuleModel::create(db, "COS101", 2024, Some("Test Module"), 16)
            .await
            .unwrap();
<<<<<<< HEAD
        let service = UserService::new(UserRepository::new(db.clone()));
        let lecturer_user = service
            .create(CreateUser {
                username: "lecturer1".to_string(),
                email: "lecturer1@test.com".to_string(),
                password: "password1".to_string(),
                admin: false,
            })
            .await
            .unwrap();
        let student_user = service
            .create(CreateUser {
                username: "student1".to_string(),
                email: "student1@test.com".to_string(),
                password: "password2".to_string(),
                admin: false,
            })
            .await
            .unwrap();
=======
        let lecturer_user =
            UserModel::create(db, "lecturer1", "lecturer1@test.com", "password1", false)
                .await
                .unwrap();
        let student_user =
            UserModel::create(db, "student1", "student1@test.com", "password2", false)
                .await
                .unwrap();
>>>>>>> 0c8f0684
        UserModuleRoleModel::assign_user_to_module(db, lecturer_user.id, module.id, Role::Lecturer)
            .await
            .unwrap();
        UserModuleRoleModel::assign_user_to_module(db, student_user.id, module.id, Role::Student)
            .await
            .unwrap();
        let assignment = AssignmentModel::create(
            db,
            module.id,
            "Assignment 1",
            Some("Desc 1"),
            db::models::assignment::AssignmentType::Assignment,
            Utc.with_ymd_and_hms(2024, 1, 1, 0, 0, 0).unwrap(),
            Utc.with_ymd_and_hms(2024, 1, 31, 23, 59, 59).unwrap(),
        )
        .await
        .unwrap();

        TestData {
            lecturer_user,
            student_user,
            module,
            assignment,
        }
    }

    fn multipart_body(file_type: &str, filename: &str, file_content: &[u8]) -> (String, Vec<u8>) {
        let boundary = "----BoundaryTest".to_string();
        let mut body = Vec::new();
        body.extend(format!("--{}\r\n", boundary).as_bytes());
        body.extend(
            format!(
                "Content-Disposition: form-data; name=\"file_type\"\r\n\r\n{}\r\n",
                file_type
            )
            .as_bytes(),
        );
        body.extend(format!("--{}\r\n", boundary).as_bytes());
        body.extend(format!("Content-Disposition: form-data; name=\"file\"; filename=\"{}\"\r\nContent-Type: application/octet-stream\r\n\r\n", filename).as_bytes());
        body.extend(file_content);
        body.extend(b"\r\n");
        body.extend(format!("--{}--\r\n", boundary).as_bytes());
        (boundary, body)
    }

    #[tokio::test]
    #[serial]
    async fn test_upload_file_success_as_lecturer() {
        let (app, app_state, _tmp) = make_test_app_with_storage().await;
        let data = setup_test_data(app_state.db()).await;

        let (boundary, body) = multipart_body("spec", "spec.txt", b"spec file content");
        let (token, _) = generate_jwt(data.lecturer_user.id, data.lecturer_user.admin);
        let uri = format!(
            "/api/modules/{}/assignments/{}/files",
            data.module.id, data.assignment.id
        );
        let req = Request::builder()
            .method("POST")
            .uri(&uri)
            .header(AUTHORIZATION, format!("Bearer {}", token))
            .header(
                CONTENT_TYPE,
                format!("multipart/form-data; boundary={}", boundary),
            )
            .body(Body::from(body))
            .unwrap();

        let response = app.oneshot(req).await.unwrap();
        assert_eq!(response.status(), StatusCode::CREATED);
    }

    #[tokio::test]
    #[serial]
    async fn test_upload_file_forbidden_for_student() {
        let (app, app_state, _tmp) = make_test_app_with_storage().await;
        let data = setup_test_data(app_state.db()).await;

        let (boundary, body) = multipart_body("spec", "spec.txt", b"spec file content");
        let (token, _) = generate_jwt(data.student_user.id, data.student_user.admin);
        let uri = format!(
            "/api/modules/{}/assignments/{}/files",
            data.module.id, data.assignment.id
        );
        let req = Request::builder()
            .method("POST")
            .uri(&uri)
            .header(AUTHORIZATION, format!("Bearer {}", token))
            .header(
                CONTENT_TYPE,
                format!("multipart/form-data; boundary={}", boundary),
            )
            .body(Body::from(body))
            .unwrap();

        let response = app.oneshot(req).await.unwrap();
        assert_eq!(response.status(), StatusCode::FORBIDDEN);
    }

    #[tokio::test]
    #[serial]
    async fn test_upload_file_assignment_not_found() {
        let (app, app_state, _tmp) = make_test_app_with_storage().await;
        let data = setup_test_data(app_state.db()).await;

        let (boundary, body) = multipart_body("spec", "spec.txt", b"spec file content");
        let (token, _) = generate_jwt(data.lecturer_user.id, data.lecturer_user.admin);
        let uri = format!("/api/modules/{}/assignments/{}/files", data.module.id, 9999);
        let req = Request::builder()
            .method("POST")
            .uri(&uri)
            .header(AUTHORIZATION, format!("Bearer {}", token))
            .header(
                CONTENT_TYPE,
                format!("multipart/form-data; boundary={}", boundary),
            )
            .body(Body::from(body))
            .unwrap();

        let response = app.oneshot(req).await.unwrap();
        assert_eq!(response.status(), StatusCode::NOT_FOUND);
    }

    #[tokio::test]
    #[serial]
    async fn test_upload_file_missing_file_type() {
        let (app, app_state, _tmp) = make_test_app_with_storage().await;
        let data = setup_test_data(app_state.db()).await;

        let boundary = "----BoundaryTest".to_string();
        let mut body = Vec::new();
        body.extend(format!("--{}\r\n", boundary).as_bytes());
        body.extend(format!("Content-Disposition: form-data; name=\"file\"; filename=\"spec.txt\"\r\nContent-Type: application/octet-stream\r\n\r\nspec file content\r\n").as_bytes());
        body.extend(format!("--{}--\r\n", boundary).as_bytes());
        let (token, _) = generate_jwt(data.lecturer_user.id, data.lecturer_user.admin);
        let uri = format!(
            "/api/modules/{}/assignments/{}/files",
            data.module.id, data.assignment.id
        );
        let req = Request::builder()
            .method("POST")
            .uri(&uri)
            .header(AUTHORIZATION, format!("Bearer {}", token))
            .header(
                CONTENT_TYPE,
                format!("multipart/form-data; boundary={}", boundary),
            )
            .body(Body::from(body))
            .unwrap();

        let response = app.oneshot(req).await.unwrap();
        assert_eq!(response.status(), StatusCode::BAD_REQUEST);
    }

    #[tokio::test]
    #[serial]
    async fn test_upload_file_empty_file() {
        let (app, app_state, _tmp) = make_test_app_with_storage().await;
        let data = setup_test_data(app_state.db()).await;

        let (boundary, body) = multipart_body("spec", "spec.txt", b"");
        let (token, _) = generate_jwt(data.lecturer_user.id, data.lecturer_user.admin);
        let uri = format!(
            "/api/modules/{}/assignments/{}/files",
            data.module.id, data.assignment.id
        );
        let req = Request::builder()
            .method("POST")
            .uri(&uri)
            .header(AUTHORIZATION, format!("Bearer {}", token))
            .header(
                CONTENT_TYPE,
                format!("multipart/form-data; boundary={}", boundary),
            )
            .body(Body::from(body))
            .unwrap();

        let response = app.oneshot(req).await.unwrap();
        assert_eq!(response.status(), StatusCode::BAD_REQUEST);
    }

    #[tokio::test]
    #[serial]
    async fn test_upload_file_unauthorized() {
        let (app, app_state, _tmp) = make_test_app_with_storage().await;
        let data = setup_test_data(app_state.db()).await;

        let (boundary, body) = multipart_body("spec", "spec.txt", b"spec file content");
        let uri = format!(
            "/api/modules/{}/assignments/{}/files",
            data.module.id, data.assignment.id
        );
        let req = Request::builder()
            .method("POST")
            .uri(&uri)
            .header(
                CONTENT_TYPE,
                format!("multipart/form-data; boundary={}", boundary),
            )
            .body(Body::from(body))
            .unwrap();

        let response = app.oneshot(req).await.unwrap();
        assert_eq!(response.status(), StatusCode::UNAUTHORIZED);
    }

    #[tokio::test]
    #[serial]
    async fn test_upload_file_invalid_file_type() {
        let (app, app_state, _tmp) = make_test_app_with_storage().await;
        let data = setup_test_data(app_state.db()).await;

        let (boundary, body) = multipart_body("not_a_type", "spec.txt", b"spec file content");
        let (token, _) = generate_jwt(data.lecturer_user.id, data.lecturer_user.admin);
        let uri = format!(
            "/api/modules/{}/assignments/{}/files",
            data.module.id, data.assignment.id
        );
        let req = Request::builder()
            .method("POST")
            .uri(&uri)
            .header(AUTHORIZATION, format!("Bearer {}", token))
            .header(
                CONTENT_TYPE,
                format!("multipart/form-data; boundary={}", boundary),
            )
            .body(Body::from(body))
            .unwrap();

        let response = app.oneshot(req).await.unwrap();
        assert_eq!(response.status(), StatusCode::BAD_REQUEST);
    }

    #[tokio::test]
    #[serial]
    async fn test_upload_file_duplicate_file_type_replaces() {
        let (app, app_state, _tmp) = make_test_app_with_storage().await;
        let data = setup_test_data(app_state.db()).await;

        let (token, _) = generate_jwt(data.lecturer_user.id, data.lecturer_user.admin);
        let uri = format!(
            "/api/modules/{}/assignments/{}/files",
            data.module.id, data.assignment.id
        );
        let (boundary1, body1) = multipart_body("spec", "spec1.txt", b"first content");
        let req1 = Request::builder()
            .method("POST")
            .uri(&uri)
            .header(AUTHORIZATION, format!("Bearer {}", token))
            .header(
                CONTENT_TYPE,
                format!("multipart/form-data; boundary={}", boundary1),
            )
            .body(Body::from(body1))
            .unwrap();

        let response1 = app.clone().oneshot(req1).await.unwrap();
        assert_eq!(response1.status(), StatusCode::CREATED);

        let (boundary2, body2) = multipart_body("spec", "spec2.txt", b"second content");
        let req2 = Request::builder()
            .method("POST")
            .uri(&uri)
            .header(AUTHORIZATION, format!("Bearer {}", token))
            .header(
                CONTENT_TYPE,
                format!("multipart/form-data; boundary={}", boundary2),
            )
            .body(Body::from(body2))
            .unwrap();

        let response2 = app.clone().oneshot(req2).await.unwrap();
        assert_eq!(response2.status(), StatusCode::CREATED);

        let files = db::models::assignment_file::Entity::find()
            .filter(db::models::assignment_file::Column::AssignmentId.eq(data.assignment.id))
            .filter(
                db::models::assignment_file::Column::FileType
                    .eq(db::models::assignment_file::FileType::Spec),
            )
<<<<<<< HEAD
            .all(db::get_connection().await)
=======
            .all(app_state.db())
>>>>>>> 0c8f0684
            .await
            .unwrap();
        assert_eq!(files.len(), 1);
        assert_eq!(files[0].filename, "spec2.txt");
    }
}<|MERGE_RESOLUTION|>--- conflicted
+++ resolved
@@ -8,22 +8,6 @@
         http::{Request, StatusCode},
     };
     use chrono::{TimeZone, Utc};
-<<<<<<< HEAD
-    use db::{
-        models::{
-            assignment::Model as AssignmentModel,
-            module::Model as ModuleModel,
-            user::Model as UserModel,
-            user_module_role::{Model as UserModuleRoleModel, Role},
-        },
-        repositories::user_repository::UserRepository,
-    };
-    use sea_orm::{ColumnTrait, DatabaseConnection, EntityTrait, QueryFilter};
-    use services::{
-        service::Service,
-        user::{CreateUser, UserService},
-    };
-=======
     use db::models::{
         assignment::Model as AssignmentModel,
         module::Model as ModuleModel,
@@ -31,7 +15,6 @@
         user_module_role::{Model as UserModuleRoleModel, Role},
     };
     use sea_orm::{ColumnTrait, DatabaseConnection, EntityTrait, QueryFilter};
->>>>>>> 0c8f0684
     use tower::ServiceExt;
 
     struct TestData {
@@ -45,27 +28,6 @@
         let module = ModuleModel::create(db, "COS101", 2024, Some("Test Module"), 16)
             .await
             .unwrap();
-<<<<<<< HEAD
-        let service = UserService::new(UserRepository::new(db.clone()));
-        let lecturer_user = service
-            .create(CreateUser {
-                username: "lecturer1".to_string(),
-                email: "lecturer1@test.com".to_string(),
-                password: "password1".to_string(),
-                admin: false,
-            })
-            .await
-            .unwrap();
-        let student_user = service
-            .create(CreateUser {
-                username: "student1".to_string(),
-                email: "student1@test.com".to_string(),
-                password: "password2".to_string(),
-                admin: false,
-            })
-            .await
-            .unwrap();
-=======
         let lecturer_user =
             UserModel::create(db, "lecturer1", "lecturer1@test.com", "password1", false)
                 .await
@@ -74,7 +36,6 @@
             UserModel::create(db, "student1", "student1@test.com", "password2", false)
                 .await
                 .unwrap();
->>>>>>> 0c8f0684
         UserModuleRoleModel::assign_user_to_module(db, lecturer_user.id, module.id, Role::Lecturer)
             .await
             .unwrap();
@@ -355,11 +316,7 @@
                 db::models::assignment_file::Column::FileType
                     .eq(db::models::assignment_file::FileType::Spec),
             )
-<<<<<<< HEAD
-            .all(db::get_connection().await)
-=======
             .all(app_state.db())
->>>>>>> 0c8f0684
             .await
             .unwrap();
         assert_eq!(files.len(), 1);
