--- conflicted
+++ resolved
@@ -7,24 +7,6 @@
         http::{Request, StatusCode},
     };
     use chrono::{TimeZone, Utc};
-<<<<<<< HEAD
-    use db::{
-        models::{
-            assignment::Model as AssignmentModel,
-            assignment_file::{FileType, Model as AssignmentFileModel},
-            module::Model as ModuleModel,
-            user::Model as UserModel,
-            user_module_role::{Model as UserModuleRoleModel, Role},
-        },
-        repositories::user_repository::UserRepository,
-    };
-    use sea_orm::DatabaseConnection;
-    use serde_json::Value;
-    use services::{
-        service::Service,
-        user::{CreateUser, UserService},
-    };
-=======
     use db::models::{
         assignment::Model as AssignmentModel,
         assignment_file::{FileType, Model as AssignmentFileModel},
@@ -34,7 +16,6 @@
     };
     use sea_orm::DatabaseConnection;
     use serde_json::Value;
->>>>>>> 0c8f0684
     use tower::ServiceExt;
 
     struct TestData {
@@ -51,36 +32,6 @@
         let module = ModuleModel::create(db, "COS101", 2024, Some("Test Module"), 16)
             .await
             .unwrap();
-<<<<<<< HEAD
-        let service = UserService::new(UserRepository::new(db.clone()));
-        let lecturer_user = service
-            .create(CreateUser {
-                username: "lecturer1".to_string(),
-                email: "lecturer1@test.com".to_string(),
-                password: "password1".to_string(),
-                admin: false,
-            })
-            .await
-            .unwrap();
-        let student_user = service
-            .create(CreateUser {
-                username: "student1".to_string(),
-                email: "student1@test.com".to_string(),
-                password: "password2".to_string(),
-                admin: false,
-            })
-            .await
-            .unwrap();
-        let forbidden_user = service
-            .create(CreateUser {
-                username: "forbidden".to_string(),
-                email: "forbidden@test.com".to_string(),
-                password: "password3".to_string(),
-                admin: false,
-            })
-            .await
-            .unwrap();
-=======
         let lecturer_user =
             UserModel::create(db, "lecturer1", "lecturer1@test.com", "password1", false)
                 .await
@@ -93,7 +44,6 @@
             UserModel::create(db, "forbidden", "forbidden@test.com", "password3", false)
                 .await
                 .unwrap();
->>>>>>> 0c8f0684
         UserModuleRoleModel::assign_user_to_module(db, lecturer_user.id, module.id, Role::Lecturer)
             .await
             .unwrap();
