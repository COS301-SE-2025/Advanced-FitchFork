#[cfg(test)]
mod tests {
    use crate::helpers::app::make_test_app_with_storage;
    use api::auth::generate_jwt;
    use axum::{
        body::Body,
        http::{Request, StatusCode},
    };
    use chrono::{DateTime, TimeZone, Utc};
<<<<<<< HEAD
    use db::{
        models::{
            assignment::{AssignmentType, Model as AssignmentModel, Status},
            module::{ActiveModel as ModuleActiveModel, Model as ModuleModel},
            user::Model as UserModel,
            user_module_role::{Model as UserModuleRoleModel, Role},
        },
        repositories::user_repository::UserRepository,
=======
    use db::models::{
        assignment::{AssignmentType, Model as AssignmentModel, Status},
        module::{ActiveModel as ModuleActiveModel, Model as ModuleModel},
        user::Model as UserModel,
        user_module_role::{Model as UserModuleRoleModel, Role},
>>>>>>> 0c8f0684
    };
    use dotenvy;
    use sea_orm::{ActiveModelTrait, EntityTrait, Set};
    use serde_json::{Value, json};
<<<<<<< HEAD
    use services::{
        service::Service,
        user::{CreateUser, UserService},
    };
=======
>>>>>>> 0c8f0684
    use tower::ServiceExt;

    struct TestData {
        admin_user: UserModel,
        lecturer_user: UserModel,
        student_user: UserModel,
        forbidden_user: UserModel,
        module: ModuleModel,
        empty_module: ModuleModel,
        assignments: Vec<AssignmentModel>,
        dummy_module_id: i64,
    }

    async fn setup_test_data(db: &sea_orm::DatabaseConnection) -> TestData {
        dotenvy::dotenv().expect("Failed to load .env");

        let module = ModuleModel::create(db, "COS101", 2024, Some("Test Module"), 16)
            .await
            .unwrap();
        let empty_module = ModuleModel::create(db, "EMPTY101", 2024, Some("Empty Module"), 16)
            .await
            .unwrap();
<<<<<<< HEAD
        let service = UserService::new(UserRepository::new(db.clone()));
        let admin_user = service
            .create(CreateUser {
                username: "admin1".to_string(),
                email: "admin1@test.com".to_string(),
                password: "password".to_string(),
                admin: true,
            })
            .await
            .unwrap();
        let lecturer_user = service
            .create(CreateUser {
                username: "lecturer1".to_string(),
                email: "lecturer1@test.com".to_string(),
                password: "password1".to_string(),
                admin: false,
            })
            .await
            .unwrap();
        let student_user = service
            .create(CreateUser {
                username: "student1".to_string(),
                email: "student1@test.com".to_string(),
                password: "password2".to_string(),
                admin: false,
            })
            .await
            .unwrap();
        let forbidden_user = service
            .create(CreateUser {
                username: "forbidden".to_string(),
                email: "forbidden@test.com".to_string(),
                password: "password3".to_string(),
                admin: false,
            })
            .await
            .unwrap();
=======
        let admin_user = UserModel::create(db, "admin1", "admin1@test.com", "password", true)
            .await
            .unwrap();
        let lecturer_user =
            UserModel::create(db, "lecturer1", "lecturer1@test.com", "password1", false)
                .await
                .unwrap();
        let student_user =
            UserModel::create(db, "student1", "student1@test.com", "password2", false)
                .await
                .unwrap();
        let forbidden_user =
            UserModel::create(db, "forbidden", "forbidden@test.com", "password3", false)
                .await
                .unwrap();
>>>>>>> 0c8f0684
        UserModuleRoleModel::assign_user_to_module(db, lecturer_user.id, module.id, Role::Lecturer)
            .await
            .unwrap();
        UserModuleRoleModel::assign_user_to_module(
            db,
            lecturer_user.id,
            empty_module.id,
            Role::Lecturer,
        )
        .await
        .unwrap();
        UserModuleRoleModel::assign_user_to_module(db, student_user.id, module.id, Role::Student)
            .await
            .unwrap();
        let dummy_module = ModuleActiveModel {
            id: Set(9999),
            code: Set("DUMMY9999".to_string()),
            year: Set(2024),
            description: Set(Some("Dummy module for not found test".to_string())),
            created_at: Set(Utc::now()),
            updated_at: Set(Utc::now()),
            ..Default::default()
        }
        .insert(db)
        .await
        .unwrap();
        UserModuleRoleModel::assign_user_to_module(
            db,
            lecturer_user.id,
            dummy_module.id,
            Role::Lecturer,
        )
        .await
        .unwrap();
        let a1 = AssignmentModel::create(
            db,
            module.id,
            "Assignment 1",
            Some("Desc 1"),
            AssignmentType::Assignment,
            Utc.with_ymd_and_hms(2024, 1, 1, 0, 0, 0).unwrap(),
            Utc.with_ymd_and_hms(2024, 1, 31, 23, 59, 59).unwrap(),
        )
        .await
        .unwrap();
        let a2 = AssignmentModel::create(
            db,
            module.id,
            "Assignment 2",
            Some("Desc 2"),
            AssignmentType::Practical,
            Utc.with_ymd_and_hms(2024, 2, 1, 0, 0, 0).unwrap(),
            Utc.with_ymd_and_hms(2024, 2, 28, 23, 59, 59).unwrap(),
        )
        .await
        .unwrap();
        let a3 = AssignmentModel::create(
            db,
            module.id,
            "Assignment 3",
            Some("Desc 3"),
            AssignmentType::Assignment,
            Utc.with_ymd_and_hms(2024, 3, 1, 0, 0, 0).unwrap(),
            Utc.with_ymd_and_hms(2024, 3, 31, 23, 59, 59).unwrap(),
        )
        .await
        .unwrap();

        TestData {
            admin_user,
            lecturer_user,
            student_user,
            forbidden_user,
            module,
            empty_module,
            assignments: vec![a1, a2, a3],
            dummy_module_id: dummy_module.id,
        }
    }

    #[tokio::test]
    #[serial]
    async fn test_put_assignment_shouldnt_update_status() {
        let (app, app_state, _tmp) = make_test_app_with_storage().await;
        let data = setup_test_data(app_state.db()).await;

        let (token, _) = generate_jwt(data.admin_user.id, data.admin_user.admin);
        let uri = format!(
            "/api/modules/{}/assignments/{}",
            data.module.id, data.assignments[1].id
        );
        let body = json!({
            "name": "Admin Updated",
            "description": "Admin update desc",
            "assignment_type": "practical",
            "status": "ready",
            "available_from": "2024-02-05T00:00:00Z",
            "due_date": "2024-02-25T23:59:59Z"
        });
        let req = Request::builder()
            .method("PUT")
            .uri(&uri)
            .header("Authorization", format!("Bearer {}", token))
            .header("Content-Type", "application/json")
            .body(Body::from(body.to_string()))
            .unwrap();

        let response = app.oneshot(req).await.unwrap();
        assert_eq!(response.status(), StatusCode::OK);

        let body = axum::body::to_bytes(response.into_body(), usize::MAX)
            .await
            .unwrap();
        let json: serde_json::Value = serde_json::from_slice(&body).unwrap();
        assert_eq!(json["success"], true);
        assert_eq!(json["data"]["name"], "Admin Updated");
        assert_eq!(json["data"]["status"], "setup");
    }

    #[tokio::test]
    #[serial]
    async fn test_put_assignment_optional_description_none() {
        let (app, app_state, _tmp) = make_test_app_with_storage().await;
        let data = setup_test_data(app_state.db()).await;

        let (token, _) = generate_jwt(data.lecturer_user.id, data.lecturer_user.admin);
        let uri = format!(
            "/api/modules/{}/assignments/{}",
            data.module.id, data.assignments[2].id
        );
        let body = json!({
            "name": "No Desc",
            "description": null,
            "assignment_type": "assignment",
            "status": "closed",
            "available_from": "2024-03-05T00:00:00Z",
            "due_date": "2024-03-25T23:59:59Z"
        });
        let req = Request::builder()
            .method("PUT")
            .uri(&uri)
            .header("Authorization", format!("Bearer {}", token))
            .header("Content-Type", "application/json")
            .body(Body::from(body.to_string()))
            .unwrap();

        let response = app.oneshot(req).await.unwrap();
        assert_eq!(response.status(), StatusCode::OK);

        let body = axum::body::to_bytes(response.into_body(), usize::MAX)
            .await
            .unwrap();
        let json: serde_json::Value = serde_json::from_slice(&body).unwrap();
        assert_eq!(json["success"], true);
        assert_eq!(json["data"]["description"], serde_json::Value::Null);
    }

    #[tokio::test]
    #[serial]
    async fn test_put_assignment_success_status_variants() {
        let (app, app_state, _tmp) = make_test_app_with_storage().await;
        let data = setup_test_data(app_state.db()).await;

        let (token, _) = generate_jwt(data.lecturer_user.id, data.lecturer_user.admin);
        let statuses = ["setup", "ready", "open", "closed", "archived"];
        for status in statuses.iter() {
            let body = json!({
                "name": "Status Test",
                "description": "Status variant",
                "assignment_type": "assignment",
                "status": status,
                "available_from": "2024-01-01T00:00:00Z",
                "due_date": "2024-01-31T23:59:59Z"
            });
            let uri = format!(
                "/api/modules/{}/assignments/{}",
                data.module.id, data.assignments[0].id
            );
            let req = Request::builder()
                .method("PUT")
                .uri(&uri)
                .header("Authorization", format!("Bearer {}", token))
                .header("Content-Type", "application/json")
                .body(Body::from(body.to_string()))
                .unwrap();

            let response = app.clone().oneshot(req).await.unwrap();
            assert_eq!(response.status(), StatusCode::OK);
        }
    }

    #[tokio::test]
    #[serial]
    async fn test_put_assignment_forbidden_for_student() {
        let (app, app_state, _tmp) = make_test_app_with_storage().await;
        let data = setup_test_data(app_state.db()).await;

        let (token, _) = generate_jwt(data.student_user.id, data.student_user.admin);
        let uri = format!(
            "/api/modules/{}/assignments/{}",
            data.module.id, data.assignments[0].id
        );
        let body = json!({
            "name": "Student Update",
            "description": "Should not be allowed",
            "assignment_type": "assignment",
            "status": "setup",
            "available_from": "2024-01-01T00:00:00Z",
            "due_date": "2024-01-31T23:59:59Z"
        });
        let req = Request::builder()
            .method("PUT")
            .uri(&uri)
            .header("Authorization", format!("Bearer {}", token))
            .header("Content-Type", "application/json")
            .body(Body::from(body.to_string()))
            .unwrap();

        let response = app.oneshot(req).await.unwrap();
        assert_eq!(response.status(), StatusCode::FORBIDDEN);
    }

    #[tokio::test]
    #[serial]
    async fn test_put_assignment_forbidden_for_unassigned_user() {
        let (app, app_state, _tmp) = make_test_app_with_storage().await;
        let data = setup_test_data(app_state.db()).await;

        let (token, _) = generate_jwt(data.forbidden_user.id, data.forbidden_user.admin);
        let uri = format!(
            "/api/modules/{}/assignments/{}",
            data.module.id, data.assignments[0].id
        );
        let body = json!({
            "name": "Forbidden Update",
            "description": "Should not be allowed",
            "assignment_type": "assignment",
            "status": "setup",
            "available_from": "2024-01-01T00:00:00Z",
            "due_date": "2024-01-31T23:59:59Z"
        });
        let req = Request::builder()
            .method("PUT")
            .uri(&uri)
            .header("Authorization", format!("Bearer {}", token))
            .header("Content-Type", "application/json")
            .body(Body::from(body.to_string()))
            .unwrap();

        let response = app.oneshot(req).await.unwrap();
        assert_eq!(response.status(), StatusCode::FORBIDDEN);
    }

    #[tokio::test]
    #[serial]
    async fn test_put_assignment_invalid_assignment_type() {
        let (app, app_state, _tmp) = make_test_app_with_storage().await;
        let data = setup_test_data(app_state.db()).await;

        let (token, _) = generate_jwt(data.lecturer_user.id, data.lecturer_user.admin);
        let uri = format!(
            "/api/modules/{}/assignments/{}",
            data.module.id, data.assignments[0].id
        );
        let body = json!({
            "name": "Invalid Type",
            "description": "Invalid assignment_type",
            "assignment_type": "invalid_type",
            "status": "setup",
            "available_from": "2024-01-01T00:00:00Z",
            "due_date": "2024-01-31T23:59:59Z"
        });
        let req = Request::builder()
            .method("PUT")
            .uri(&uri)
            .header("Authorization", format!("Bearer {}", token))
            .header("Content-Type", "application/json")
            .body(Body::from(body.to_string()))
            .unwrap();

        let response = app.oneshot(req).await.unwrap();
        assert_eq!(response.status(), StatusCode::BAD_REQUEST);

        let body = axum::body::to_bytes(response.into_body(), usize::MAX)
            .await
            .unwrap();
        let json: serde_json::Value = serde_json::from_slice(&body).unwrap();
        assert_eq!(json["success"], false);
        assert!(
            json["message"]
                .as_str()
                .unwrap()
                .contains("assignment_type")
        );
    }

    #[tokio::test]
    #[serial]
    async fn test_put_assignment_invalid_dates() {
        let (app, app_state, _tmp) = make_test_app_with_storage().await;
        let data = setup_test_data(app_state.db()).await;

        let (token, _) = generate_jwt(data.lecturer_user.id, data.lecturer_user.admin);
        let uri = format!(
            "/api/modules/{}/assignments/{}",
            data.module.id, data.assignments[0].id
        );
        let body = json!({
            "name": "Bad Dates",
            "description": "Invalid dates",
            "assignment_type": "assignment",
            "status": "setup",
            "available_from": "not-a-date",
            "due_date": "also-not-a-date"
        });
        let req = Request::builder()
            .method("PUT")
            .uri(&uri)
            .header("Authorization", format!("Bearer {}", token))
            .header("Content-Type", "application/json")
            .body(Body::from(body.to_string()))
            .unwrap();

        let response = app.oneshot(req).await.unwrap();
        assert_eq!(response.status(), StatusCode::BAD_REQUEST);

        let body = axum::body::to_bytes(response.into_body(), usize::MAX)
            .await
            .unwrap();
        let json: serde_json::Value = serde_json::from_slice(&body).unwrap();
        assert_eq!(json["success"], false);
        assert!(json["message"].as_str().unwrap().contains("datetime"));
    }

    #[tokio::test]
    #[serial]
    async fn test_put_assignment_missing_fields() {
        let (app, app_state, _tmp) = make_test_app_with_storage().await;
        let data = setup_test_data(app_state.db()).await;

        let (token, _) = generate_jwt(data.lecturer_user.id, data.lecturer_user.admin);
        let uri = format!(
            "/api/modules/{}/assignments/{}",
            data.module.id, data.assignments[0].id
        );
        let body = json!({
            "name": "Missing Fields"
        });
        let req = Request::builder()
            .method("PUT")
            .uri(&uri)
            .header("Authorization", format!("Bearer {}", token))
            .header("Content-Type", "application/json")
            .body(Body::from(body.to_string()))
            .unwrap();

        let response = app.oneshot(req).await.unwrap();
        assert!(response.status() == StatusCode::UNPROCESSABLE_ENTITY);
    }

    #[tokio::test]
    #[serial]
    async fn test_put_assignment_not_found() {
        let (app, app_state, _tmp) = make_test_app_with_storage().await;
        let data = setup_test_data(app_state.db()).await;

        let (token, _) = generate_jwt(data.lecturer_user.id, data.lecturer_user.admin);
        let uri = format!("/api/modules/{}/assignments/9999", data.module.id);
        let body = json!({
            "name": "Not Found",
            "description": "Should not exist",
            "assignment_type": "assignment",
            "status": "setup",
            "available_from": "2024-01-01T00:00:00Z",
            "due_date": "2024-01-31T23:59:59Z"
        });
        let req = Request::builder()
            .method("PUT")
            .uri(&uri)
            .header("Authorization", format!("Bearer {}", token))
            .header("Content-Type", "application/json")
            .body(Body::from(body.to_string()))
            .unwrap();

        let response = app.oneshot(req).await.unwrap();
        assert_eq!(response.status(), StatusCode::NOT_FOUND);
    }

    #[tokio::test]
    #[serial]
    async fn test_put_assignment_wrong_module() {
        let (app, app_state, _tmp) = make_test_app_with_storage().await;
        let data = setup_test_data(app_state.db()).await;

        let (token, _) = generate_jwt(data.lecturer_user.id, data.lecturer_user.admin);

        let uri = format!(
            "/api/modules/{}/assignments/{}",
            data.empty_module.id, data.assignments[0].id
        );
        let body = json!({
            "name": "Wrong Module",
            "description": "Assignment not in this module",
            "assignment_type": "assignment",
            "status": "setup",
            "available_from": "2024-01-01T00:00:00Z",
            "due_date": "2024-01-31T23:59:59Z"
        });
        let req = Request::builder()
            .method("PUT")
            .uri(&uri)
            .header("Authorization", format!("Bearer {}", token))
            .header("Content-Type", "application/json")
            .body(Body::from(body.to_string()))
            .unwrap();

        let response = app.oneshot(req).await.unwrap();
        assert_eq!(response.status(), StatusCode::NOT_FOUND);
    }

    #[tokio::test]
    #[serial]
    async fn test_put_assignment_module_not_found() {
        let (app, app_state, _tmp) = make_test_app_with_storage().await;
        let data = setup_test_data(app_state.db()).await;

        let (token, _) = generate_jwt(data.lecturer_user.id, data.lecturer_user.admin);

        let uri = format!(
            "/api/modules/{}/assignments/{}",
            data.dummy_module_id, data.assignments[0].id
        );
        let body = json!({
            "name": "Module 9999 not found.",
            "description": "Module does not exist",
            "assignment_type": "assignment",
            "status": "setup",
            "available_from": "2024-01-01T00:00:00Z",
            "due_date": "2024-01-31T23:59:59Z"
        });
        let req = Request::builder()
            .method("PUT")
            .uri(&uri)
            .header("Authorization", format!("Bearer {}", token))
            .header("Content-Type", "application/json")
            .body(Body::from(body.to_string()))
            .unwrap();

        let response = app.oneshot(req).await.unwrap();
        assert_eq!(response.status(), StatusCode::NOT_FOUND);
    }

    #[tokio::test]
    #[serial]
    async fn test_put_assignment_unauthorized() {
        let (app, app_state, _tmp) = make_test_app_with_storage().await;
        let data = setup_test_data(app_state.db()).await;

        let uri = format!(
            "/api/modules/{}/assignments/{}",
            data.module.id, data.assignments[0].id
        );
        let body = json!({
            "name": "No Auth",
            "description": "No token",
            "assignment_type": "assignment",
            "status": "setup",
            "available_from": "2024-01-01T00:00:00Z",
            "due_date": "2024-01-31T23:59:59Z"
        });
        let req = Request::builder()
            .method("PUT")
            .uri(&uri)
            .header("Content-Type", "application/json")
            .body(Body::from(body.to_string()))
            .unwrap();

        let response = app.oneshot(req).await.unwrap();
        assert_eq!(response.status(), StatusCode::UNAUTHORIZED);
    }

    /// Test Case: Successful Transition from Ready to Open
    #[tokio::test]
    #[serial]
    async fn test_open_assignment_success_from_ready() {
        let (app, app_state, _tmp) = make_test_app_with_storage().await;
        let data = setup_test_data(app_state.db()).await;

        let mut active_assignment: db::models::assignment::ActiveModel =
            data.assignments[0].clone().into();
        active_assignment.status = Set(Status::Ready);
        active_assignment.updated_at = Set(Utc::now());
<<<<<<< HEAD
        let assignment = active_assignment
            .update(db::get_connection().await)
            .await
            .unwrap();
=======
        let assignment = active_assignment.update(app_state.db()).await.unwrap();
>>>>>>> 0c8f0684

        let (token, _) = generate_jwt(data.lecturer_user.id, data.lecturer_user.admin);
        let uri = format!(
            "/api/modules/{}/assignments/{}/open",
            data.module.id, assignment.id
        );
        let req = Request::builder()
            .method("PUT")
            .uri(&uri)
            .header("Authorization", format!("Bearer {}", token))
            .body(Body::empty())
            .unwrap();

        let response = app.oneshot(req).await.unwrap();
        assert_eq!(response.status(), StatusCode::OK);

        let updated = db::models::assignment::Entity::find_by_id(assignment.id)
            .one(db::get_connection().await)
            .await
            .unwrap()
            .unwrap();
        assert_eq!(updated.status, Status::Open);
    }

    /// Test Case: Successful Transition from Closed to Open
    #[tokio::test]
    #[serial]
    async fn test_open_assignment_success_from_closed() {
        let (app, app_state, _tmp) = make_test_app_with_storage().await;
        let data = setup_test_data(app_state.db()).await;

        let mut active_assignment: db::models::assignment::ActiveModel =
            data.assignments[0].clone().into();
        active_assignment.status = Set(Status::Closed);
        active_assignment.updated_at = Set(Utc::now());
<<<<<<< HEAD
        let assignment = active_assignment
            .update(db::get_connection().await)
            .await
            .unwrap();
=======
        let assignment = active_assignment.update(app_state.db()).await.unwrap();
>>>>>>> 0c8f0684

        let (token, _) = generate_jwt(data.admin_user.id, data.admin_user.admin);
        let uri = format!(
            "/api/modules/{}/assignments/{}/open",
            data.module.id, assignment.id
        );
        let req = Request::builder()
            .method("PUT")
            .uri(&uri)
            .header("Authorization", format!("Bearer {}", token))
            .body(Body::empty())
            .unwrap();

        let response = app.oneshot(req).await.unwrap();
        assert_eq!(response.status(), StatusCode::OK);
    }

    /// Test Case: Successful Transition from Archived to Open
    #[tokio::test]
    #[serial]
    async fn test_open_assignment_success_from_archived() {
        let (app, app_state, _tmp) = make_test_app_with_storage().await;
        let data = setup_test_data(app_state.db()).await;

        let mut active_assignment: db::models::assignment::ActiveModel =
            data.assignments[0].clone().into();
        active_assignment.status = Set(Status::Archived);
        active_assignment.updated_at = Set(Utc::now());
<<<<<<< HEAD
        let assignment = active_assignment
            .update(db::get_connection().await)
            .await
            .unwrap();
=======
        let assignment = active_assignment.update(app_state.db()).await.unwrap();
>>>>>>> 0c8f0684

        let (token, _) = generate_jwt(data.lecturer_user.id, data.lecturer_user.admin);
        let uri = format!(
            "/api/modules/{}/assignments/{}/open",
            data.module.id, assignment.id
        );
        let req = Request::builder()
            .method("PUT")
            .uri(&uri)
            .header("Authorization", format!("Bearer {}", token))
            .body(Body::empty())
            .unwrap();

        let response = app.oneshot(req).await.unwrap();
        assert_eq!(response.status(), StatusCode::OK);
    }

    /// Test Case: Forbidden When Already Open
    #[tokio::test]
    #[serial]
    async fn test_open_assignment_already_open() {
        let (app, app_state, _tmp) = make_test_app_with_storage().await;
        let data = setup_test_data(app_state.db()).await;

        let mut active_assignment: db::models::assignment::ActiveModel =
            data.assignments[0].clone().into();
        active_assignment.status = Set(Status::Open);
        active_assignment.updated_at = Set(Utc::now());
<<<<<<< HEAD
        let assignment = active_assignment
            .update(db::get_connection().await)
            .await
            .unwrap();
=======
        let assignment = active_assignment.update(app_state.db()).await.unwrap();
>>>>>>> 0c8f0684

        let (token, _) = generate_jwt(data.lecturer_user.id, data.lecturer_user.admin);
        let uri = format!(
            "/api/modules/{}/assignments/{}/open",
            data.module.id, assignment.id
        );
        let req = Request::builder()
            .method("PUT")
            .uri(&uri)
            .header("Authorization", format!("Bearer {}", token))
            .body(Body::empty())
            .unwrap();

        let response = app.oneshot(req).await.unwrap();
        assert_eq!(response.status(), StatusCode::BAD_REQUEST);
    }

    /// Test Case: Forbidden for Student
    #[tokio::test]
    #[serial]
    async fn test_open_assignment_forbidden_student() {
        let (app, app_state, _tmp) = make_test_app_with_storage().await;
        let data = setup_test_data(app_state.db()).await;

        let mut active_assignment: db::models::assignment::ActiveModel =
            data.assignments[0].clone().into();
        active_assignment.status = Set(Status::Ready);
        active_assignment.updated_at = Set(Utc::now());
<<<<<<< HEAD
        let assignment = active_assignment
            .update(db::get_connection().await)
            .await
            .unwrap();
=======
        let assignment = active_assignment.update(app_state.db()).await.unwrap();
>>>>>>> 0c8f0684

        let (token, _) = generate_jwt(data.student_user.id, data.student_user.admin);
        let uri = format!(
            "/api/modules/{}/assignments/{}/open",
            data.module.id, assignment.id
        );
        let req = Request::builder()
            .method("PUT")
            .uri(&uri)
            .header("Authorization", format!("Bearer {}", token))
            .body(Body::empty())
            .unwrap();

        let response = app.oneshot(req).await.unwrap();
        assert_eq!(response.status(), StatusCode::FORBIDDEN);
    }

    /// Test Case: Forbidden When in Setup State
    #[tokio::test]
    #[serial]
    async fn test_open_assignment_invalid_setup_state() {
        let (app, app_state, _tmp) = make_test_app_with_storage().await;
        let data = setup_test_data(app_state.db()).await;

        let assignment = data.assignments[0].clone();
        assert_eq!(assignment.status, Status::Setup);

        let (token, _) = generate_jwt(data.lecturer_user.id, data.lecturer_user.admin);
        let uri = format!(
            "/api/modules/{}/assignments/{}/open",
            data.module.id, assignment.id
        );
        let req = Request::builder()
            .method("PUT")
            .uri(&uri)
            .header("Authorization", format!("Bearer {}", token))
            .body(Body::empty())
            .unwrap();

        let response = app.oneshot(req).await.unwrap();
        assert_eq!(response.status(), StatusCode::FORBIDDEN);
    }

    /// Test Case: Not Found for Wrong Module
    #[tokio::test]
    #[serial]
    async fn test_open_assignment_wrong_module() {
        let (app, app_state, _tmp) = make_test_app_with_storage().await;
        let data = setup_test_data(app_state.db()).await;

        let mut active_assignment: db::models::assignment::ActiveModel =
            data.assignments[0].clone().into();
        active_assignment.status = Set(Status::Ready);
        active_assignment.updated_at = Set(Utc::now());
<<<<<<< HEAD
        let assignment = active_assignment
            .update(db::get_connection().await)
            .await
            .unwrap();
=======
        let assignment = active_assignment.update(app_state.db()).await.unwrap();
>>>>>>> 0c8f0684

        let (token, _) = generate_jwt(data.lecturer_user.id, data.lecturer_user.admin);
        let uri = format!(
            "/api/modules/{}/assignments/{}/open",
            data.empty_module.id, assignment.id
        );
        let req = Request::builder()
            .method("PUT")
            .uri(&uri)
            .header("Authorization", format!("Bearer {}", token))
            .body(Body::empty())
            .unwrap();

        let response = app.oneshot(req).await.unwrap();
        assert_eq!(response.status(), StatusCode::NOT_FOUND);
    }

    /// Test Case: Unauthorized Access
    #[tokio::test]
    #[serial]
    async fn test_open_assignment_unauthorized() {
        let (app, app_state, _tmp) = make_test_app_with_storage().await;
        let data = setup_test_data(app_state.db()).await;

        let mut active_assignment: db::models::assignment::ActiveModel =
            data.assignments[0].clone().into();
        active_assignment.status = Set(Status::Ready);
        active_assignment.updated_at = Set(Utc::now());
<<<<<<< HEAD
        let assignment = active_assignment
            .update(db::get_connection().await)
            .await
            .unwrap();
=======
        let assignment = active_assignment.update(app_state.db()).await.unwrap();
>>>>>>> 0c8f0684

        let uri = format!(
            "/api/modules/{}/assignments/{}/open",
            data.module.id, assignment.id
        );
        let req = Request::builder()
            .method("PUT")
            .uri(&uri)
            .body(Body::empty())
            .unwrap();

        let response = app.oneshot(req).await.unwrap();
        assert_eq!(response.status(), StatusCode::UNAUTHORIZED);
    }

    /// Test Case: Admin Can Open Without Module Role
    #[tokio::test]
    #[serial]
    async fn test_open_assignment_admin_without_role() {
        let (app, app_state, _tmp) = make_test_app_with_storage().await;
        let data = setup_test_data(app_state.db()).await;

        let mut active_assignment: db::models::assignment::ActiveModel =
            data.assignments[0].clone().into();
        active_assignment.status = Set(Status::Ready);
        active_assignment.updated_at = Set(Utc::now());
<<<<<<< HEAD
        let assignment = active_assignment
            .update(db::get_connection().await)
            .await
            .unwrap();
=======
        let assignment = active_assignment.update(app_state.db()).await.unwrap();
>>>>>>> 0c8f0684

        let (token, _) = generate_jwt(data.admin_user.id, data.admin_user.admin);
        let uri = format!(
            "/api/modules/{}/assignments/{}/open",
            data.module.id, assignment.id
        );
        let req = Request::builder()
            .method("PUT")
            .uri(&uri)
            .header("Authorization", format!("Bearer {}", token))
            .body(Body::empty())
            .unwrap();

        let response = app.oneshot(req).await.unwrap();
        assert_eq!(response.status(), StatusCode::OK);
    }

    /// Test Case: Assignment Not Found
    #[tokio::test]
    #[serial]
    async fn test_open_assignment_not_found() {
        let (app, app_state, _tmp) = make_test_app_with_storage().await;
        let data = setup_test_data(app_state.db()).await;

        let (token, _) = generate_jwt(data.lecturer_user.id, data.lecturer_user.admin);
        let uri = format!("/api/modules/{}/assignments/9999/open", data.module.id);
        let req = Request::builder()
            .method("PUT")
            .uri(&uri)
            .header("Authorization", format!("Bearer {}", token))
            .body(Body::empty())
            .unwrap();

        let response = app.oneshot(req).await.unwrap();
        assert_eq!(response.status(), StatusCode::NOT_FOUND);
    }

    /// Test Case: Successful Transition from Open to Closed (Lecturer)
    #[tokio::test]
    #[serial]
    async fn test_close_assignment_success_lecturer() {
        let (app, app_state, _tmp) = make_test_app_with_storage().await;
        let data = setup_test_data(app_state.db()).await;

        let mut active_assignment: db::models::assignment::ActiveModel =
            data.assignments[0].clone().into();
        active_assignment.status = Set(Status::Open);
        active_assignment.updated_at = Set(Utc::now());
<<<<<<< HEAD
        let assignment = active_assignment
            .update(db::get_connection().await)
            .await
            .unwrap();
=======
        let assignment = active_assignment.update(app_state.db()).await.unwrap();
>>>>>>> 0c8f0684

        let (token, _) = generate_jwt(data.lecturer_user.id, data.lecturer_user.admin);
        let uri = format!(
            "/api/modules/{}/assignments/{}/close",
            data.module.id, assignment.id
        );
        let req = Request::builder()
            .method("PUT")
            .uri(&uri)
            .header("Authorization", format!("Bearer {}", token))
            .body(Body::empty())
            .unwrap();

        let response = app.oneshot(req).await.unwrap();
        assert_eq!(response.status(), StatusCode::OK);

        let updated = db::models::assignment::Entity::find_by_id(assignment.id)
            .one(db::get_connection().await)
            .await
            .unwrap()
            .unwrap();
        assert_eq!(updated.status, Status::Closed);
    }

    /// Test Case: Successful Transition from Open to Closed (Admin)
    #[tokio::test]
    #[serial]
    async fn test_close_assignment_success_admin() {
        let (app, app_state, _tmp) = make_test_app_with_storage().await;
        let data = setup_test_data(app_state.db()).await;

        let mut active_assignment: db::models::assignment::ActiveModel =
            data.assignments[0].clone().into();
        active_assignment.status = Set(Status::Open);
        active_assignment.updated_at = Set(Utc::now());
<<<<<<< HEAD
        let assignment = active_assignment
            .update(db::get_connection().await)
            .await
            .unwrap();
=======
        let assignment = active_assignment.update(app_state.db()).await.unwrap();
>>>>>>> 0c8f0684

        let (token, _) = generate_jwt(data.admin_user.id, data.admin_user.admin);
        let uri = format!(
            "/api/modules/{}/assignments/{}/close",
            data.module.id, assignment.id
        );
        let req = Request::builder()
            .method("PUT")
            .uri(&uri)
            .header("Authorization", format!("Bearer {}", token))
            .body(Body::empty())
            .unwrap();

        let response = app.oneshot(req).await.unwrap();
        assert_eq!(response.status(), StatusCode::OK);
    }

    /// Test Case: Forbidden When Not Open
    #[tokio::test]
    #[serial]
    async fn test_close_assignment_invalid_state() {
        let (app, app_state, _tmp) = make_test_app_with_storage().await;
        let data = setup_test_data(app_state.db()).await;

        let (token, _) = generate_jwt(data.lecturer_user.id, data.lecturer_user.admin);

        for state in &[Status::Ready, Status::Closed, Status::Archived] {
            let mut active_assignment: db::models::assignment::ActiveModel =
                data.assignments[0].clone().into();
            active_assignment.status = Set(state.clone());
            active_assignment.updated_at = Set(Utc::now());
            let assignment = active_assignment
                .update(db::get_connection().await)
                .await
                .unwrap();

            let uri = format!(
                "/api/modules/{}/assignments/{}/close",
                data.module.id, assignment.id
            );
            let req = Request::builder()
                .method("PUT")
                .uri(&uri)
                .header("Authorization", format!("Bearer {}", token))
                .body(Body::empty())
                .unwrap();

            let response = app.clone().oneshot(req).await.unwrap();
            assert_eq!(response.status(), StatusCode::BAD_REQUEST);

            let body = axum::body::to_bytes(response.into_body(), usize::MAX)
                .await
                .unwrap();
            let json: Value = serde_json::from_slice(&body).unwrap();
            assert_eq!(
                json["message"],
                "Assignment can only be closed if it is in Open state"
            );
        }

        for state in &[Status::Setup] {
            let mut active_assignment: db::models::assignment::ActiveModel =
                data.assignments[0].clone().into();
            active_assignment.status = Set(state.clone());
            active_assignment.updated_at = Set(Utc::now());
            let assignment = active_assignment
                .update(db::get_connection().await)
                .await
                .unwrap();

            let uri = format!(
                "/api/modules/{}/assignments/{}/close",
                data.module.id, assignment.id
            );
            let req = Request::builder()
                .method("PUT")
                .uri(&uri)
                .header("Authorization", format!("Bearer {}", token))
                .body(Body::empty())
                .unwrap();

            let response = app.clone().oneshot(req).await.unwrap();
            assert_eq!(response.status(), StatusCode::FORBIDDEN);

            let body = axum::body::to_bytes(response.into_body(), usize::MAX)
                .await
                .unwrap();
            let json: Value = serde_json::from_slice(&body).unwrap();
            assert_eq!(json["message"], "Assignment is still in Setup stage");
        }
    }

    /// Test Case: Forbidden for Student
    #[tokio::test]
    #[serial]
    async fn test_close_assignment_forbidden_student() {
        let (app, app_state, _tmp) = make_test_app_with_storage().await;
        let data = setup_test_data(app_state.db()).await;

        let mut active_assignment: db::models::assignment::ActiveModel =
            data.assignments[0].clone().into();
        active_assignment.status = Set(Status::Open);
        active_assignment.updated_at = Set(Utc::now());
<<<<<<< HEAD
        let assignment = active_assignment
            .update(db::get_connection().await)
            .await
            .unwrap();
=======
        let assignment = active_assignment.update(app_state.db()).await.unwrap();
>>>>>>> 0c8f0684

        let (token, _) = generate_jwt(data.student_user.id, data.student_user.admin);
        let uri = format!(
            "/api/modules/{}/assignments/{}/close",
            data.module.id, assignment.id
        );
        let req = Request::builder()
            .method("PUT")
            .uri(&uri)
            .header("Authorization", format!("Bearer {}", token))
            .body(Body::empty())
            .unwrap();

        let response = app.oneshot(req).await.unwrap();
        assert_eq!(response.status(), StatusCode::FORBIDDEN);
    }

    /// Test Case: Not Found for Wrong Module
    #[tokio::test]
    #[serial]
    async fn test_close_assignment_wrong_module() {
        let (app, app_state, _tmp) = make_test_app_with_storage().await;
        let data = setup_test_data(app_state.db()).await;

        let mut active_assignment: db::models::assignment::ActiveModel =
            data.assignments[0].clone().into();
        active_assignment.status = Set(Status::Open);
        active_assignment.updated_at = Set(Utc::now());
<<<<<<< HEAD
        let assignment = active_assignment
            .update(db::get_connection().await)
            .await
            .unwrap();
=======
        let assignment = active_assignment.update(app_state.db()).await.unwrap();
>>>>>>> 0c8f0684

        let (token, _) = generate_jwt(data.lecturer_user.id, data.lecturer_user.admin);
        let uri = format!(
            "/api/modules/{}/assignments/{}/close",
            data.empty_module.id, assignment.id
        );
        let req = Request::builder()
            .method("PUT")
            .uri(&uri)
            .header("Authorization", format!("Bearer {}", token))
            .body(Body::empty())
            .unwrap();

        let response = app.oneshot(req).await.unwrap();
        assert_eq!(response.status(), StatusCode::NOT_FOUND);
    }

    /// Test Case: Unauthorized Access
    #[tokio::test]
    #[serial]
    async fn test_close_assignment_unauthorized() {
        let (app, app_state, _tmp) = make_test_app_with_storage().await;
        let data = setup_test_data(app_state.db()).await;

        let mut active_assignment: db::models::assignment::ActiveModel =
            data.assignments[0].clone().into();
        active_assignment.status = Set(Status::Open);
        active_assignment.updated_at = Set(Utc::now());
<<<<<<< HEAD
        let assignment = active_assignment
            .update(db::get_connection().await)
            .await
            .unwrap();
=======
        let assignment = active_assignment.update(app_state.db()).await.unwrap();
>>>>>>> 0c8f0684

        let uri = format!(
            "/api/modules/{}/assignments/{}/close",
            data.module.id, assignment.id
        );
        let req = Request::builder()
            .method("PUT")
            .uri(&uri)
            .body(Body::empty())
            .unwrap();

        let response = app.oneshot(req).await.unwrap();
        assert_eq!(response.status(), StatusCode::UNAUTHORIZED);
    }

    /// Test Case: Admin Can Close Without Module Role
    #[tokio::test]
    #[serial]
    async fn test_close_assignment_admin_without_role() {
        let (app, app_state, _tmp) = make_test_app_with_storage().await;
        let data = setup_test_data(app_state.db()).await;

        let mut active_assignment: db::models::assignment::ActiveModel =
            data.assignments[0].clone().into();
        active_assignment.status = Set(Status::Open);
        active_assignment.updated_at = Set(Utc::now());
<<<<<<< HEAD
        let assignment = active_assignment
            .update(db::get_connection().await)
            .await
            .unwrap();
=======
        let assignment = active_assignment.update(app_state.db()).await.unwrap();
>>>>>>> 0c8f0684

        let (token, _) = generate_jwt(data.admin_user.id, data.admin_user.admin);
        let uri = format!(
            "/api/modules/{}/assignments/{}/close",
            data.module.id, assignment.id
        );
        let req = Request::builder()
            .method("PUT")
            .uri(&uri)
            .header("Authorization", format!("Bearer {}", token))
            .body(Body::empty())
            .unwrap();

        let response = app.oneshot(req).await.unwrap();
        assert_eq!(response.status(), StatusCode::OK);
    }

    /// Test Case: Assignment Not Found
    #[tokio::test]
    #[serial]
    async fn test_close_assignment_not_found() {
        let (app, app_state, _tmp) = make_test_app_with_storage().await;
        let data = setup_test_data(app_state.db()).await;

        let (token, _) = generate_jwt(data.lecturer_user.id, data.lecturer_user.admin);
        let uri = format!("/api/modules/{}/assignments/9999/close", data.module.id);
        let req = Request::builder()
            .method("PUT")
            .uri(&uri)
            .header("Authorization", format!("Bearer {}", token))
            .body(Body::empty())
            .unwrap();

        let response = app.oneshot(req).await.unwrap();
        assert_eq!(response.status(), StatusCode::NOT_FOUND);
    }

    /// Test Case: Forbidden for Unassigned User
    #[tokio::test]
    #[serial]
    async fn test_close_assignment_forbidden_unassigned() {
        let (app, app_state, _tmp) = make_test_app_with_storage().await;
        let data = setup_test_data(app_state.db()).await;

        let mut active_assignment: db::models::assignment::ActiveModel =
            data.assignments[0].clone().into();
        active_assignment.status = Set(Status::Open);
        active_assignment.updated_at = Set(Utc::now());
<<<<<<< HEAD
        let assignment = active_assignment
            .update(db::get_connection().await)
            .await
            .unwrap();
=======
        let assignment = active_assignment.update(app_state.db()).await.unwrap();
>>>>>>> 0c8f0684

        let (token, _) = generate_jwt(data.forbidden_user.id, data.forbidden_user.admin);
        let uri = format!(
            "/api/modules/{}/assignments/{}/close",
            data.module.id, assignment.id
        );
        let req = Request::builder()
            .method("PUT")
            .uri(&uri)
            .header("Authorization", format!("Bearer {}", token))
            .body(Body::empty())
            .unwrap();

        let response = app.oneshot(req).await.unwrap();
        assert_eq!(response.status(), StatusCode::FORBIDDEN);
    }

    /// Test Case: Module Not Found
    #[tokio::test]
    #[serial]
    async fn test_close_assignment_module_not_found() {
        let (app, app_state, _tmp) = make_test_app_with_storage().await;
        let data = setup_test_data(app_state.db()).await;

        let mut active_assignment: db::models::assignment::ActiveModel =
            data.assignments[0].clone().into();
        active_assignment.status = Set(Status::Open);
        active_assignment.updated_at = Set(Utc::now());
<<<<<<< HEAD
        let assignment = active_assignment
            .update(db::get_connection().await)
            .await
            .unwrap();
=======
        let assignment = active_assignment.update(app_state.db()).await.unwrap();
>>>>>>> 0c8f0684

        let (token, _) = generate_jwt(data.lecturer_user.id, data.lecturer_user.admin);
        let uri = format!("/api/modules/99999/assignments/{}/close", assignment.id);
        let req = Request::builder()
            .method("PUT")
            .uri(&uri)
            .header("Authorization", format!("Bearer {}", token))
            .body(Body::empty())
            .unwrap();

        let response = app.oneshot(req).await.unwrap();
        assert_eq!(response.status(), StatusCode::NOT_FOUND);
    }

    /// Test Case: Successful Bulk Update by Lecturer
    #[tokio::test]
    #[serial]
    async fn test_bulk_update_assignments_success_lecturer() {
        let (app, app_state, _tmp) = make_test_app_with_storage().await;
        let data = setup_test_data(app_state.db()).await;

        let (token, _) = generate_jwt(data.lecturer_user.id, data.lecturer_user.admin);
        let uri = format!("/api/modules/{}/assignments/bulk", data.module.id);

        let ids_to_update = vec![data.assignments[0].id, data.assignments[1].id];
        let new_available_from = DateTime::parse_from_rfc3339("2025-01-01T00:00:00Z")
            .unwrap()
            .with_timezone(&Utc);
        let new_due_date = DateTime::parse_from_rfc3339("2025-02-01T00:00:00Z")
            .unwrap()
            .with_timezone(&Utc);

        let req_body = json!({
            "assignment_ids": ids_to_update,
            "available_from": new_available_from,
            "due_date": new_due_date
        });
        let req = Request::builder()
            .method("PUT")
            .uri(&uri)
            .header("Authorization", format!("Bearer {}", token))
            .header("Content-Type", "application/json")
            .body(Body::from(serde_json::to_string(&req_body).unwrap()))
            .unwrap();

        let response = app.oneshot(req).await.unwrap();
        assert_eq!(response.status(), StatusCode::OK);

        let body = axum::body::to_bytes(response.into_body(), usize::MAX)
            .await
            .unwrap();
        let json: Value = serde_json::from_slice(&body).unwrap();

        assert_eq!(json["success"], true);
        assert_eq!(json["message"], "Updated 2/2 assignments");
        assert_eq!(json["data"]["updated"], 2);
        assert!(json["data"]["failed"].as_array().unwrap().is_empty());

        for id in ids_to_update {
            let assignment = db::models::assignment::Entity::find_by_id(id)
                .one(db::get_connection().await)
                .await
                .unwrap()
                .unwrap();

            assert_eq!(assignment.available_from, new_available_from);
            assert_eq!(assignment.due_date, new_due_date);
        }
    }

    /// Test Case: Successful Bulk Update by Admin
    #[tokio::test]
    #[serial]
    async fn test_bulk_update_assignments_success_admin() {
        let (app, app_state, _tmp) = make_test_app_with_storage().await;
        let data = setup_test_data(app_state.db()).await;

        let (token, _) = generate_jwt(data.admin_user.id, data.admin_user.admin);
        let uri = format!("/api/modules/{}/assignments/bulk", data.module.id);

        let ids_to_update = vec![data.assignments[2].id];
        let new_due_date = DateTime::parse_from_rfc3339("2025-01-01T00:00:00Z")
            .unwrap()
            .with_timezone(&Utc);

        let req_body = json!({
            "assignment_ids": ids_to_update,
            "due_date": new_due_date
        });
        let req = Request::builder()
            .method("PUT")
            .uri(&uri)
            .header("Authorization", format!("Bearer {}", token))
            .header("Content-Type", "application/json")
            .body(Body::from(serde_json::to_string(&req_body).unwrap()))
            .unwrap();

        let response = app.oneshot(req).await.unwrap();
        assert_eq!(response.status(), StatusCode::OK);

        let assignment = db::models::assignment::Entity::find_by_id(ids_to_update[0])
            .one(db::get_connection().await)
            .await
            .unwrap()
            .unwrap();

        assert_eq!(assignment.due_date, new_due_date);
    }

    /// Test Case: Partial Success with Some Failures
    #[tokio::test]
    #[serial]
    async fn test_bulk_update_assignments_partial_success() {
        let (app, app_state, _tmp) = make_test_app_with_storage().await;
        let data = setup_test_data(app_state.db()).await;

        let (token, _) = generate_jwt(data.lecturer_user.id, data.lecturer_user.admin);
        let uri = format!("/api/modules/{}/assignments/bulk", data.module.id);

        let ids_to_update = vec![data.assignments[0].id, 9999, data.assignments[2].id];
        let new_available_from = DateTime::parse_from_rfc3339("2025-01-01T00:00:00Z")
            .unwrap()
            .with_timezone(&Utc);

        let req_body = json!({
            "assignment_ids": ids_to_update,
            "available_from": new_available_from
        });
        let req = Request::builder()
            .method("PUT")
            .uri(&uri)
            .header("Authorization", format!("Bearer {}", token))
            .header("Content-Type", "application/json")
            .body(Body::from(serde_json::to_string(&req_body).unwrap()))
            .unwrap();

        let response = app.oneshot(req).await.unwrap();
        assert_eq!(response.status(), StatusCode::OK);

        let body = axum::body::to_bytes(response.into_body(), usize::MAX)
            .await
            .unwrap();
        let json: Value = serde_json::from_slice(&body).unwrap();

        assert_eq!(json["success"], true);
        assert_eq!(json["message"], "Updated 2/3 assignments");
        assert_eq!(json["data"]["updated"], 2);

        let failed = json["data"]["failed"].as_array().unwrap();
        assert_eq!(failed.len(), 1);
        assert_eq!(failed[0]["id"], 9999);
        assert_eq!(failed[0]["error"], "Assignment not found");

        for id in [data.assignments[0].id, data.assignments[2].id] {
            let assignment = db::models::assignment::Entity::find_by_id(id)
                .one(db::get_connection().await)
                .await
                .unwrap()
                .unwrap();

            assert_eq!(assignment.available_from, new_available_from);
        }
    }

    /// Test Case: No Assignment IDs Provided
    #[tokio::test]
    #[serial]
    async fn test_bulk_update_assignments_no_ids() {
        let (app, app_state, _tmp) = make_test_app_with_storage().await;
        let data = setup_test_data(app_state.db()).await;

        let (token, _) = generate_jwt(data.lecturer_user.id, data.lecturer_user.admin);
        let uri = format!("/api/modules/{}/assignments/bulk", data.module.id);
        let req_body = json!({
            "assignment_ids": [],
            "due_date": "2025-01-01T00:00:00Z"
        });
        let req = Request::builder()
            .method("PUT")
            .uri(&uri)
            .header("Authorization", format!("Bearer {}", token))
            .header("Content-Type", "application/json")
            .body(Body::from(serde_json::to_string(&req_body).unwrap()))
            .unwrap();

        let response = app.oneshot(req).await.unwrap();
        assert_eq!(response.status(), StatusCode::BAD_REQUEST);

        let body = axum::body::to_bytes(response.into_body(), usize::MAX)
            .await
            .unwrap();
        let json: Value = serde_json::from_slice(&body).unwrap();
        assert_eq!(json["success"], false);
        assert_eq!(json["message"], "No assignment IDs provided");
    }

    /// Test Case: Forbidden for Student
    #[tokio::test]
    #[serial]
    async fn test_bulk_update_assignments_forbidden_student() {
        let (app, app_state, _tmp) = make_test_app_with_storage().await;
        let data = setup_test_data(app_state.db()).await;

        let (token, _) = generate_jwt(data.student_user.id, data.student_user.admin);
        let uri = format!("/api/modules/{}/assignments/bulk", data.module.id);
        let req_body = json!({
            "assignment_ids": [data.assignments[0].id],
            "due_date": "2025-01-01T00:00:00Z"
        });
        let req = Request::builder()
            .method("PUT")
            .uri(&uri)
            .header("Authorization", format!("Bearer {}", token))
            .header("Content-Type", "application/json")
            .body(Body::from(serde_json::to_string(&req_body).unwrap()))
            .unwrap();

        let response = app.oneshot(req).await.unwrap();
        assert_eq!(response.status(), StatusCode::FORBIDDEN);
    }

    /// Test Case: Update Only Available From
    #[tokio::test]
    #[serial]
    async fn test_bulk_update_only_available_from() {
        let (app, app_state, _tmp) = make_test_app_with_storage().await;
        let data = setup_test_data(app_state.db()).await;

        let (token, _) = generate_jwt(data.lecturer_user.id, data.lecturer_user.admin);
        let uri = format!("/api/modules/{}/assignments/bulk", data.module.id);

        let ids_to_update = vec![data.assignments[0].id];
        let new_available_from = DateTime::parse_from_rfc3339("2025-01-01T00:00:00Z")
            .unwrap()
            .with_timezone(&Utc);
        let original_due_date = data.assignments[0].due_date;

        let req_body = json!({
            "assignment_ids": ids_to_update,
            "available_from": new_available_from
        });
        let req = Request::builder()
            .method("PUT")
            .uri(&uri)
            .header("Authorization", format!("Bearer {}", token))
            .header("Content-Type", "application/json")
            .body(Body::from(serde_json::to_string(&req_body).unwrap()))
            .unwrap();

        let response = app.oneshot(req).await.unwrap();
        assert_eq!(response.status(), StatusCode::OK);

        let assignment = db::models::assignment::Entity::find_by_id(data.assignments[0].id)
            .one(db::get_connection().await)
            .await
            .unwrap()
            .unwrap();

        assert_eq!(assignment.available_from, new_available_from);
        assert_eq!(assignment.due_date, original_due_date);
    }

    /// Test Case: Update Only Due Date
    #[tokio::test]
    #[serial]
    async fn test_bulk_update_only_due_date() {
        let (app, app_state, _tmp) = make_test_app_with_storage().await;
        let data = setup_test_data(app_state.db()).await;

        let (token, _) = generate_jwt(data.lecturer_user.id, data.lecturer_user.admin);
        let uri = format!("/api/modules/{}/assignments/bulk", data.module.id);

        let ids_to_update = vec![data.assignments[1].id];
        let new_due_date = DateTime::parse_from_rfc3339("2025-01-01T00:00:00Z")
            .unwrap()
            .with_timezone(&Utc);
        let original_available_from = data.assignments[1].available_from;

        let req_body = json!({
            "assignment_ids": ids_to_update,
            "due_date": new_due_date
        });
        let req = Request::builder()
            .method("PUT")
            .uri(&uri)
            .header("Authorization", format!("Bearer {}", token))
            .header("Content-Type", "application/json")
            .body(Body::from(serde_json::to_string(&req_body).unwrap()))
            .unwrap();

        let response = app.oneshot(req).await.unwrap();
        assert_eq!(response.status(), StatusCode::OK);

        let assignment = db::models::assignment::Entity::find_by_id(data.assignments[1].id)
            .one(db::get_connection().await)
            .await
            .unwrap()
            .unwrap();

        assert_eq!(assignment.available_from, original_available_from);
        assert_eq!(assignment.due_date, new_due_date);
    }

    /// Test Case: Assignment in Wrong Module
    #[tokio::test]
    #[serial]
    async fn test_bulk_update_wrong_module() {
        let (app, app_state, _tmp) = make_test_app_with_storage().await;
        let data = setup_test_data(app_state.db()).await;

        let other_assignment = AssignmentModel::create(
            db::get_connection().await,
            data.empty_module.id,
            "Other Module Assignment",
            Some("Should not be updated"),
            AssignmentType::Assignment,
            Utc::now(),
            Utc::now() + chrono::Duration::days(30),
        )
        .await
        .unwrap();

        let (token, _) = generate_jwt(data.lecturer_user.id, data.lecturer_user.admin);
        let uri = format!("/api/modules/{}/assignments/bulk", data.module.id);
        let ids_to_update = vec![data.assignments[0].id, other_assignment.id];
        let req_body = json!({
            "assignment_ids": ids_to_update,
            "due_date": "2025-01-01T00:00:00Z"
        });
        let req = Request::builder()
            .method("PUT")
            .uri(&uri)
            .header("Authorization", format!("Bearer {}", token))
            .header("Content-Type", "application/json")
            .body(Body::from(serde_json::to_string(&req_body).unwrap()))
            .unwrap();

        let response = app.oneshot(req).await.unwrap();
        assert_eq!(response.status(), StatusCode::OK);

        let body = axum::body::to_bytes(response.into_body(), usize::MAX)
            .await
            .unwrap();
        let json: Value = serde_json::from_slice(&body).unwrap();

        assert_eq!(json["success"], true);
        assert_eq!(json["message"], "Updated 1/2 assignments");
        assert_eq!(json["data"]["updated"], 1);

        let failed = json["data"]["failed"].as_array().unwrap();
        assert_eq!(failed.len(), 1);
        assert_eq!(failed[0]["id"], other_assignment.id);
        assert_eq!(failed[0]["error"], "Assignment not found");

        let updated_assignment = db::models::assignment::Entity::find_by_id(data.assignments[0].id)
            .one(db::get_connection().await)
            .await
            .unwrap()
            .unwrap();
        assert_eq!(
            updated_assignment.due_date.to_rfc3339(),
            "2025-01-01T00:00:00+00:00"
        );

        let not_updated = db::models::assignment::Entity::find_by_id(other_assignment.id)
            .one(db::get_connection().await)
            .await
            .unwrap()
            .unwrap();
        assert_ne!(
            not_updated.due_date.to_rfc3339(),
            "2025-01-01T00:00:00+00:00"
        );
    }

    /// Test Case: Unauthorized Access
    #[tokio::test]
    #[serial]
    async fn test_bulk_update_assignments_unauthorized() {
        let (app, app_state, _tmp) = make_test_app_with_storage().await;
        let data = setup_test_data(app_state.db()).await;

        let uri = format!("/api/modules/{}/assignments/bulk", data.module.id);
        let req_body = json!({
            "assignment_ids": [data.assignments[0].id],
            "due_date": "2025-01-01T00:00:00Z"
        });
        let req = Request::builder()
            .method("PUT")
            .uri(&uri)
            .header("Content-Type", "application/json")
            .body(Body::from(serde_json::to_string(&req_body).unwrap()))
            .unwrap();

        let response = app.oneshot(req).await.unwrap();
        assert_eq!(response.status(), StatusCode::UNAUTHORIZED);
    }

    /// Test Case: Forbidden for Unassigned User
    #[tokio::test]
    #[serial]
    async fn test_bulk_update_assignments_forbidden_unassigned() {
        let (app, app_state, _tmp) = make_test_app_with_storage().await;
        let data = setup_test_data(app_state.db()).await;

        let (token, _) = generate_jwt(data.forbidden_user.id, data.forbidden_user.admin);
        let uri = format!("/api/modules/{}/assignments/bulk", data.module.id);
        let req_body = json!({
            "assignment_ids": [data.assignments[0].id],
            "due_date": "2025-01-01T00:00:00Z"
        });
        let req = Request::builder()
            .method("PUT")
            .uri(&uri)
            .header("Authorization", format!("Bearer {}", token))
            .header("Content-Type", "application/json")
            .body(Body::from(serde_json::to_string(&req_body).unwrap()))
            .unwrap();

        let response = app.oneshot(req).await.unwrap();
        assert_eq!(response.status(), StatusCode::FORBIDDEN);
    }
}<|MERGE_RESOLUTION|>--- conflicted
+++ resolved
@@ -7,33 +7,15 @@
         http::{Request, StatusCode},
     };
     use chrono::{DateTime, TimeZone, Utc};
-<<<<<<< HEAD
-    use db::{
-        models::{
-            assignment::{AssignmentType, Model as AssignmentModel, Status},
-            module::{ActiveModel as ModuleActiveModel, Model as ModuleModel},
-            user::Model as UserModel,
-            user_module_role::{Model as UserModuleRoleModel, Role},
-        },
-        repositories::user_repository::UserRepository,
-=======
     use db::models::{
         assignment::{AssignmentType, Model as AssignmentModel, Status},
         module::{ActiveModel as ModuleActiveModel, Model as ModuleModel},
         user::Model as UserModel,
         user_module_role::{Model as UserModuleRoleModel, Role},
->>>>>>> 0c8f0684
     };
     use dotenvy;
     use sea_orm::{ActiveModelTrait, EntityTrait, Set};
     use serde_json::{Value, json};
-<<<<<<< HEAD
-    use services::{
-        service::Service,
-        user::{CreateUser, UserService},
-    };
-=======
->>>>>>> 0c8f0684
     use tower::ServiceExt;
 
     struct TestData {
@@ -56,45 +38,6 @@
         let empty_module = ModuleModel::create(db, "EMPTY101", 2024, Some("Empty Module"), 16)
             .await
             .unwrap();
-<<<<<<< HEAD
-        let service = UserService::new(UserRepository::new(db.clone()));
-        let admin_user = service
-            .create(CreateUser {
-                username: "admin1".to_string(),
-                email: "admin1@test.com".to_string(),
-                password: "password".to_string(),
-                admin: true,
-            })
-            .await
-            .unwrap();
-        let lecturer_user = service
-            .create(CreateUser {
-                username: "lecturer1".to_string(),
-                email: "lecturer1@test.com".to_string(),
-                password: "password1".to_string(),
-                admin: false,
-            })
-            .await
-            .unwrap();
-        let student_user = service
-            .create(CreateUser {
-                username: "student1".to_string(),
-                email: "student1@test.com".to_string(),
-                password: "password2".to_string(),
-                admin: false,
-            })
-            .await
-            .unwrap();
-        let forbidden_user = service
-            .create(CreateUser {
-                username: "forbidden".to_string(),
-                email: "forbidden@test.com".to_string(),
-                password: "password3".to_string(),
-                admin: false,
-            })
-            .await
-            .unwrap();
-=======
         let admin_user = UserModel::create(db, "admin1", "admin1@test.com", "password", true)
             .await
             .unwrap();
@@ -110,7 +53,6 @@
             UserModel::create(db, "forbidden", "forbidden@test.com", "password3", false)
                 .await
                 .unwrap();
->>>>>>> 0c8f0684
         UserModuleRoleModel::assign_user_to_module(db, lecturer_user.id, module.id, Role::Lecturer)
             .await
             .unwrap();
@@ -603,14 +545,7 @@
             data.assignments[0].clone().into();
         active_assignment.status = Set(Status::Ready);
         active_assignment.updated_at = Set(Utc::now());
-<<<<<<< HEAD
-        let assignment = active_assignment
-            .update(db::get_connection().await)
-            .await
-            .unwrap();
-=======
         let assignment = active_assignment.update(app_state.db()).await.unwrap();
->>>>>>> 0c8f0684
 
         let (token, _) = generate_jwt(data.lecturer_user.id, data.lecturer_user.admin);
         let uri = format!(
@@ -646,14 +581,7 @@
             data.assignments[0].clone().into();
         active_assignment.status = Set(Status::Closed);
         active_assignment.updated_at = Set(Utc::now());
-<<<<<<< HEAD
-        let assignment = active_assignment
-            .update(db::get_connection().await)
-            .await
-            .unwrap();
-=======
         let assignment = active_assignment.update(app_state.db()).await.unwrap();
->>>>>>> 0c8f0684
 
         let (token, _) = generate_jwt(data.admin_user.id, data.admin_user.admin);
         let uri = format!(
@@ -682,14 +610,7 @@
             data.assignments[0].clone().into();
         active_assignment.status = Set(Status::Archived);
         active_assignment.updated_at = Set(Utc::now());
-<<<<<<< HEAD
-        let assignment = active_assignment
-            .update(db::get_connection().await)
-            .await
-            .unwrap();
-=======
         let assignment = active_assignment.update(app_state.db()).await.unwrap();
->>>>>>> 0c8f0684
 
         let (token, _) = generate_jwt(data.lecturer_user.id, data.lecturer_user.admin);
         let uri = format!(
@@ -718,14 +639,7 @@
             data.assignments[0].clone().into();
         active_assignment.status = Set(Status::Open);
         active_assignment.updated_at = Set(Utc::now());
-<<<<<<< HEAD
-        let assignment = active_assignment
-            .update(db::get_connection().await)
-            .await
-            .unwrap();
-=======
         let assignment = active_assignment.update(app_state.db()).await.unwrap();
->>>>>>> 0c8f0684
 
         let (token, _) = generate_jwt(data.lecturer_user.id, data.lecturer_user.admin);
         let uri = format!(
@@ -754,14 +668,7 @@
             data.assignments[0].clone().into();
         active_assignment.status = Set(Status::Ready);
         active_assignment.updated_at = Set(Utc::now());
-<<<<<<< HEAD
-        let assignment = active_assignment
-            .update(db::get_connection().await)
-            .await
-            .unwrap();
-=======
         let assignment = active_assignment.update(app_state.db()).await.unwrap();
->>>>>>> 0c8f0684
 
         let (token, _) = generate_jwt(data.student_user.id, data.student_user.admin);
         let uri = format!(
@@ -816,14 +723,7 @@
             data.assignments[0].clone().into();
         active_assignment.status = Set(Status::Ready);
         active_assignment.updated_at = Set(Utc::now());
-<<<<<<< HEAD
-        let assignment = active_assignment
-            .update(db::get_connection().await)
-            .await
-            .unwrap();
-=======
         let assignment = active_assignment.update(app_state.db()).await.unwrap();
->>>>>>> 0c8f0684
 
         let (token, _) = generate_jwt(data.lecturer_user.id, data.lecturer_user.admin);
         let uri = format!(
@@ -852,14 +752,10 @@
             data.assignments[0].clone().into();
         active_assignment.status = Set(Status::Ready);
         active_assignment.updated_at = Set(Utc::now());
-<<<<<<< HEAD
         let assignment = active_assignment
             .update(db::get_connection().await)
             .await
             .unwrap();
-=======
-        let assignment = active_assignment.update(app_state.db()).await.unwrap();
->>>>>>> 0c8f0684
 
         let uri = format!(
             "/api/modules/{}/assignments/{}/open",
@@ -886,14 +782,7 @@
             data.assignments[0].clone().into();
         active_assignment.status = Set(Status::Ready);
         active_assignment.updated_at = Set(Utc::now());
-<<<<<<< HEAD
-        let assignment = active_assignment
-            .update(db::get_connection().await)
-            .await
-            .unwrap();
-=======
         let assignment = active_assignment.update(app_state.db()).await.unwrap();
->>>>>>> 0c8f0684
 
         let (token, _) = generate_jwt(data.admin_user.id, data.admin_user.admin);
         let uri = format!(
@@ -942,14 +831,7 @@
             data.assignments[0].clone().into();
         active_assignment.status = Set(Status::Open);
         active_assignment.updated_at = Set(Utc::now());
-<<<<<<< HEAD
-        let assignment = active_assignment
-            .update(db::get_connection().await)
-            .await
-            .unwrap();
-=======
         let assignment = active_assignment.update(app_state.db()).await.unwrap();
->>>>>>> 0c8f0684
 
         let (token, _) = generate_jwt(data.lecturer_user.id, data.lecturer_user.admin);
         let uri = format!(
@@ -985,14 +867,7 @@
             data.assignments[0].clone().into();
         active_assignment.status = Set(Status::Open);
         active_assignment.updated_at = Set(Utc::now());
-<<<<<<< HEAD
-        let assignment = active_assignment
-            .update(db::get_connection().await)
-            .await
-            .unwrap();
-=======
         let assignment = active_assignment.update(app_state.db()).await.unwrap();
->>>>>>> 0c8f0684
 
         let (token, _) = generate_jwt(data.admin_user.id, data.admin_user.admin);
         let uri = format!(
@@ -1096,14 +971,7 @@
             data.assignments[0].clone().into();
         active_assignment.status = Set(Status::Open);
         active_assignment.updated_at = Set(Utc::now());
-<<<<<<< HEAD
-        let assignment = active_assignment
-            .update(db::get_connection().await)
-            .await
-            .unwrap();
-=======
         let assignment = active_assignment.update(app_state.db()).await.unwrap();
->>>>>>> 0c8f0684
 
         let (token, _) = generate_jwt(data.student_user.id, data.student_user.admin);
         let uri = format!(
@@ -1132,14 +1000,7 @@
             data.assignments[0].clone().into();
         active_assignment.status = Set(Status::Open);
         active_assignment.updated_at = Set(Utc::now());
-<<<<<<< HEAD
-        let assignment = active_assignment
-            .update(db::get_connection().await)
-            .await
-            .unwrap();
-=======
         let assignment = active_assignment.update(app_state.db()).await.unwrap();
->>>>>>> 0c8f0684
 
         let (token, _) = generate_jwt(data.lecturer_user.id, data.lecturer_user.admin);
         let uri = format!(
@@ -1168,14 +1029,10 @@
             data.assignments[0].clone().into();
         active_assignment.status = Set(Status::Open);
         active_assignment.updated_at = Set(Utc::now());
-<<<<<<< HEAD
         let assignment = active_assignment
             .update(db::get_connection().await)
             .await
             .unwrap();
-=======
-        let assignment = active_assignment.update(app_state.db()).await.unwrap();
->>>>>>> 0c8f0684
 
         let uri = format!(
             "/api/modules/{}/assignments/{}/close",
@@ -1202,14 +1059,7 @@
             data.assignments[0].clone().into();
         active_assignment.status = Set(Status::Open);
         active_assignment.updated_at = Set(Utc::now());
-<<<<<<< HEAD
-        let assignment = active_assignment
-            .update(db::get_connection().await)
-            .await
-            .unwrap();
-=======
         let assignment = active_assignment.update(app_state.db()).await.unwrap();
->>>>>>> 0c8f0684
 
         let (token, _) = generate_jwt(data.admin_user.id, data.admin_user.admin);
         let uri = format!(
@@ -1258,14 +1108,7 @@
             data.assignments[0].clone().into();
         active_assignment.status = Set(Status::Open);
         active_assignment.updated_at = Set(Utc::now());
-<<<<<<< HEAD
-        let assignment = active_assignment
-            .update(db::get_connection().await)
-            .await
-            .unwrap();
-=======
         let assignment = active_assignment.update(app_state.db()).await.unwrap();
->>>>>>> 0c8f0684
 
         let (token, _) = generate_jwt(data.forbidden_user.id, data.forbidden_user.admin);
         let uri = format!(
@@ -1294,14 +1137,7 @@
             data.assignments[0].clone().into();
         active_assignment.status = Set(Status::Open);
         active_assignment.updated_at = Set(Utc::now());
-<<<<<<< HEAD
-        let assignment = active_assignment
-            .update(db::get_connection().await)
-            .await
-            .unwrap();
-=======
         let assignment = active_assignment.update(app_state.db()).await.unwrap();
->>>>>>> 0c8f0684
 
         let (token, _) = generate_jwt(data.lecturer_user.id, data.lecturer_user.admin);
         let uri = format!("/api/modules/99999/assignments/{}/close", assignment.id);
