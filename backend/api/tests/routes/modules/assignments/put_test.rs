#[cfg(test)]
mod tests {
    use db::{
        models::{
            user::Model as UserModel,
            module::{Model as ModuleModel, ActiveModel as ModuleActiveModel},
            assignment::{Model as AssignmentModel, AssignmentType, Status},
            user_module_role::{Model as UserModuleRoleModel, Role}
        },
        repositories::user_repository::UserRepository,
    };
    use services::{
        service::Service,
        user::{CreateUser, UserService},
    };
    use axum::{body::Body, http::{Request, StatusCode}};
    use tower::ServiceExt;
    use serde_json::{json, Value};
    use api::auth::generate_jwt;
    use dotenvy;
    use chrono::{Utc, TimeZone, DateTime};
    use sea_orm::{Set, ActiveModelTrait, EntityTrait};
<<<<<<< HEAD
    use crate::helpers::app::make_test_app;
    use serial_test::serial;
=======
    use crate::helpers::app::make_test_app_with_storage;
>>>>>>> 164afae5

    struct TestData {
        admin_user: UserModel,
        lecturer_user: UserModel,
        student_user: UserModel,
        forbidden_user: UserModel,
        module: ModuleModel,
        empty_module: ModuleModel,
        assignments: Vec<AssignmentModel>,
        dummy_module_id: i64,
    }

    async fn setup_test_data(db: &sea_orm::DatabaseConnection) -> TestData {
        dotenvy::dotenv().expect("Failed to load .env");

        let module = ModuleModel::create(db, "COS101", 2024, Some("Test Module"), 16).await.unwrap();
        let empty_module = ModuleModel::create(db, "EMPTY101", 2024, Some("Empty Module"), 16).await.unwrap();
        let service = UserService::new(UserRepository::new(db.clone()));
        let admin_user = service.create(CreateUser { username: "admin1".to_string(), email: "admin1@test.com".to_string(), password: "password".to_string(), admin: true }).await.unwrap();
        let lecturer_user = service.create(CreateUser { username: "lecturer1".to_string(), email: "lecturer1@test.com".to_string(), password: "password1".to_string(), admin: false }).await.unwrap();
        let student_user = service.create(CreateUser { username: "student1".to_string(), email: "student1@test.com".to_string(), password: "password2".to_string(), admin: false }).await.unwrap();
        let forbidden_user = service.create(CreateUser { username: "forbidden".to_string(), email: "forbidden@test.com".to_string(), password: "password3".to_string(), admin: false }).await.unwrap();
        UserModuleRoleModel::assign_user_to_module(db, lecturer_user.id, module.id, Role::Lecturer).await.unwrap();
        UserModuleRoleModel::assign_user_to_module(db, lecturer_user.id, empty_module.id, Role::Lecturer).await.unwrap();
        UserModuleRoleModel::assign_user_to_module(db, student_user.id, module.id, Role::Student).await.unwrap();
        let dummy_module = ModuleActiveModel {
            id: Set(9999),
            code: Set("DUMMY9999".to_string()),
            year: Set(2024),
            description: Set(Some("Dummy module for not found test".to_string())),
            created_at: Set(Utc::now()),
            updated_at: Set(Utc::now()),
            ..Default::default()
        }
        .insert(db)
        .await
        .unwrap();
        UserModuleRoleModel::assign_user_to_module(db, lecturer_user.id, dummy_module.id, Role::Lecturer).await.unwrap();
        let a1 = AssignmentModel::create(
            db,
            module.id,
            "Assignment 1",
            Some("Desc 1"),
            AssignmentType::Assignment,
            Utc.with_ymd_and_hms(2024, 1, 1, 0, 0, 0).unwrap(),
            Utc.with_ymd_and_hms(2024, 1, 31, 23, 59, 59).unwrap(),
        ).await.unwrap();
        let a2 = AssignmentModel::create(
            db,
            module.id,
            "Assignment 2",
            Some("Desc 2"),
            AssignmentType::Practical,
            Utc.with_ymd_and_hms(2024, 2, 1, 0, 0, 0).unwrap(),
            Utc.with_ymd_and_hms(2024, 2, 28, 23, 59, 59).unwrap(),
        ).await.unwrap();
        let a3 = AssignmentModel::create(
            db,
            module.id,
            "Assignment 3",
            Some("Desc 3"),
            AssignmentType::Assignment,
            Utc.with_ymd_and_hms(2024, 3, 1, 0, 0, 0).unwrap(),
            Utc.with_ymd_and_hms(2024, 3, 31, 23, 59, 59).unwrap(),
        ).await.unwrap();

        TestData {
            admin_user,
            lecturer_user,
            student_user,
            forbidden_user,
            module,
            empty_module,
            assignments: vec![a1, a2, a3],
            dummy_module_id: dummy_module.id,
        }
    }

    #[tokio::test]
    #[serial]
    async fn test_put_assignment_shouldnt_update_status() {
<<<<<<< HEAD
        let app = make_test_app().await;
        let data = setup_test_data(db::get_connection().await).await;
=======
        let (app, app_state, _tmp) = make_test_app_with_storage().await;
        let data = setup_test_data(app_state.db()).await;
>>>>>>> 164afae5

        let (token, _) = generate_jwt(data.admin_user.id, data.admin_user.admin);
        let uri = format!("/api/modules/{}/assignments/{}", data.module.id, data.assignments[1].id);
        let body = json!({
            "name": "Admin Updated",
            "description": "Admin update desc",
            "assignment_type": "practical",
            "status": "ready",
            "available_from": "2024-02-05T00:00:00Z",
            "due_date": "2024-02-25T23:59:59Z"
        });
        let req = Request::builder()
            .method("PUT")
            .uri(&uri)
            .header("Authorization", format!("Bearer {}", token))
            .header("Content-Type", "application/json")
            .body(Body::from(body.to_string()))
            .unwrap();

        let response = app.oneshot(req).await.unwrap();
        assert_eq!(response.status(), StatusCode::OK);

        let body = axum::body::to_bytes(response.into_body(), usize::MAX).await.unwrap();
        let json: serde_json::Value = serde_json::from_slice(&body).unwrap();
        assert_eq!(json["success"], true);
        assert_eq!(json["data"]["name"], "Admin Updated");
        assert_eq!(json["data"]["status"], "setup");
    }

    #[tokio::test]
    #[serial]
    async fn test_put_assignment_optional_description_none() {
<<<<<<< HEAD
        let app = make_test_app().await;
        let data = setup_test_data(db::get_connection().await).await;
=======
        let (app, app_state, _tmp) = make_test_app_with_storage().await;
        let data = setup_test_data(app_state.db()).await;
>>>>>>> 164afae5

        let (token, _) = generate_jwt(data.lecturer_user.id, data.lecturer_user.admin);
        let uri = format!("/api/modules/{}/assignments/{}", data.module.id, data.assignments[2].id);
        let body = json!({
            "name": "No Desc",
            "description": null,
            "assignment_type": "assignment",
            "status": "closed",
            "available_from": "2024-03-05T00:00:00Z",
            "due_date": "2024-03-25T23:59:59Z"
        });
        let req = Request::builder()
            .method("PUT")
            .uri(&uri)
            .header("Authorization", format!("Bearer {}", token))
            .header("Content-Type", "application/json")
            .body(Body::from(body.to_string()))
            .unwrap();

        let response = app.oneshot(req).await.unwrap();
        assert_eq!(response.status(), StatusCode::OK);

        let body = axum::body::to_bytes(response.into_body(), usize::MAX).await.unwrap();
        let json: serde_json::Value = serde_json::from_slice(&body).unwrap();
        assert_eq!(json["success"], true);
        assert_eq!(json["data"]["description"], serde_json::Value::Null);
    }

    #[tokio::test]
    #[serial]
    async fn test_put_assignment_success_status_variants() {
<<<<<<< HEAD
        let app = make_test_app().await;
        let data = setup_test_data(db::get_connection().await).await;
=======
        let (app, app_state, _tmp) = make_test_app_with_storage().await;
        let data = setup_test_data(app_state.db()).await;
>>>>>>> 164afae5

        let (token, _) = generate_jwt(data.lecturer_user.id, data.lecturer_user.admin);
        let statuses = ["setup", "ready", "open", "closed", "archived"];
        for status in statuses.iter() {
            let body = json!({
                "name": "Status Test",
                "description": "Status variant",
                "assignment_type": "assignment",
                "status": status,
                "available_from": "2024-01-01T00:00:00Z",
                "due_date": "2024-01-31T23:59:59Z"
            });
            let uri = format!("/api/modules/{}/assignments/{}", data.module.id, data.assignments[0].id);
            let req = Request::builder()
                .method("PUT")
                .uri(&uri)
                .header("Authorization", format!("Bearer {}", token))
                .header("Content-Type", "application/json")
                .body(Body::from(body.to_string()))
                .unwrap();

            let response = app.clone().oneshot(req).await.unwrap();
            assert_eq!(response.status(), StatusCode::OK);
        }
    }

    #[tokio::test]
    #[serial]
    async fn test_put_assignment_forbidden_for_student() {
<<<<<<< HEAD
        let app = make_test_app().await;
        let data = setup_test_data(db::get_connection().await).await;
=======
        let (app, app_state, _tmp) = make_test_app_with_storage().await;
        let data = setup_test_data(app_state.db()).await;
>>>>>>> 164afae5

        let (token, _) = generate_jwt(data.student_user.id, data.student_user.admin);
        let uri = format!("/api/modules/{}/assignments/{}", data.module.id, data.assignments[0].id);
        let body = json!({
            "name": "Student Update",
            "description": "Should not be allowed",
            "assignment_type": "assignment",
            "status": "setup",
            "available_from": "2024-01-01T00:00:00Z",
            "due_date": "2024-01-31T23:59:59Z"
        });
        let req = Request::builder()
            .method("PUT")
            .uri(&uri)
            .header("Authorization", format!("Bearer {}", token))
            .header("Content-Type", "application/json")
            .body(Body::from(body.to_string()))
            .unwrap();

        let response = app.oneshot(req).await.unwrap();
        assert_eq!(response.status(), StatusCode::FORBIDDEN);
    }

    #[tokio::test]
    #[serial]
    async fn test_put_assignment_forbidden_for_unassigned_user() {
<<<<<<< HEAD
        let app = make_test_app().await;
        let data = setup_test_data(db::get_connection().await).await;
=======
        let (app, app_state, _tmp) = make_test_app_with_storage().await;
        let data = setup_test_data(app_state.db()).await;
>>>>>>> 164afae5

        let (token, _) = generate_jwt(data.forbidden_user.id, data.forbidden_user.admin);
        let uri = format!("/api/modules/{}/assignments/{}", data.module.id, data.assignments[0].id);
        let body = json!({
            "name": "Forbidden Update",
            "description": "Should not be allowed",
            "assignment_type": "assignment",
            "status": "setup",
            "available_from": "2024-01-01T00:00:00Z",
            "due_date": "2024-01-31T23:59:59Z"
        });
        let req = Request::builder()
            .method("PUT")
            .uri(&uri)
            .header("Authorization", format!("Bearer {}", token))
            .header("Content-Type", "application/json")
            .body(Body::from(body.to_string()))
            .unwrap();

        let response = app.oneshot(req).await.unwrap();
        assert_eq!(response.status(), StatusCode::FORBIDDEN);
    }

    #[tokio::test]
    #[serial]
    async fn test_put_assignment_invalid_assignment_type() {
<<<<<<< HEAD
        let app = make_test_app().await;
        let data = setup_test_data(db::get_connection().await).await;
=======
        let (app, app_state, _tmp) = make_test_app_with_storage().await;
        let data = setup_test_data(app_state.db()).await;
>>>>>>> 164afae5

        let (token, _) = generate_jwt(data.lecturer_user.id, data.lecturer_user.admin);
        let uri = format!("/api/modules/{}/assignments/{}", data.module.id, data.assignments[0].id);
        let body = json!({
            "name": "Invalid Type",
            "description": "Invalid assignment_type",
            "assignment_type": "invalid_type",
            "status": "setup",
            "available_from": "2024-01-01T00:00:00Z",
            "due_date": "2024-01-31T23:59:59Z"
        });
        let req = Request::builder()
            .method("PUT")
            .uri(&uri)
            .header("Authorization", format!("Bearer {}", token))
            .header("Content-Type", "application/json")
            .body(Body::from(body.to_string()))
            .unwrap();

        let response = app.oneshot(req).await.unwrap();
        assert_eq!(response.status(), StatusCode::BAD_REQUEST);

        let body = axum::body::to_bytes(response.into_body(), usize::MAX).await.unwrap();
        let json: serde_json::Value = serde_json::from_slice(&body).unwrap();
        assert_eq!(json["success"], false);
        assert!(json["message"].as_str().unwrap().contains("assignment_type"));
    }

    #[tokio::test]
    #[serial]
    async fn test_put_assignment_invalid_dates() {
<<<<<<< HEAD
        let app = make_test_app().await;
        let data = setup_test_data(db::get_connection().await).await;
=======
        let (app, app_state, _tmp) = make_test_app_with_storage().await;
        let data = setup_test_data(app_state.db()).await;
>>>>>>> 164afae5

        let (token, _) = generate_jwt(data.lecturer_user.id, data.lecturer_user.admin);
        let uri = format!("/api/modules/{}/assignments/{}", data.module.id, data.assignments[0].id);
        let body = json!({
            "name": "Bad Dates",
            "description": "Invalid dates",
            "assignment_type": "assignment",
            "status": "setup",
            "available_from": "not-a-date",
            "due_date": "also-not-a-date"
        });
        let req = Request::builder()
            .method("PUT")
            .uri(&uri)
            .header("Authorization", format!("Bearer {}", token))
            .header("Content-Type", "application/json")
            .body(Body::from(body.to_string()))
            .unwrap();

        let response = app.oneshot(req).await.unwrap();
        assert_eq!(response.status(), StatusCode::BAD_REQUEST);

        let body = axum::body::to_bytes(response.into_body(), usize::MAX).await.unwrap();
        let json: serde_json::Value = serde_json::from_slice(&body).unwrap();
        assert_eq!(json["success"], false);
        assert!(json["message"].as_str().unwrap().contains("datetime"));
    }

    #[tokio::test]
    #[serial]
    async fn test_put_assignment_missing_fields() {
<<<<<<< HEAD
        let app = make_test_app().await;
        let data = setup_test_data(db::get_connection().await).await;
=======
        let (app, app_state, _tmp) = make_test_app_with_storage().await;
        let data = setup_test_data(app_state.db()).await;
>>>>>>> 164afae5

        let (token, _) = generate_jwt(data.lecturer_user.id, data.lecturer_user.admin);
        let uri = format!("/api/modules/{}/assignments/{}", data.module.id, data.assignments[0].id);
        let body = json!({
            "name": "Missing Fields"
        });
        let req = Request::builder()
            .method("PUT")
            .uri(&uri)
            .header("Authorization", format!("Bearer {}", token))
            .header("Content-Type", "application/json")
            .body(Body::from(body.to_string()))
            .unwrap();

        let response = app.oneshot(req).await.unwrap();
        assert!(response.status() == StatusCode::UNPROCESSABLE_ENTITY);
    }

    #[tokio::test]
    #[serial]
    async fn test_put_assignment_not_found() {
<<<<<<< HEAD
        let app = make_test_app().await;
        let data = setup_test_data(db::get_connection().await).await;
=======
        let (app, app_state, _tmp) = make_test_app_with_storage().await;
        let data = setup_test_data(app_state.db()).await;
>>>>>>> 164afae5

        let (token, _) = generate_jwt(data.lecturer_user.id, data.lecturer_user.admin);
        let uri = format!("/api/modules/{}/assignments/9999", data.module.id);
        let body = json!({
            "name": "Not Found",
            "description": "Should not exist",
            "assignment_type": "assignment",
            "status": "setup",
            "available_from": "2024-01-01T00:00:00Z",
            "due_date": "2024-01-31T23:59:59Z"
        });
        let req = Request::builder()
            .method("PUT")
            .uri(&uri)
            .header("Authorization", format!("Bearer {}", token))
            .header("Content-Type", "application/json")
            .body(Body::from(body.to_string()))
            .unwrap();

        let response = app.oneshot(req).await.unwrap();
        assert_eq!(response.status(), StatusCode::NOT_FOUND);
    }

    #[tokio::test]
    #[serial]
    async fn test_put_assignment_wrong_module() {
<<<<<<< HEAD
        let app = make_test_app().await;
        let data = setup_test_data(db::get_connection().await).await;
=======
        let (app, app_state, _tmp) = make_test_app_with_storage().await;
        let data = setup_test_data(app_state.db()).await;
>>>>>>> 164afae5

        let (token, _) = generate_jwt(data.lecturer_user.id, data.lecturer_user.admin);

        let uri = format!("/api/modules/{}/assignments/{}", data.empty_module.id, data.assignments[0].id);
        let body = json!({
            "name": "Wrong Module",
            "description": "Assignment not in this module",
            "assignment_type": "assignment",
            "status": "setup",
            "available_from": "2024-01-01T00:00:00Z",
            "due_date": "2024-01-31T23:59:59Z"
        });
        let req = Request::builder()
            .method("PUT")
            .uri(&uri)
            .header("Authorization", format!("Bearer {}", token))
            .header("Content-Type", "application/json")
            .body(Body::from(body.to_string()))
            .unwrap();

        let response = app.oneshot(req).await.unwrap();
        assert_eq!(response.status(), StatusCode::NOT_FOUND);
    }

    #[tokio::test]
    #[serial]
    async fn test_put_assignment_module_not_found() {
<<<<<<< HEAD
        let app = make_test_app().await;
        let data = setup_test_data(db::get_connection().await).await;
=======
        let (app, app_state, _tmp) = make_test_app_with_storage().await;
        let data = setup_test_data(app_state.db()).await;
>>>>>>> 164afae5

        let (token, _) = generate_jwt(data.lecturer_user.id, data.lecturer_user.admin);

        let uri = format!("/api/modules/{}/assignments/{}", data.dummy_module_id, data.assignments[0].id);
        let body = json!({
            "name": "Module 9999 not found.",
            "description": "Module does not exist",
            "assignment_type": "assignment",
            "status": "setup",
            "available_from": "2024-01-01T00:00:00Z",
            "due_date": "2024-01-31T23:59:59Z"
        });
        let req = Request::builder()
            .method("PUT")
            .uri(&uri)
            .header("Authorization", format!("Bearer {}", token))
            .header("Content-Type", "application/json")
            .body(Body::from(body.to_string()))
            .unwrap();

        let response = app.oneshot(req).await.unwrap();
        assert_eq!(response.status(), StatusCode::NOT_FOUND);
    }

    #[tokio::test]
    #[serial]
    async fn test_put_assignment_unauthorized() {
<<<<<<< HEAD
        let app = make_test_app().await;
        let data = setup_test_data(db::get_connection().await).await;
=======
        let (app, app_state, _tmp) = make_test_app_with_storage().await;
        let data = setup_test_data(app_state.db()).await;
>>>>>>> 164afae5

        let uri = format!("/api/modules/{}/assignments/{}", data.module.id, data.assignments[0].id);
        let body = json!({
            "name": "No Auth",
            "description": "No token",
            "assignment_type": "assignment",
            "status": "setup",
            "available_from": "2024-01-01T00:00:00Z",
            "due_date": "2024-01-31T23:59:59Z"
        });
        let req = Request::builder()
            .method("PUT")
            .uri(&uri)
            .header("Content-Type", "application/json")
            .body(Body::from(body.to_string()))
            .unwrap();
        
        let response = app.oneshot(req).await.unwrap();
        assert_eq!(response.status(), StatusCode::UNAUTHORIZED);
    }

    /// Test Case: Successful Transition from Ready to Open
    #[tokio::test]
    #[serial]
    async fn test_open_assignment_success_from_ready() {
<<<<<<< HEAD
        let app = make_test_app().await;
        let data = setup_test_data(db::get_connection().await).await;
=======
        let (app, app_state, _tmp) = make_test_app_with_storage().await;
        let data = setup_test_data(app_state.db()).await;
>>>>>>> 164afae5

        let mut active_assignment: db::models::assignment::ActiveModel = data.assignments[0].clone().into();
        active_assignment.status = Set(Status::Ready);
        active_assignment.updated_at = Set(Utc::now());
        let assignment = active_assignment.update(db::get_connection().await).await.unwrap();


        let (token, _) = generate_jwt(data.lecturer_user.id, data.lecturer_user.admin);
        let uri = format!("/api/modules/{}/assignments/{}/open", data.module.id, assignment.id);
        let req = Request::builder()
            .method("PUT")
            .uri(&uri)
            .header("Authorization", format!("Bearer {}", token))
            .body(Body::empty())
            .unwrap();

        let response = app.oneshot(req).await.unwrap();
        assert_eq!(response.status(), StatusCode::OK);

        let updated = db::models::assignment::Entity::find_by_id(assignment.id)
            .one(db::get_connection().await)
            .await
            .unwrap()
            .unwrap();
        assert_eq!(updated.status, Status::Open);
    }

    /// Test Case: Successful Transition from Closed to Open
    #[tokio::test]
    #[serial]
    async fn test_open_assignment_success_from_closed() {
<<<<<<< HEAD
        let app = make_test_app().await;
        let data = setup_test_data(db::get_connection().await).await;
=======
        let (app, app_state, _tmp) = make_test_app_with_storage().await;
        let data = setup_test_data(app_state.db()).await;
>>>>>>> 164afae5

        let mut active_assignment: db::models::assignment::ActiveModel = data.assignments[0].clone().into();
        active_assignment.status = Set(Status::Closed);
        active_assignment.updated_at = Set(Utc::now());
        let assignment = active_assignment.update(db::get_connection().await).await.unwrap();


        let (token, _) = generate_jwt(data.admin_user.id, data.admin_user.admin);
        let uri = format!("/api/modules/{}/assignments/{}/open", data.module.id, assignment.id);
        let req = Request::builder()
            .method("PUT")
            .uri(&uri)
            .header("Authorization", format!("Bearer {}", token))
            .body(Body::empty())
            .unwrap();

        let response = app.oneshot(req).await.unwrap();
        assert_eq!(response.status(), StatusCode::OK);
    }

    /// Test Case: Successful Transition from Archived to Open
    #[tokio::test]
    #[serial]
    async fn test_open_assignment_success_from_archived() {
<<<<<<< HEAD
        let app = make_test_app().await;
        let data = setup_test_data(db::get_connection().await).await;
=======
        let (app, app_state, _tmp) = make_test_app_with_storage().await;
        let data = setup_test_data(app_state.db()).await;
>>>>>>> 164afae5

        let mut active_assignment: db::models::assignment::ActiveModel = data.assignments[0].clone().into();
        active_assignment.status = Set(Status::Archived);
        active_assignment.updated_at = Set(Utc::now());
        let assignment = active_assignment.update(db::get_connection().await).await.unwrap();


        let (token, _) = generate_jwt(data.lecturer_user.id, data.lecturer_user.admin);
        let uri = format!("/api/modules/{}/assignments/{}/open", data.module.id, assignment.id);
        let req = Request::builder()
            .method("PUT")
            .uri(&uri)
            .header("Authorization", format!("Bearer {}", token))
            .body(Body::empty())
            .unwrap();

        let response = app.oneshot(req).await.unwrap();
        assert_eq!(response.status(), StatusCode::OK);
    }

    /// Test Case: Forbidden When Already Open
    #[tokio::test]
    #[serial]
    async fn test_open_assignment_already_open() {
<<<<<<< HEAD
        let app = make_test_app().await;
        let data = setup_test_data(db::get_connection().await).await;
=======
        let (app, app_state, _tmp) = make_test_app_with_storage().await;
        let data = setup_test_data(app_state.db()).await;
>>>>>>> 164afae5

        let mut active_assignment: db::models::assignment::ActiveModel = data.assignments[0].clone().into();
        active_assignment.status = Set(Status::Open);
        active_assignment.updated_at = Set(Utc::now());
        let assignment = active_assignment.update(db::get_connection().await).await.unwrap();


        let (token, _) = generate_jwt(data.lecturer_user.id, data.lecturer_user.admin);
        let uri = format!("/api/modules/{}/assignments/{}/open", data.module.id, assignment.id);
        let req = Request::builder()
            .method("PUT")
            .uri(&uri)
            .header("Authorization", format!("Bearer {}", token))
            .body(Body::empty())
            .unwrap();

        let response = app.oneshot(req).await.unwrap();
        assert_eq!(response.status(), StatusCode::BAD_REQUEST);
    }

    /// Test Case: Forbidden for Student
    #[tokio::test]
    #[serial]
    async fn test_open_assignment_forbidden_student() {
<<<<<<< HEAD
        let app = make_test_app().await;
        let data = setup_test_data(db::get_connection().await).await;
=======
        let (app, app_state, _tmp) = make_test_app_with_storage().await;
        let data = setup_test_data(app_state.db()).await;
>>>>>>> 164afae5

        let mut active_assignment: db::models::assignment::ActiveModel = data.assignments[0].clone().into();
        active_assignment.status = Set(Status::Ready);
        active_assignment.updated_at = Set(Utc::now());
        let assignment = active_assignment.update(db::get_connection().await).await.unwrap();


        let (token, _) = generate_jwt(data.student_user.id, data.student_user.admin);
        let uri = format!("/api/modules/{}/assignments/{}/open", data.module.id, assignment.id);
        let req = Request::builder()
            .method("PUT")
            .uri(&uri)
            .header("Authorization", format!("Bearer {}", token))
            .body(Body::empty())
            .unwrap();

        let response = app.oneshot(req).await.unwrap();
        assert_eq!(response.status(), StatusCode::FORBIDDEN);
    }

    /// Test Case: Forbidden When in Setup State
    #[tokio::test]
    #[serial]
    async fn test_open_assignment_invalid_setup_state() {
<<<<<<< HEAD
        let app = make_test_app().await;
        let data = setup_test_data(db::get_connection().await).await;
=======
        let (app, app_state, _tmp) = make_test_app_with_storage().await;
        let data = setup_test_data(app_state.db()).await;
>>>>>>> 164afae5

        let assignment = data.assignments[0].clone();
        assert_eq!(assignment.status, Status::Setup);


        let (token, _) = generate_jwt(data.lecturer_user.id, data.lecturer_user.admin);
        let uri = format!("/api/modules/{}/assignments/{}/open", data.module.id, assignment.id);
        let req = Request::builder()
            .method("PUT")
            .uri(&uri)
            .header("Authorization", format!("Bearer {}", token))
            .body(Body::empty())
            .unwrap();

        let response = app.oneshot(req).await.unwrap();
        assert_eq!(response.status(), StatusCode::FORBIDDEN);
    }

    /// Test Case: Not Found for Wrong Module
    #[tokio::test]
    #[serial]
    async fn test_open_assignment_wrong_module() {
<<<<<<< HEAD
        let app = make_test_app().await;
        let data = setup_test_data(db::get_connection().await).await;
=======
        let (app, app_state, _tmp) = make_test_app_with_storage().await;
        let data = setup_test_data(app_state.db()).await;
>>>>>>> 164afae5

        let mut active_assignment: db::models::assignment::ActiveModel = data.assignments[0].clone().into();
        active_assignment.status = Set(Status::Ready);
        active_assignment.updated_at = Set(Utc::now());
        let assignment = active_assignment.update(db::get_connection().await).await.unwrap();


        let (token, _) = generate_jwt(data.lecturer_user.id, data.lecturer_user.admin);
        let uri = format!("/api/modules/{}/assignments/{}/open", data.empty_module.id, assignment.id);
        let req = Request::builder()
            .method("PUT")
            .uri(&uri)
            .header("Authorization", format!("Bearer {}", token))
            .body(Body::empty())
            .unwrap();

        let response = app.oneshot(req).await.unwrap();
        assert_eq!(response.status(), StatusCode::NOT_FOUND);
    }

    /// Test Case: Unauthorized Access
    #[tokio::test]
    #[serial]
    async fn test_open_assignment_unauthorized() {
<<<<<<< HEAD
        let app = make_test_app().await;
        let data = setup_test_data(db::get_connection().await).await;
=======
        let (app, app_state, _tmp) = make_test_app_with_storage().await;
        let data = setup_test_data(app_state.db()).await;
>>>>>>> 164afae5

        let mut active_assignment: db::models::assignment::ActiveModel = data.assignments[0].clone().into();
        active_assignment.status = Set(Status::Ready);
        active_assignment.updated_at = Set(Utc::now());
        let assignment = active_assignment.update(db::get_connection().await).await.unwrap();


        let uri = format!("/api/modules/{}/assignments/{}/open", data.module.id, assignment.id);
        let req = Request::builder()
            .method("PUT")
            .uri(&uri)
            .body(Body::empty())
            .unwrap();

        let response = app.oneshot(req).await.unwrap();
        assert_eq!(response.status(), StatusCode::UNAUTHORIZED);
    }

    /// Test Case: Admin Can Open Without Module Role
    #[tokio::test]
    #[serial]
    async fn test_open_assignment_admin_without_role() {
<<<<<<< HEAD
        let app = make_test_app().await;
        let data = setup_test_data(db::get_connection().await).await;
=======
        let (app, app_state, _tmp) = make_test_app_with_storage().await;
        let data = setup_test_data(app_state.db()).await;
>>>>>>> 164afae5

        let mut active_assignment: db::models::assignment::ActiveModel = data.assignments[0].clone().into();
        active_assignment.status = Set(Status::Ready);
        active_assignment.updated_at = Set(Utc::now());
        let assignment = active_assignment.update(db::get_connection().await).await.unwrap();


        let (token, _) = generate_jwt(data.admin_user.id, data.admin_user.admin);
        let uri = format!("/api/modules/{}/assignments/{}/open", data.module.id, assignment.id);
        let req = Request::builder()
            .method("PUT")
            .uri(&uri)
            .header("Authorization", format!("Bearer {}", token))
            .body(Body::empty())
            .unwrap();

        let response = app.oneshot(req).await.unwrap();
        assert_eq!(response.status(), StatusCode::OK);
    }

    /// Test Case: Assignment Not Found
    #[tokio::test]
    #[serial]
    async fn test_open_assignment_not_found() {
<<<<<<< HEAD
        let app = make_test_app().await;
        let data = setup_test_data(db::get_connection().await).await;
=======
        let (app, app_state, _tmp) = make_test_app_with_storage().await;
        let data = setup_test_data(app_state.db()).await;
>>>>>>> 164afae5

        let (token, _) = generate_jwt(data.lecturer_user.id, data.lecturer_user.admin);
        let uri = format!("/api/modules/{}/assignments/9999/open", data.module.id);
        let req = Request::builder()
            .method("PUT")
            .uri(&uri)
            .header("Authorization", format!("Bearer {}", token))
            .body(Body::empty())
            .unwrap();

        let response = app.oneshot(req).await.unwrap();
        assert_eq!(response.status(), StatusCode::NOT_FOUND);
    }

    /// Test Case: Successful Transition from Open to Closed (Lecturer)
    #[tokio::test]
    #[serial]
    async fn test_close_assignment_success_lecturer() {
<<<<<<< HEAD
        let app = make_test_app().await;
        let data = setup_test_data(db::get_connection().await).await;
=======
        let (app, app_state, _tmp) = make_test_app_with_storage().await;
        let data = setup_test_data(app_state.db()).await;
>>>>>>> 164afae5

        let mut active_assignment: db::models::assignment::ActiveModel = data.assignments[0].clone().into();
        active_assignment.status = Set(Status::Open);
        active_assignment.updated_at = Set(Utc::now());
        let assignment = active_assignment.update(db::get_connection().await).await.unwrap();


        let (token, _) = generate_jwt(data.lecturer_user.id, data.lecturer_user.admin);
        let uri = format!("/api/modules/{}/assignments/{}/close", data.module.id, assignment.id);
        let req = Request::builder()
            .method("PUT")
            .uri(&uri)
            .header("Authorization", format!("Bearer {}", token))
            .body(Body::empty())
            .unwrap();

        let response = app.oneshot(req).await.unwrap();
        assert_eq!(response.status(), StatusCode::OK);

        let updated = db::models::assignment::Entity::find_by_id(assignment.id)
            .one(db::get_connection().await)
            .await
            .unwrap()
            .unwrap();
        assert_eq!(updated.status, Status::Closed);
    }

    /// Test Case: Successful Transition from Open to Closed (Admin)
    #[tokio::test]
    #[serial]
    async fn test_close_assignment_success_admin() {
<<<<<<< HEAD
        let app = make_test_app().await;
        let data = setup_test_data(db::get_connection().await).await;
=======
        let (app, app_state, _tmp) = make_test_app_with_storage().await;
        let data = setup_test_data(app_state.db()).await;
>>>>>>> 164afae5

        let mut active_assignment: db::models::assignment::ActiveModel = data.assignments[0].clone().into();
        active_assignment.status = Set(Status::Open);
        active_assignment.updated_at = Set(Utc::now());
        let assignment = active_assignment.update(db::get_connection().await).await.unwrap();


        let (token, _) = generate_jwt(data.admin_user.id, data.admin_user.admin);
        let uri = format!("/api/modules/{}/assignments/{}/close", data.module.id, assignment.id);
        let req = Request::builder()
            .method("PUT")
            .uri(&uri)
            .header("Authorization", format!("Bearer {}", token))
            .body(Body::empty())
            .unwrap();

        let response = app.oneshot(req).await.unwrap();
        assert_eq!(response.status(), StatusCode::OK);
    }

    /// Test Case: Forbidden When Not Open
    #[tokio::test]
    #[serial]
    async fn test_close_assignment_invalid_state() {
<<<<<<< HEAD
        let app = make_test_app().await;
        let data = setup_test_data(db::get_connection().await).await;
=======
        let (app, app_state, _tmp) = make_test_app_with_storage().await;
        let data = setup_test_data(app_state.db()).await;
>>>>>>> 164afae5

        let (token, _) = generate_jwt(data.lecturer_user.id, data.lecturer_user.admin);

        for state in &[Status::Ready, Status::Closed, Status::Archived] {
            let mut active_assignment: db::models::assignment::ActiveModel = data.assignments[0].clone().into();
            active_assignment.status = Set(state.clone());
            active_assignment.updated_at = Set(Utc::now());
            let assignment = active_assignment.update(db::get_connection().await).await.unwrap();

            let uri = format!("/api/modules/{}/assignments/{}/close", data.module.id, assignment.id);
            let req = Request::builder()
                .method("PUT")
                .uri(&uri)
                .header("Authorization", format!("Bearer {}", token))
                .body(Body::empty())
                .unwrap();

            let response = app.clone().oneshot(req).await.unwrap();
            assert_eq!(response.status(), StatusCode::BAD_REQUEST);

            let body = axum::body::to_bytes(response.into_body(), usize::MAX).await.unwrap();
            let json: Value = serde_json::from_slice(&body).unwrap();
            assert_eq!(json["message"], "Assignment can only be closed if it is in Open state");
        }

        for state in &[Status::Setup] {
            let mut active_assignment: db::models::assignment::ActiveModel = data.assignments[0].clone().into();
            active_assignment.status = Set(state.clone());
            active_assignment.updated_at = Set(Utc::now());
            let assignment = active_assignment.update(db::get_connection().await).await.unwrap();

            let uri = format!("/api/modules/{}/assignments/{}/close", data.module.id, assignment.id);
            let req = Request::builder()
                .method("PUT")
                .uri(&uri)
                .header("Authorization", format!("Bearer {}", token))
                .body(Body::empty())
                .unwrap();

            let response = app.clone().oneshot(req).await.unwrap();
            assert_eq!(response.status(), StatusCode::FORBIDDEN);

            let body = axum::body::to_bytes(response.into_body(), usize::MAX).await.unwrap();
            let json: Value = serde_json::from_slice(&body).unwrap();
            assert_eq!(json["message"], "Assignment is still in Setup stage");
        }
    }

    /// Test Case: Forbidden for Student
    #[tokio::test]
    #[serial]
    async fn test_close_assignment_forbidden_student() {
<<<<<<< HEAD
        let app = make_test_app().await;
        let data = setup_test_data(db::get_connection().await).await;
=======
        let (app, app_state, _tmp) = make_test_app_with_storage().await;
        let data = setup_test_data(app_state.db()).await;
>>>>>>> 164afae5

        let mut active_assignment: db::models::assignment::ActiveModel = data.assignments[0].clone().into();
        active_assignment.status = Set(Status::Open);
        active_assignment.updated_at = Set(Utc::now());
        let assignment = active_assignment.update(db::get_connection().await).await.unwrap();


        let (token, _) = generate_jwt(data.student_user.id, data.student_user.admin);
        let uri = format!("/api/modules/{}/assignments/{}/close", data.module.id, assignment.id);
        let req = Request::builder()
            .method("PUT")
            .uri(&uri)
            .header("Authorization", format!("Bearer {}", token))
            .body(Body::empty())
            .unwrap();

        let response = app.oneshot(req).await.unwrap();
        assert_eq!(response.status(), StatusCode::FORBIDDEN);
    }

    /// Test Case: Not Found for Wrong Module
    #[tokio::test]
    #[serial]
    async fn test_close_assignment_wrong_module() {
<<<<<<< HEAD
        let app = make_test_app().await;
        let data = setup_test_data(db::get_connection().await).await;
=======
        let (app, app_state, _tmp) = make_test_app_with_storage().await;
        let data = setup_test_data(app_state.db()).await;
>>>>>>> 164afae5

        let mut active_assignment: db::models::assignment::ActiveModel = data.assignments[0].clone().into();
        active_assignment.status = Set(Status::Open);
        active_assignment.updated_at = Set(Utc::now());
        let assignment = active_assignment.update(db::get_connection().await).await.unwrap();


        let (token, _) = generate_jwt(data.lecturer_user.id, data.lecturer_user.admin);
        let uri = format!("/api/modules/{}/assignments/{}/close", data.empty_module.id, assignment.id);
        let req = Request::builder()
            .method("PUT")
            .uri(&uri)
            .header("Authorization", format!("Bearer {}", token))
            .body(Body::empty())
            .unwrap();

        let response = app.oneshot(req).await.unwrap();
        assert_eq!(response.status(), StatusCode::NOT_FOUND);
    }

    /// Test Case: Unauthorized Access
    #[tokio::test]
    #[serial]
    async fn test_close_assignment_unauthorized() {
<<<<<<< HEAD
        let app = make_test_app().await;
        let data = setup_test_data(db::get_connection().await).await;
=======
        let (app, app_state, _tmp) = make_test_app_with_storage().await;
        let data = setup_test_data(app_state.db()).await;
>>>>>>> 164afae5

        let mut active_assignment: db::models::assignment::ActiveModel = data.assignments[0].clone().into();
        active_assignment.status = Set(Status::Open);
        active_assignment.updated_at = Set(Utc::now());
        let assignment = active_assignment.update(db::get_connection().await).await.unwrap();


        let uri = format!("/api/modules/{}/assignments/{}/close", data.module.id, assignment.id);
        let req = Request::builder()
            .method("PUT")
            .uri(&uri)
            .body(Body::empty())
            .unwrap();

        let response = app.oneshot(req).await.unwrap();
        assert_eq!(response.status(), StatusCode::UNAUTHORIZED);
    }

    /// Test Case: Admin Can Close Without Module Role
    #[tokio::test]
    #[serial]
    async fn test_close_assignment_admin_without_role() {
<<<<<<< HEAD
        let app = make_test_app().await;
        let data = setup_test_data(db::get_connection().await).await;
=======
        let (app, app_state, _tmp) = make_test_app_with_storage().await;
        let data = setup_test_data(app_state.db()).await;
>>>>>>> 164afae5

        let mut active_assignment: db::models::assignment::ActiveModel = data.assignments[0].clone().into();
        active_assignment.status = Set(Status::Open);
        active_assignment.updated_at = Set(Utc::now());
        let assignment = active_assignment.update(db::get_connection().await).await.unwrap();


        let (token, _) = generate_jwt(data.admin_user.id, data.admin_user.admin);
        let uri = format!("/api/modules/{}/assignments/{}/close", data.module.id, assignment.id);
        let req = Request::builder()
            .method("PUT")
            .uri(&uri)
            .header("Authorization", format!("Bearer {}", token))
            .body(Body::empty())
            .unwrap();

        let response = app.oneshot(req).await.unwrap();
        assert_eq!(response.status(), StatusCode::OK);
    }

    /// Test Case: Assignment Not Found
    #[tokio::test]
    #[serial]
    async fn test_close_assignment_not_found() {
<<<<<<< HEAD
        let app = make_test_app().await;
        let data = setup_test_data(db::get_connection().await).await;
=======
        let (app, app_state, _tmp) = make_test_app_with_storage().await;
        let data = setup_test_data(app_state.db()).await;
>>>>>>> 164afae5

        let (token, _) = generate_jwt(data.lecturer_user.id, data.lecturer_user.admin);
        let uri = format!("/api/modules/{}/assignments/9999/close", data.module.id);
        let req = Request::builder()
            .method("PUT")
            .uri(&uri)
            .header("Authorization", format!("Bearer {}", token))
            .body(Body::empty())
            .unwrap();

        let response = app.oneshot(req).await.unwrap();
        assert_eq!(response.status(), StatusCode::NOT_FOUND);
    }

    /// Test Case: Forbidden for Unassigned User
    #[tokio::test]
    #[serial]
    async fn test_close_assignment_forbidden_unassigned() {
<<<<<<< HEAD
        let app = make_test_app().await;
        let data = setup_test_data(db::get_connection().await).await;
=======
        let (app, app_state, _tmp) = make_test_app_with_storage().await;
        let data = setup_test_data(app_state.db()).await;
>>>>>>> 164afae5

        let mut active_assignment: db::models::assignment::ActiveModel = data.assignments[0].clone().into();
        active_assignment.status = Set(Status::Open);
        active_assignment.updated_at = Set(Utc::now());
        let assignment = active_assignment.update(db::get_connection().await).await.unwrap();


        let (token, _) = generate_jwt(data.forbidden_user.id, data.forbidden_user.admin);
        let uri = format!("/api/modules/{}/assignments/{}/close", data.module.id, assignment.id);
        let req = Request::builder()
            .method("PUT")
            .uri(&uri)
            .header("Authorization", format!("Bearer {}", token))
            .body(Body::empty())
            .unwrap();

        let response = app.oneshot(req).await.unwrap();
        assert_eq!(response.status(), StatusCode::FORBIDDEN);
    }

    /// Test Case: Module Not Found
    #[tokio::test]
    #[serial]
    async fn test_close_assignment_module_not_found() {
<<<<<<< HEAD
        let app = make_test_app().await;
        let data = setup_test_data(db::get_connection().await).await;
=======
        let (app, app_state, _tmp) = make_test_app_with_storage().await;
        let data = setup_test_data(app_state.db()).await;
>>>>>>> 164afae5

        let mut active_assignment: db::models::assignment::ActiveModel = data.assignments[0].clone().into();
        active_assignment.status = Set(Status::Open);
        active_assignment.updated_at = Set(Utc::now());
        let assignment = active_assignment.update(db::get_connection().await).await.unwrap();


        let (token, _) = generate_jwt(data.lecturer_user.id, data.lecturer_user.admin);
        let uri = format!("/api/modules/99999/assignments/{}/close", assignment.id);
        let req = Request::builder()
            .method("PUT")
            .uri(&uri)
            .header("Authorization", format!("Bearer {}", token))
            .body(Body::empty())
            .unwrap();

        let response = app.oneshot(req).await.unwrap();
        assert_eq!(response.status(), StatusCode::NOT_FOUND);
    }

    /// Test Case: Successful Bulk Update by Lecturer
    #[tokio::test]
    #[serial]
    async fn test_bulk_update_assignments_success_lecturer() {
<<<<<<< HEAD
        let app = make_test_app().await;
        let data = setup_test_data(db::get_connection().await).await;
=======
        let (app, app_state, _tmp) = make_test_app_with_storage().await;
        let data = setup_test_data(app_state.db()).await;
>>>>>>> 164afae5

        let (token, _) = generate_jwt(data.lecturer_user.id, data.lecturer_user.admin);
        let uri = format!("/api/modules/{}/assignments/bulk", data.module.id);

        let ids_to_update = vec![data.assignments[0].id, data.assignments[1].id];
        let new_available_from = DateTime::parse_from_rfc3339("2025-01-01T00:00:00Z").unwrap().with_timezone(&Utc);
        let new_due_date = DateTime::parse_from_rfc3339("2025-02-01T00:00:00Z").unwrap().with_timezone(&Utc);
        
        let req_body = json!({
            "assignment_ids": ids_to_update,
            "available_from": new_available_from,
            "due_date": new_due_date
        });
        let req = Request::builder()
            .method("PUT")
            .uri(&uri)
            .header("Authorization", format!("Bearer {}", token))
            .header("Content-Type", "application/json")
            .body(Body::from(serde_json::to_string(&req_body).unwrap()))
            .unwrap();

        let response = app.oneshot(req).await.unwrap();
        assert_eq!(response.status(), StatusCode::OK);

        let body = axum::body::to_bytes(response.into_body(), usize::MAX).await.unwrap();
        let json: Value = serde_json::from_slice(&body).unwrap();
        
        assert_eq!(json["success"], true);
        assert_eq!(json["message"], "Updated 2/2 assignments");
        assert_eq!(json["data"]["updated"], 2);
        assert!(json["data"]["failed"].as_array().unwrap().is_empty());

        for id in ids_to_update {
            let assignment = db::models::assignment::Entity::find_by_id(id)
                .one(db::get_connection().await)
                .await
                .unwrap()
                .unwrap();
                
            assert_eq!(
                assignment.available_from,
                new_available_from
            );
            assert_eq!(
                assignment.due_date,
                new_due_date
            );
        }
    }

    /// Test Case: Successful Bulk Update by Admin
    #[tokio::test]
    #[serial]
    async fn test_bulk_update_assignments_success_admin() {
<<<<<<< HEAD
        let app = make_test_app().await;
        let data = setup_test_data(db::get_connection().await).await;
=======
        let (app, app_state, _tmp) = make_test_app_with_storage().await;
        let data = setup_test_data(app_state.db()).await;
>>>>>>> 164afae5

        let (token, _) = generate_jwt(data.admin_user.id, data.admin_user.admin);
        let uri = format!("/api/modules/{}/assignments/bulk", data.module.id);
    
        let ids_to_update = vec![data.assignments[2].id];
        let new_due_date = DateTime::parse_from_rfc3339("2025-01-01T00:00:00Z").unwrap().with_timezone(&Utc);
        
        let req_body = json!({
            "assignment_ids": ids_to_update,
            "due_date": new_due_date
        });
        let req = Request::builder()
            .method("PUT")
            .uri(&uri)
            .header("Authorization", format!("Bearer {}", token))
            .header("Content-Type", "application/json")
            .body(Body::from(serde_json::to_string(&req_body).unwrap()))
            .unwrap();

        let response = app.oneshot(req).await.unwrap();
        assert_eq!(response.status(), StatusCode::OK);

        let assignment = db::models::assignment::Entity::find_by_id(ids_to_update[0])
            .one(db::get_connection().await)
            .await
            .unwrap()
            .unwrap();
            
        assert_eq!(
            assignment.due_date,
            new_due_date
        );
    }

    /// Test Case: Partial Success with Some Failures
    #[tokio::test]
    #[serial]
    async fn test_bulk_update_assignments_partial_success() {
<<<<<<< HEAD
        let app = make_test_app().await;
        let data = setup_test_data(db::get_connection().await).await;
=======
        let (app, app_state, _tmp) = make_test_app_with_storage().await;
        let data = setup_test_data(app_state.db()).await;
>>>>>>> 164afae5

        let (token, _) = generate_jwt(data.lecturer_user.id, data.lecturer_user.admin);
        let uri = format!("/api/modules/{}/assignments/bulk", data.module.id);
        
        let ids_to_update = vec![data.assignments[0].id, 9999, data.assignments[2].id];
        let new_available_from = DateTime::parse_from_rfc3339("2025-01-01T00:00:00Z").unwrap().with_timezone(&Utc);
        
        let req_body = json!({
            "assignment_ids": ids_to_update,
            "available_from": new_available_from
        });
        let req = Request::builder()
            .method("PUT")
            .uri(&uri)
            .header("Authorization", format!("Bearer {}", token))
            .header("Content-Type", "application/json")
            .body(Body::from(serde_json::to_string(&req_body).unwrap()))
            .unwrap();

        let response = app.oneshot(req).await.unwrap();
        assert_eq!(response.status(), StatusCode::OK);

        let body = axum::body::to_bytes(response.into_body(), usize::MAX).await.unwrap();
        let json: Value = serde_json::from_slice(&body).unwrap();
        
        assert_eq!(json["success"], true);
        assert_eq!(json["message"], "Updated 2/3 assignments");
        assert_eq!(json["data"]["updated"], 2);
        
        let failed = json["data"]["failed"].as_array().unwrap();
        assert_eq!(failed.len(), 1);
        assert_eq!(failed[0]["id"], 9999);
        assert_eq!(failed[0]["error"], "Assignment not found");

        for id in [data.assignments[0].id, data.assignments[2].id] {
            let assignment = db::models::assignment::Entity::find_by_id(id)
                .one(db::get_connection().await)
                .await
                .unwrap()
                .unwrap();
                
            assert_eq!(
                assignment.available_from,
                new_available_from
            );
        }
    }

    /// Test Case: No Assignment IDs Provided
    #[tokio::test]
    #[serial]
    async fn test_bulk_update_assignments_no_ids() {
<<<<<<< HEAD
        let app = make_test_app().await;
        let data = setup_test_data(db::get_connection().await).await;
=======
        let (app, app_state, _tmp) = make_test_app_with_storage().await;
        let data = setup_test_data(app_state.db()).await;
>>>>>>> 164afae5

        let (token, _) = generate_jwt(data.lecturer_user.id, data.lecturer_user.admin);
        let uri = format!("/api/modules/{}/assignments/bulk", data.module.id);
        let req_body = json!({
            "assignment_ids": [],
            "due_date": "2025-01-01T00:00:00Z"
        });
        let req = Request::builder()
            .method("PUT")
            .uri(&uri)
            .header("Authorization", format!("Bearer {}", token))
            .header("Content-Type", "application/json")
            .body(Body::from(serde_json::to_string(&req_body).unwrap()))
            .unwrap();

        let response = app.oneshot(req).await.unwrap();
        assert_eq!(response.status(), StatusCode::BAD_REQUEST);

        let body = axum::body::to_bytes(response.into_body(), usize::MAX).await.unwrap();
        let json: Value = serde_json::from_slice(&body).unwrap();
        assert_eq!(json["success"], false);
        assert_eq!(json["message"], "No assignment IDs provided");
    }

    /// Test Case: Forbidden for Student
    #[tokio::test]
    #[serial]
    async fn test_bulk_update_assignments_forbidden_student() {
<<<<<<< HEAD
        let app = make_test_app().await;
        let data = setup_test_data(db::get_connection().await).await;
=======
        let (app, app_state, _tmp) = make_test_app_with_storage().await;
        let data = setup_test_data(app_state.db()).await;
>>>>>>> 164afae5

        let (token, _) = generate_jwt(data.student_user.id, data.student_user.admin);
        let uri = format!("/api/modules/{}/assignments/bulk", data.module.id);
        let req_body = json!({
            "assignment_ids": [data.assignments[0].id],
            "due_date": "2025-01-01T00:00:00Z"
        });
        let req = Request::builder()
            .method("PUT")
            .uri(&uri)
            .header("Authorization", format!("Bearer {}", token))
            .header("Content-Type", "application/json")
            .body(Body::from(serde_json::to_string(&req_body).unwrap()))
            .unwrap();

        let response = app.oneshot(req).await.unwrap();
        assert_eq!(response.status(), StatusCode::FORBIDDEN);
    }

    /// Test Case: Update Only Available From
    #[tokio::test]
    #[serial]
    async fn test_bulk_update_only_available_from() {
<<<<<<< HEAD
        let app = make_test_app().await;
        let data = setup_test_data(db::get_connection().await).await;
=======
        let (app, app_state, _tmp) = make_test_app_with_storage().await;
        let data = setup_test_data(app_state.db()).await;
>>>>>>> 164afae5

        let (token, _) = generate_jwt(data.lecturer_user.id, data.lecturer_user.admin);
        let uri = format!("/api/modules/{}/assignments/bulk", data.module.id);
        
        let ids_to_update = vec![data.assignments[0].id];
        let new_available_from = DateTime::parse_from_rfc3339("2025-01-01T00:00:00Z").unwrap().with_timezone(&Utc);
        let original_due_date = data.assignments[0].due_date;
        
        let req_body = json!({
            "assignment_ids": ids_to_update,
            "available_from": new_available_from
        });
        let req = Request::builder()
            .method("PUT")
            .uri(&uri)
            .header("Authorization", format!("Bearer {}", token))
            .header("Content-Type", "application/json")
            .body(Body::from(serde_json::to_string(&req_body).unwrap()))
            .unwrap();

        let response = app.oneshot(req).await.unwrap();
        assert_eq!(response.status(), StatusCode::OK);

        let assignment = db::models::assignment::Entity::find_by_id(data.assignments[0].id)
            .one(db::get_connection().await)
            .await
            .unwrap()
            .unwrap();
            
        assert_eq!(
            assignment.available_from,
            new_available_from
        );
        assert_eq!(
            assignment.due_date,
            original_due_date
        );
    }

    /// Test Case: Update Only Due Date
    #[tokio::test]
    #[serial]
    async fn test_bulk_update_only_due_date() {
<<<<<<< HEAD
        let app = make_test_app().await;
        let data = setup_test_data(db::get_connection().await).await;
=======
        let (app, app_state, _tmp) = make_test_app_with_storage().await;
        let data = setup_test_data(app_state.db()).await;
>>>>>>> 164afae5

        let (token, _) = generate_jwt(data.lecturer_user.id, data.lecturer_user.admin);
        let uri = format!("/api/modules/{}/assignments/bulk", data.module.id);
        
        let ids_to_update = vec![data.assignments[1].id];
        let new_due_date = DateTime::parse_from_rfc3339("2025-01-01T00:00:00Z").unwrap().with_timezone(&Utc);
        let original_available_from = data.assignments[1].available_from;
        
        let req_body = json!({
            "assignment_ids": ids_to_update,
            "due_date": new_due_date
        });
        let req = Request::builder()
            .method("PUT")
            .uri(&uri)
            .header("Authorization", format!("Bearer {}", token))
            .header("Content-Type", "application/json")
            .body(Body::from(serde_json::to_string(&req_body).unwrap()))
            .unwrap();

        let response = app.oneshot(req).await.unwrap();
        assert_eq!(response.status(), StatusCode::OK);

        let assignment = db::models::assignment::Entity::find_by_id(data.assignments[1].id)
            .one(db::get_connection().await)
            .await
            .unwrap()
            .unwrap();
            
        assert_eq!(
            assignment.available_from,
            original_available_from
        );
        assert_eq!(
            assignment.due_date,
            new_due_date
        );
    }

    /// Test Case: Assignment in Wrong Module
    #[tokio::test]
    #[serial]
    async fn test_bulk_update_wrong_module() {
<<<<<<< HEAD
        let app = make_test_app().await;
        let data = setup_test_data(db::get_connection().await).await;
=======
        let (app, app_state, _tmp) = make_test_app_with_storage().await;
        let data = setup_test_data(app_state.db()).await;
>>>>>>> 164afae5

        let other_assignment = AssignmentModel::create(
            db::get_connection().await,
            data.empty_module.id,
            "Other Module Assignment",
            Some("Should not be updated"),
            AssignmentType::Assignment,
            Utc::now(),
            Utc::now() + chrono::Duration::days(30),
        )
        .await
        .unwrap();


        let (token, _) = generate_jwt(data.lecturer_user.id, data.lecturer_user.admin);
        let uri = format!("/api/modules/{}/assignments/bulk", data.module.id);
        let ids_to_update = vec![data.assignments[0].id, other_assignment.id];
        let req_body = json!({
            "assignment_ids": ids_to_update,
            "due_date": "2025-01-01T00:00:00Z"
        });
        let req = Request::builder()
            .method("PUT")
            .uri(&uri)
            .header("Authorization", format!("Bearer {}", token))
            .header("Content-Type", "application/json")
            .body(Body::from(serde_json::to_string(&req_body).unwrap()))
            .unwrap();

        let response = app.oneshot(req).await.unwrap();
        assert_eq!(response.status(), StatusCode::OK);

        let body = axum::body::to_bytes(response.into_body(), usize::MAX).await.unwrap();
        let json: Value = serde_json::from_slice(&body).unwrap();
        
        assert_eq!(json["success"], true);
        assert_eq!(json["message"], "Updated 1/2 assignments");
        assert_eq!(json["data"]["updated"], 1);
        
        let failed = json["data"]["failed"].as_array().unwrap();
        assert_eq!(failed.len(), 1);
        assert_eq!(failed[0]["id"], other_assignment.id);
        assert_eq!(failed[0]["error"], "Assignment not found");

        let updated_assignment = db::models::assignment::Entity::find_by_id(data.assignments[0].id)
            .one(db::get_connection().await)
            .await
            .unwrap()
            .unwrap();
        assert_eq!(
            updated_assignment.due_date.to_rfc3339(),
            "2025-01-01T00:00:00+00:00"
        );
        
        let not_updated = db::models::assignment::Entity::find_by_id(other_assignment.id)
            .one(db::get_connection().await)
            .await
            .unwrap()
            .unwrap();
        assert_ne!(
            not_updated.due_date.to_rfc3339(),
            "2025-01-01T00:00:00+00:00"
        );
    }

    /// Test Case: Unauthorized Access
    #[tokio::test]
    #[serial]
    async fn test_bulk_update_assignments_unauthorized() {
<<<<<<< HEAD
        let app = make_test_app().await;
        let data = setup_test_data(db::get_connection().await).await;
=======
        let (app, app_state, _tmp) = make_test_app_with_storage().await;
        let data = setup_test_data(app_state.db()).await;
>>>>>>> 164afae5

        let uri = format!("/api/modules/{}/assignments/bulk", data.module.id);
        let req_body = json!({
            "assignment_ids": [data.assignments[0].id],
            "due_date": "2025-01-01T00:00:00Z"
        });
        let req = Request::builder()
            .method("PUT")
            .uri(&uri)
            .header("Content-Type", "application/json")
            .body(Body::from(serde_json::to_string(&req_body).unwrap()))
            .unwrap();

        let response = app.oneshot(req).await.unwrap();
        assert_eq!(response.status(), StatusCode::UNAUTHORIZED);
    }

    /// Test Case: Forbidden for Unassigned User
    #[tokio::test]
    #[serial]
    async fn test_bulk_update_assignments_forbidden_unassigned() {
<<<<<<< HEAD
        let app = make_test_app().await;
        let data = setup_test_data(db::get_connection().await).await;
=======
        let (app, app_state, _tmp) = make_test_app_with_storage().await;
        let data = setup_test_data(app_state.db()).await;
>>>>>>> 164afae5

        let (token, _) = generate_jwt(data.forbidden_user.id, data.forbidden_user.admin);
        let uri = format!("/api/modules/{}/assignments/bulk", data.module.id);
        let req_body = json!({
            "assignment_ids": [data.assignments[0].id],
            "due_date": "2025-01-01T00:00:00Z"
        });
        let req = Request::builder()
            .method("PUT")
            .uri(&uri)
            .header("Authorization", format!("Bearer {}", token))
            .header("Content-Type", "application/json")
            .body(Body::from(serde_json::to_string(&req_body).unwrap()))
            .unwrap();

        let response = app.oneshot(req).await.unwrap();
        assert_eq!(response.status(), StatusCode::FORBIDDEN);
    }
}<|MERGE_RESOLUTION|>--- conflicted
+++ resolved
@@ -20,12 +20,7 @@
     use dotenvy;
     use chrono::{Utc, TimeZone, DateTime};
     use sea_orm::{Set, ActiveModelTrait, EntityTrait};
-<<<<<<< HEAD
-    use crate::helpers::app::make_test_app;
-    use serial_test::serial;
-=======
     use crate::helpers::app::make_test_app_with_storage;
->>>>>>> 164afae5
 
     struct TestData {
         admin_user: UserModel,
@@ -107,13 +102,8 @@
     #[tokio::test]
     #[serial]
     async fn test_put_assignment_shouldnt_update_status() {
-<<<<<<< HEAD
-        let app = make_test_app().await;
-        let data = setup_test_data(db::get_connection().await).await;
-=======
-        let (app, app_state, _tmp) = make_test_app_with_storage().await;
-        let data = setup_test_data(app_state.db()).await;
->>>>>>> 164afae5
+        let (app, app_state, _tmp) = make_test_app_with_storage().await;
+        let data = setup_test_data(app_state.db()).await;
 
         let (token, _) = generate_jwt(data.admin_user.id, data.admin_user.admin);
         let uri = format!("/api/modules/{}/assignments/{}", data.module.id, data.assignments[1].id);
@@ -146,13 +136,8 @@
     #[tokio::test]
     #[serial]
     async fn test_put_assignment_optional_description_none() {
-<<<<<<< HEAD
-        let app = make_test_app().await;
-        let data = setup_test_data(db::get_connection().await).await;
-=======
-        let (app, app_state, _tmp) = make_test_app_with_storage().await;
-        let data = setup_test_data(app_state.db()).await;
->>>>>>> 164afae5
+        let (app, app_state, _tmp) = make_test_app_with_storage().await;
+        let data = setup_test_data(app_state.db()).await;
 
         let (token, _) = generate_jwt(data.lecturer_user.id, data.lecturer_user.admin);
         let uri = format!("/api/modules/{}/assignments/{}", data.module.id, data.assignments[2].id);
@@ -184,13 +169,8 @@
     #[tokio::test]
     #[serial]
     async fn test_put_assignment_success_status_variants() {
-<<<<<<< HEAD
-        let app = make_test_app().await;
-        let data = setup_test_data(db::get_connection().await).await;
-=======
-        let (app, app_state, _tmp) = make_test_app_with_storage().await;
-        let data = setup_test_data(app_state.db()).await;
->>>>>>> 164afae5
+        let (app, app_state, _tmp) = make_test_app_with_storage().await;
+        let data = setup_test_data(app_state.db()).await;
 
         let (token, _) = generate_jwt(data.lecturer_user.id, data.lecturer_user.admin);
         let statuses = ["setup", "ready", "open", "closed", "archived"];
@@ -220,13 +200,8 @@
     #[tokio::test]
     #[serial]
     async fn test_put_assignment_forbidden_for_student() {
-<<<<<<< HEAD
-        let app = make_test_app().await;
-        let data = setup_test_data(db::get_connection().await).await;
-=======
-        let (app, app_state, _tmp) = make_test_app_with_storage().await;
-        let data = setup_test_data(app_state.db()).await;
->>>>>>> 164afae5
+        let (app, app_state, _tmp) = make_test_app_with_storage().await;
+        let data = setup_test_data(app_state.db()).await;
 
         let (token, _) = generate_jwt(data.student_user.id, data.student_user.admin);
         let uri = format!("/api/modules/{}/assignments/{}", data.module.id, data.assignments[0].id);
@@ -253,13 +228,8 @@
     #[tokio::test]
     #[serial]
     async fn test_put_assignment_forbidden_for_unassigned_user() {
-<<<<<<< HEAD
-        let app = make_test_app().await;
-        let data = setup_test_data(db::get_connection().await).await;
-=======
-        let (app, app_state, _tmp) = make_test_app_with_storage().await;
-        let data = setup_test_data(app_state.db()).await;
->>>>>>> 164afae5
+        let (app, app_state, _tmp) = make_test_app_with_storage().await;
+        let data = setup_test_data(app_state.db()).await;
 
         let (token, _) = generate_jwt(data.forbidden_user.id, data.forbidden_user.admin);
         let uri = format!("/api/modules/{}/assignments/{}", data.module.id, data.assignments[0].id);
@@ -286,13 +256,8 @@
     #[tokio::test]
     #[serial]
     async fn test_put_assignment_invalid_assignment_type() {
-<<<<<<< HEAD
-        let app = make_test_app().await;
-        let data = setup_test_data(db::get_connection().await).await;
-=======
-        let (app, app_state, _tmp) = make_test_app_with_storage().await;
-        let data = setup_test_data(app_state.db()).await;
->>>>>>> 164afae5
+        let (app, app_state, _tmp) = make_test_app_with_storage().await;
+        let data = setup_test_data(app_state.db()).await;
 
         let (token, _) = generate_jwt(data.lecturer_user.id, data.lecturer_user.admin);
         let uri = format!("/api/modules/{}/assignments/{}", data.module.id, data.assignments[0].id);
@@ -324,13 +289,8 @@
     #[tokio::test]
     #[serial]
     async fn test_put_assignment_invalid_dates() {
-<<<<<<< HEAD
-        let app = make_test_app().await;
-        let data = setup_test_data(db::get_connection().await).await;
-=======
-        let (app, app_state, _tmp) = make_test_app_with_storage().await;
-        let data = setup_test_data(app_state.db()).await;
->>>>>>> 164afae5
+        let (app, app_state, _tmp) = make_test_app_with_storage().await;
+        let data = setup_test_data(app_state.db()).await;
 
         let (token, _) = generate_jwt(data.lecturer_user.id, data.lecturer_user.admin);
         let uri = format!("/api/modules/{}/assignments/{}", data.module.id, data.assignments[0].id);
@@ -362,13 +322,8 @@
     #[tokio::test]
     #[serial]
     async fn test_put_assignment_missing_fields() {
-<<<<<<< HEAD
-        let app = make_test_app().await;
-        let data = setup_test_data(db::get_connection().await).await;
-=======
-        let (app, app_state, _tmp) = make_test_app_with_storage().await;
-        let data = setup_test_data(app_state.db()).await;
->>>>>>> 164afae5
+        let (app, app_state, _tmp) = make_test_app_with_storage().await;
+        let data = setup_test_data(app_state.db()).await;
 
         let (token, _) = generate_jwt(data.lecturer_user.id, data.lecturer_user.admin);
         let uri = format!("/api/modules/{}/assignments/{}", data.module.id, data.assignments[0].id);
@@ -390,13 +345,8 @@
     #[tokio::test]
     #[serial]
     async fn test_put_assignment_not_found() {
-<<<<<<< HEAD
-        let app = make_test_app().await;
-        let data = setup_test_data(db::get_connection().await).await;
-=======
-        let (app, app_state, _tmp) = make_test_app_with_storage().await;
-        let data = setup_test_data(app_state.db()).await;
->>>>>>> 164afae5
+        let (app, app_state, _tmp) = make_test_app_with_storage().await;
+        let data = setup_test_data(app_state.db()).await;
 
         let (token, _) = generate_jwt(data.lecturer_user.id, data.lecturer_user.admin);
         let uri = format!("/api/modules/{}/assignments/9999", data.module.id);
@@ -423,13 +373,8 @@
     #[tokio::test]
     #[serial]
     async fn test_put_assignment_wrong_module() {
-<<<<<<< HEAD
-        let app = make_test_app().await;
-        let data = setup_test_data(db::get_connection().await).await;
-=======
-        let (app, app_state, _tmp) = make_test_app_with_storage().await;
-        let data = setup_test_data(app_state.db()).await;
->>>>>>> 164afae5
+        let (app, app_state, _tmp) = make_test_app_with_storage().await;
+        let data = setup_test_data(app_state.db()).await;
 
         let (token, _) = generate_jwt(data.lecturer_user.id, data.lecturer_user.admin);
 
@@ -457,13 +402,8 @@
     #[tokio::test]
     #[serial]
     async fn test_put_assignment_module_not_found() {
-<<<<<<< HEAD
-        let app = make_test_app().await;
-        let data = setup_test_data(db::get_connection().await).await;
-=======
-        let (app, app_state, _tmp) = make_test_app_with_storage().await;
-        let data = setup_test_data(app_state.db()).await;
->>>>>>> 164afae5
+        let (app, app_state, _tmp) = make_test_app_with_storage().await;
+        let data = setup_test_data(app_state.db()).await;
 
         let (token, _) = generate_jwt(data.lecturer_user.id, data.lecturer_user.admin);
 
@@ -491,13 +431,8 @@
     #[tokio::test]
     #[serial]
     async fn test_put_assignment_unauthorized() {
-<<<<<<< HEAD
-        let app = make_test_app().await;
-        let data = setup_test_data(db::get_connection().await).await;
-=======
-        let (app, app_state, _tmp) = make_test_app_with_storage().await;
-        let data = setup_test_data(app_state.db()).await;
->>>>>>> 164afae5
+        let (app, app_state, _tmp) = make_test_app_with_storage().await;
+        let data = setup_test_data(app_state.db()).await;
 
         let uri = format!("/api/modules/{}/assignments/{}", data.module.id, data.assignments[0].id);
         let body = json!({
@@ -523,13 +458,8 @@
     #[tokio::test]
     #[serial]
     async fn test_open_assignment_success_from_ready() {
-<<<<<<< HEAD
-        let app = make_test_app().await;
-        let data = setup_test_data(db::get_connection().await).await;
-=======
-        let (app, app_state, _tmp) = make_test_app_with_storage().await;
-        let data = setup_test_data(app_state.db()).await;
->>>>>>> 164afae5
+        let (app, app_state, _tmp) = make_test_app_with_storage().await;
+        let data = setup_test_data(app_state.db()).await;
 
         let mut active_assignment: db::models::assignment::ActiveModel = data.assignments[0].clone().into();
         active_assignment.status = Set(Status::Ready);
@@ -561,13 +491,8 @@
     #[tokio::test]
     #[serial]
     async fn test_open_assignment_success_from_closed() {
-<<<<<<< HEAD
-        let app = make_test_app().await;
-        let data = setup_test_data(db::get_connection().await).await;
-=======
-        let (app, app_state, _tmp) = make_test_app_with_storage().await;
-        let data = setup_test_data(app_state.db()).await;
->>>>>>> 164afae5
+        let (app, app_state, _tmp) = make_test_app_with_storage().await;
+        let data = setup_test_data(app_state.db()).await;
 
         let mut active_assignment: db::models::assignment::ActiveModel = data.assignments[0].clone().into();
         active_assignment.status = Set(Status::Closed);
@@ -592,13 +517,8 @@
     #[tokio::test]
     #[serial]
     async fn test_open_assignment_success_from_archived() {
-<<<<<<< HEAD
-        let app = make_test_app().await;
-        let data = setup_test_data(db::get_connection().await).await;
-=======
-        let (app, app_state, _tmp) = make_test_app_with_storage().await;
-        let data = setup_test_data(app_state.db()).await;
->>>>>>> 164afae5
+        let (app, app_state, _tmp) = make_test_app_with_storage().await;
+        let data = setup_test_data(app_state.db()).await;
 
         let mut active_assignment: db::models::assignment::ActiveModel = data.assignments[0].clone().into();
         active_assignment.status = Set(Status::Archived);
@@ -623,13 +543,8 @@
     #[tokio::test]
     #[serial]
     async fn test_open_assignment_already_open() {
-<<<<<<< HEAD
-        let app = make_test_app().await;
-        let data = setup_test_data(db::get_connection().await).await;
-=======
-        let (app, app_state, _tmp) = make_test_app_with_storage().await;
-        let data = setup_test_data(app_state.db()).await;
->>>>>>> 164afae5
+        let (app, app_state, _tmp) = make_test_app_with_storage().await;
+        let data = setup_test_data(app_state.db()).await;
 
         let mut active_assignment: db::models::assignment::ActiveModel = data.assignments[0].clone().into();
         active_assignment.status = Set(Status::Open);
@@ -654,13 +569,8 @@
     #[tokio::test]
     #[serial]
     async fn test_open_assignment_forbidden_student() {
-<<<<<<< HEAD
-        let app = make_test_app().await;
-        let data = setup_test_data(db::get_connection().await).await;
-=======
-        let (app, app_state, _tmp) = make_test_app_with_storage().await;
-        let data = setup_test_data(app_state.db()).await;
->>>>>>> 164afae5
+        let (app, app_state, _tmp) = make_test_app_with_storage().await;
+        let data = setup_test_data(app_state.db()).await;
 
         let mut active_assignment: db::models::assignment::ActiveModel = data.assignments[0].clone().into();
         active_assignment.status = Set(Status::Ready);
@@ -685,13 +595,8 @@
     #[tokio::test]
     #[serial]
     async fn test_open_assignment_invalid_setup_state() {
-<<<<<<< HEAD
-        let app = make_test_app().await;
-        let data = setup_test_data(db::get_connection().await).await;
-=======
-        let (app, app_state, _tmp) = make_test_app_with_storage().await;
-        let data = setup_test_data(app_state.db()).await;
->>>>>>> 164afae5
+        let (app, app_state, _tmp) = make_test_app_with_storage().await;
+        let data = setup_test_data(app_state.db()).await;
 
         let assignment = data.assignments[0].clone();
         assert_eq!(assignment.status, Status::Setup);
@@ -714,13 +619,8 @@
     #[tokio::test]
     #[serial]
     async fn test_open_assignment_wrong_module() {
-<<<<<<< HEAD
-        let app = make_test_app().await;
-        let data = setup_test_data(db::get_connection().await).await;
-=======
-        let (app, app_state, _tmp) = make_test_app_with_storage().await;
-        let data = setup_test_data(app_state.db()).await;
->>>>>>> 164afae5
+        let (app, app_state, _tmp) = make_test_app_with_storage().await;
+        let data = setup_test_data(app_state.db()).await;
 
         let mut active_assignment: db::models::assignment::ActiveModel = data.assignments[0].clone().into();
         active_assignment.status = Set(Status::Ready);
@@ -745,13 +645,8 @@
     #[tokio::test]
     #[serial]
     async fn test_open_assignment_unauthorized() {
-<<<<<<< HEAD
-        let app = make_test_app().await;
-        let data = setup_test_data(db::get_connection().await).await;
-=======
-        let (app, app_state, _tmp) = make_test_app_with_storage().await;
-        let data = setup_test_data(app_state.db()).await;
->>>>>>> 164afae5
+        let (app, app_state, _tmp) = make_test_app_with_storage().await;
+        let data = setup_test_data(app_state.db()).await;
 
         let mut active_assignment: db::models::assignment::ActiveModel = data.assignments[0].clone().into();
         active_assignment.status = Set(Status::Ready);
@@ -774,13 +669,8 @@
     #[tokio::test]
     #[serial]
     async fn test_open_assignment_admin_without_role() {
-<<<<<<< HEAD
-        let app = make_test_app().await;
-        let data = setup_test_data(db::get_connection().await).await;
-=======
-        let (app, app_state, _tmp) = make_test_app_with_storage().await;
-        let data = setup_test_data(app_state.db()).await;
->>>>>>> 164afae5
+        let (app, app_state, _tmp) = make_test_app_with_storage().await;
+        let data = setup_test_data(app_state.db()).await;
 
         let mut active_assignment: db::models::assignment::ActiveModel = data.assignments[0].clone().into();
         active_assignment.status = Set(Status::Ready);
@@ -805,13 +695,8 @@
     #[tokio::test]
     #[serial]
     async fn test_open_assignment_not_found() {
-<<<<<<< HEAD
-        let app = make_test_app().await;
-        let data = setup_test_data(db::get_connection().await).await;
-=======
-        let (app, app_state, _tmp) = make_test_app_with_storage().await;
-        let data = setup_test_data(app_state.db()).await;
->>>>>>> 164afae5
+        let (app, app_state, _tmp) = make_test_app_with_storage().await;
+        let data = setup_test_data(app_state.db()).await;
 
         let (token, _) = generate_jwt(data.lecturer_user.id, data.lecturer_user.admin);
         let uri = format!("/api/modules/{}/assignments/9999/open", data.module.id);
@@ -830,13 +715,8 @@
     #[tokio::test]
     #[serial]
     async fn test_close_assignment_success_lecturer() {
-<<<<<<< HEAD
-        let app = make_test_app().await;
-        let data = setup_test_data(db::get_connection().await).await;
-=======
-        let (app, app_state, _tmp) = make_test_app_with_storage().await;
-        let data = setup_test_data(app_state.db()).await;
->>>>>>> 164afae5
+        let (app, app_state, _tmp) = make_test_app_with_storage().await;
+        let data = setup_test_data(app_state.db()).await;
 
         let mut active_assignment: db::models::assignment::ActiveModel = data.assignments[0].clone().into();
         active_assignment.status = Set(Status::Open);
@@ -868,13 +748,8 @@
     #[tokio::test]
     #[serial]
     async fn test_close_assignment_success_admin() {
-<<<<<<< HEAD
-        let app = make_test_app().await;
-        let data = setup_test_data(db::get_connection().await).await;
-=======
-        let (app, app_state, _tmp) = make_test_app_with_storage().await;
-        let data = setup_test_data(app_state.db()).await;
->>>>>>> 164afae5
+        let (app, app_state, _tmp) = make_test_app_with_storage().await;
+        let data = setup_test_data(app_state.db()).await;
 
         let mut active_assignment: db::models::assignment::ActiveModel = data.assignments[0].clone().into();
         active_assignment.status = Set(Status::Open);
@@ -899,13 +774,8 @@
     #[tokio::test]
     #[serial]
     async fn test_close_assignment_invalid_state() {
-<<<<<<< HEAD
-        let app = make_test_app().await;
-        let data = setup_test_data(db::get_connection().await).await;
-=======
-        let (app, app_state, _tmp) = make_test_app_with_storage().await;
-        let data = setup_test_data(app_state.db()).await;
->>>>>>> 164afae5
+        let (app, app_state, _tmp) = make_test_app_with_storage().await;
+        let data = setup_test_data(app_state.db()).await;
 
         let (token, _) = generate_jwt(data.lecturer_user.id, data.lecturer_user.admin);
 
@@ -958,13 +828,8 @@
     #[tokio::test]
     #[serial]
     async fn test_close_assignment_forbidden_student() {
-<<<<<<< HEAD
-        let app = make_test_app().await;
-        let data = setup_test_data(db::get_connection().await).await;
-=======
-        let (app, app_state, _tmp) = make_test_app_with_storage().await;
-        let data = setup_test_data(app_state.db()).await;
->>>>>>> 164afae5
+        let (app, app_state, _tmp) = make_test_app_with_storage().await;
+        let data = setup_test_data(app_state.db()).await;
 
         let mut active_assignment: db::models::assignment::ActiveModel = data.assignments[0].clone().into();
         active_assignment.status = Set(Status::Open);
@@ -989,13 +854,8 @@
     #[tokio::test]
     #[serial]
     async fn test_close_assignment_wrong_module() {
-<<<<<<< HEAD
-        let app = make_test_app().await;
-        let data = setup_test_data(db::get_connection().await).await;
-=======
-        let (app, app_state, _tmp) = make_test_app_with_storage().await;
-        let data = setup_test_data(app_state.db()).await;
->>>>>>> 164afae5
+        let (app, app_state, _tmp) = make_test_app_with_storage().await;
+        let data = setup_test_data(app_state.db()).await;
 
         let mut active_assignment: db::models::assignment::ActiveModel = data.assignments[0].clone().into();
         active_assignment.status = Set(Status::Open);
@@ -1020,13 +880,8 @@
     #[tokio::test]
     #[serial]
     async fn test_close_assignment_unauthorized() {
-<<<<<<< HEAD
-        let app = make_test_app().await;
-        let data = setup_test_data(db::get_connection().await).await;
-=======
-        let (app, app_state, _tmp) = make_test_app_with_storage().await;
-        let data = setup_test_data(app_state.db()).await;
->>>>>>> 164afae5
+        let (app, app_state, _tmp) = make_test_app_with_storage().await;
+        let data = setup_test_data(app_state.db()).await;
 
         let mut active_assignment: db::models::assignment::ActiveModel = data.assignments[0].clone().into();
         active_assignment.status = Set(Status::Open);
@@ -1049,13 +904,8 @@
     #[tokio::test]
     #[serial]
     async fn test_close_assignment_admin_without_role() {
-<<<<<<< HEAD
-        let app = make_test_app().await;
-        let data = setup_test_data(db::get_connection().await).await;
-=======
-        let (app, app_state, _tmp) = make_test_app_with_storage().await;
-        let data = setup_test_data(app_state.db()).await;
->>>>>>> 164afae5
+        let (app, app_state, _tmp) = make_test_app_with_storage().await;
+        let data = setup_test_data(app_state.db()).await;
 
         let mut active_assignment: db::models::assignment::ActiveModel = data.assignments[0].clone().into();
         active_assignment.status = Set(Status::Open);
@@ -1080,13 +930,8 @@
     #[tokio::test]
     #[serial]
     async fn test_close_assignment_not_found() {
-<<<<<<< HEAD
-        let app = make_test_app().await;
-        let data = setup_test_data(db::get_connection().await).await;
-=======
-        let (app, app_state, _tmp) = make_test_app_with_storage().await;
-        let data = setup_test_data(app_state.db()).await;
->>>>>>> 164afae5
+        let (app, app_state, _tmp) = make_test_app_with_storage().await;
+        let data = setup_test_data(app_state.db()).await;
 
         let (token, _) = generate_jwt(data.lecturer_user.id, data.lecturer_user.admin);
         let uri = format!("/api/modules/{}/assignments/9999/close", data.module.id);
@@ -1105,13 +950,8 @@
     #[tokio::test]
     #[serial]
     async fn test_close_assignment_forbidden_unassigned() {
-<<<<<<< HEAD
-        let app = make_test_app().await;
-        let data = setup_test_data(db::get_connection().await).await;
-=======
-        let (app, app_state, _tmp) = make_test_app_with_storage().await;
-        let data = setup_test_data(app_state.db()).await;
->>>>>>> 164afae5
+        let (app, app_state, _tmp) = make_test_app_with_storage().await;
+        let data = setup_test_data(app_state.db()).await;
 
         let mut active_assignment: db::models::assignment::ActiveModel = data.assignments[0].clone().into();
         active_assignment.status = Set(Status::Open);
@@ -1136,13 +976,8 @@
     #[tokio::test]
     #[serial]
     async fn test_close_assignment_module_not_found() {
-<<<<<<< HEAD
-        let app = make_test_app().await;
-        let data = setup_test_data(db::get_connection().await).await;
-=======
-        let (app, app_state, _tmp) = make_test_app_with_storage().await;
-        let data = setup_test_data(app_state.db()).await;
->>>>>>> 164afae5
+        let (app, app_state, _tmp) = make_test_app_with_storage().await;
+        let data = setup_test_data(app_state.db()).await;
 
         let mut active_assignment: db::models::assignment::ActiveModel = data.assignments[0].clone().into();
         active_assignment.status = Set(Status::Open);
@@ -1167,13 +1002,8 @@
     #[tokio::test]
     #[serial]
     async fn test_bulk_update_assignments_success_lecturer() {
-<<<<<<< HEAD
-        let app = make_test_app().await;
-        let data = setup_test_data(db::get_connection().await).await;
-=======
-        let (app, app_state, _tmp) = make_test_app_with_storage().await;
-        let data = setup_test_data(app_state.db()).await;
->>>>>>> 164afae5
+        let (app, app_state, _tmp) = make_test_app_with_storage().await;
+        let data = setup_test_data(app_state.db()).await;
 
         let (token, _) = generate_jwt(data.lecturer_user.id, data.lecturer_user.admin);
         let uri = format!("/api/modules/{}/assignments/bulk", data.module.id);
@@ -1228,13 +1058,8 @@
     #[tokio::test]
     #[serial]
     async fn test_bulk_update_assignments_success_admin() {
-<<<<<<< HEAD
-        let app = make_test_app().await;
-        let data = setup_test_data(db::get_connection().await).await;
-=======
-        let (app, app_state, _tmp) = make_test_app_with_storage().await;
-        let data = setup_test_data(app_state.db()).await;
->>>>>>> 164afae5
+        let (app, app_state, _tmp) = make_test_app_with_storage().await;
+        let data = setup_test_data(app_state.db()).await;
 
         let (token, _) = generate_jwt(data.admin_user.id, data.admin_user.admin);
         let uri = format!("/api/modules/{}/assignments/bulk", data.module.id);
@@ -1273,13 +1098,8 @@
     #[tokio::test]
     #[serial]
     async fn test_bulk_update_assignments_partial_success() {
-<<<<<<< HEAD
-        let app = make_test_app().await;
-        let data = setup_test_data(db::get_connection().await).await;
-=======
-        let (app, app_state, _tmp) = make_test_app_with_storage().await;
-        let data = setup_test_data(app_state.db()).await;
->>>>>>> 164afae5
+        let (app, app_state, _tmp) = make_test_app_with_storage().await;
+        let data = setup_test_data(app_state.db()).await;
 
         let (token, _) = generate_jwt(data.lecturer_user.id, data.lecturer_user.admin);
         let uri = format!("/api/modules/{}/assignments/bulk", data.module.id);
@@ -1332,13 +1152,8 @@
     #[tokio::test]
     #[serial]
     async fn test_bulk_update_assignments_no_ids() {
-<<<<<<< HEAD
-        let app = make_test_app().await;
-        let data = setup_test_data(db::get_connection().await).await;
-=======
-        let (app, app_state, _tmp) = make_test_app_with_storage().await;
-        let data = setup_test_data(app_state.db()).await;
->>>>>>> 164afae5
+        let (app, app_state, _tmp) = make_test_app_with_storage().await;
+        let data = setup_test_data(app_state.db()).await;
 
         let (token, _) = generate_jwt(data.lecturer_user.id, data.lecturer_user.admin);
         let uri = format!("/api/modules/{}/assignments/bulk", data.module.id);
@@ -1367,13 +1182,8 @@
     #[tokio::test]
     #[serial]
     async fn test_bulk_update_assignments_forbidden_student() {
-<<<<<<< HEAD
-        let app = make_test_app().await;
-        let data = setup_test_data(db::get_connection().await).await;
-=======
-        let (app, app_state, _tmp) = make_test_app_with_storage().await;
-        let data = setup_test_data(app_state.db()).await;
->>>>>>> 164afae5
+        let (app, app_state, _tmp) = make_test_app_with_storage().await;
+        let data = setup_test_data(app_state.db()).await;
 
         let (token, _) = generate_jwt(data.student_user.id, data.student_user.admin);
         let uri = format!("/api/modules/{}/assignments/bulk", data.module.id);
@@ -1397,13 +1207,8 @@
     #[tokio::test]
     #[serial]
     async fn test_bulk_update_only_available_from() {
-<<<<<<< HEAD
-        let app = make_test_app().await;
-        let data = setup_test_data(db::get_connection().await).await;
-=======
-        let (app, app_state, _tmp) = make_test_app_with_storage().await;
-        let data = setup_test_data(app_state.db()).await;
->>>>>>> 164afae5
+        let (app, app_state, _tmp) = make_test_app_with_storage().await;
+        let data = setup_test_data(app_state.db()).await;
 
         let (token, _) = generate_jwt(data.lecturer_user.id, data.lecturer_user.admin);
         let uri = format!("/api/modules/{}/assignments/bulk", data.module.id);
@@ -1447,13 +1252,8 @@
     #[tokio::test]
     #[serial]
     async fn test_bulk_update_only_due_date() {
-<<<<<<< HEAD
-        let app = make_test_app().await;
-        let data = setup_test_data(db::get_connection().await).await;
-=======
-        let (app, app_state, _tmp) = make_test_app_with_storage().await;
-        let data = setup_test_data(app_state.db()).await;
->>>>>>> 164afae5
+        let (app, app_state, _tmp) = make_test_app_with_storage().await;
+        let data = setup_test_data(app_state.db()).await;
 
         let (token, _) = generate_jwt(data.lecturer_user.id, data.lecturer_user.admin);
         let uri = format!("/api/modules/{}/assignments/bulk", data.module.id);
@@ -1497,13 +1297,8 @@
     #[tokio::test]
     #[serial]
     async fn test_bulk_update_wrong_module() {
-<<<<<<< HEAD
-        let app = make_test_app().await;
-        let data = setup_test_data(db::get_connection().await).await;
-=======
-        let (app, app_state, _tmp) = make_test_app_with_storage().await;
-        let data = setup_test_data(app_state.db()).await;
->>>>>>> 164afae5
+        let (app, app_state, _tmp) = make_test_app_with_storage().await;
+        let data = setup_test_data(app_state.db()).await;
 
         let other_assignment = AssignmentModel::create(
             db::get_connection().await,
@@ -1573,13 +1368,8 @@
     #[tokio::test]
     #[serial]
     async fn test_bulk_update_assignments_unauthorized() {
-<<<<<<< HEAD
-        let app = make_test_app().await;
-        let data = setup_test_data(db::get_connection().await).await;
-=======
-        let (app, app_state, _tmp) = make_test_app_with_storage().await;
-        let data = setup_test_data(app_state.db()).await;
->>>>>>> 164afae5
+        let (app, app_state, _tmp) = make_test_app_with_storage().await;
+        let data = setup_test_data(app_state.db()).await;
 
         let uri = format!("/api/modules/{}/assignments/bulk", data.module.id);
         let req_body = json!({
@@ -1601,13 +1391,8 @@
     #[tokio::test]
     #[serial]
     async fn test_bulk_update_assignments_forbidden_unassigned() {
-<<<<<<< HEAD
-        let app = make_test_app().await;
-        let data = setup_test_data(db::get_connection().await).await;
-=======
-        let (app, app_state, _tmp) = make_test_app_with_storage().await;
-        let data = setup_test_data(app_state.db()).await;
->>>>>>> 164afae5
+        let (app, app_state, _tmp) = make_test_app_with_storage().await;
+        let data = setup_test_data(app_state.db()).await;
 
         let (token, _) = generate_jwt(data.forbidden_user.id, data.forbidden_user.admin);
         let uri = format!("/api/modules/{}/assignments/bulk", data.module.id);
