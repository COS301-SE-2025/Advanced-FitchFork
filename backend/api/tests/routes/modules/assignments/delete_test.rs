--- conflicted
+++ resolved
@@ -176,13 +176,8 @@
     #[tokio::test]
     #[serial]
     async fn test_delete_assignment_success_as_lecturer() {
-<<<<<<< HEAD
-        let app = make_test_app().await;
-        let data = setup_test_data(db::get_connection().await).await;
-=======
-        let (app, app_state, _tmp) = make_test_app_with_storage().await;
-        let data = setup_test_data(app_state.db()).await;
->>>>>>> 164afae5
+        let (app, app_state, _tmp) = make_test_app_with_storage().await;
+        let data = setup_test_data(app_state.db()).await;
 
         let (token, _) = generate_jwt(data.lecturer_user.id, data.lecturer_user.admin);
         let uri = format!(
@@ -214,13 +209,8 @@
     #[tokio::test]
     #[serial]
     async fn test_delete_assignment_success_as_admin() {
-<<<<<<< HEAD
-        let app = make_test_app().await;
-        let data = setup_test_data(db::get_connection().await).await;
-=======
-        let (app, app_state, _tmp) = make_test_app_with_storage().await;
-        let data = setup_test_data(app_state.db()).await;
->>>>>>> 164afae5
+        let (app, app_state, _tmp) = make_test_app_with_storage().await;
+        let data = setup_test_data(app_state.db()).await;
 
         let (token, _) = generate_jwt(data.admin_user.id, data.admin_user.admin);
         let uri = format!(
@@ -252,13 +242,8 @@
     #[tokio::test]
     #[serial]
     async fn test_delete_assignment_forbidden_for_student() {
-<<<<<<< HEAD
-        let app = make_test_app().await;
-        let data = setup_test_data(db::get_connection().await).await;
-=======
-        let (app, app_state, _tmp) = make_test_app_with_storage().await;
-        let data = setup_test_data(app_state.db()).await;
->>>>>>> 164afae5
+        let (app, app_state, _tmp) = make_test_app_with_storage().await;
+        let data = setup_test_data(app_state.db()).await;
 
         let (token, _) = generate_jwt(data.student_user.id, data.student_user.admin);
         let uri = format!(
@@ -279,13 +264,8 @@
     #[tokio::test]
     #[serial]
     async fn test_delete_assignment_forbidden_for_unassigned_user() {
-<<<<<<< HEAD
-        let app = make_test_app().await;
-        let data = setup_test_data(db::get_connection().await).await;
-=======
-        let (app, app_state, _tmp) = make_test_app_with_storage().await;
-        let data = setup_test_data(app_state.db()).await;
->>>>>>> 164afae5
+        let (app, app_state, _tmp) = make_test_app_with_storage().await;
+        let data = setup_test_data(app_state.db()).await;
 
         let (token, _) = generate_jwt(data.forbidden_user.id, data.forbidden_user.admin);
         let uri = format!(
@@ -306,13 +286,8 @@
     #[tokio::test]
     #[serial]
     async fn test_delete_assignment_unauthorized() {
-<<<<<<< HEAD
-        let app = make_test_app().await;
-        let data = setup_test_data(db::get_connection().await).await;
-=======
-        let (app, app_state, _tmp) = make_test_app_with_storage().await;
-        let data = setup_test_data(app_state.db()).await;
->>>>>>> 164afae5
+        let (app, app_state, _tmp) = make_test_app_with_storage().await;
+        let data = setup_test_data(app_state.db()).await;
 
         let uri = format!(
             "/api/modules/{}/assignments/{}",
@@ -331,13 +306,8 @@
     #[tokio::test]
     #[serial]
     async fn test_delete_assignment_not_found() {
-<<<<<<< HEAD
-        let app = make_test_app().await;
-        let data = setup_test_data(db::get_connection().await).await;
-=======
-        let (app, app_state, _tmp) = make_test_app_with_storage().await;
-        let data = setup_test_data(app_state.db()).await;
->>>>>>> 164afae5
+        let (app, app_state, _tmp) = make_test_app_with_storage().await;
+        let data = setup_test_data(app_state.db()).await;
 
         let (token, _) = generate_jwt(data.lecturer_user.id, data.lecturer_user.admin);
         let uri = format!("/api/modules/{}/assignments/9999", data.module.id);
@@ -355,13 +325,8 @@
     #[tokio::test]
     #[serial]
     async fn test_delete_assignment_wrong_module() {
-<<<<<<< HEAD
-        let app = make_test_app().await;
-        let data = setup_test_data(db::get_connection().await).await;
-=======
-        let (app, app_state, _tmp) = make_test_app_with_storage().await;
-        let data = setup_test_data(app_state.db()).await;
->>>>>>> 164afae5
+        let (app, app_state, _tmp) = make_test_app_with_storage().await;
+        let data = setup_test_data(app_state.db()).await;
 
         let (token, _) = generate_jwt(data.lecturer_user.id, data.lecturer_user.admin);
         let uri = format!(
@@ -382,13 +347,8 @@
     #[tokio::test]
     #[serial]
     async fn test_delete_assignment_module_not_found() {
-<<<<<<< HEAD
-        let app = make_test_app().await;
-        let data = setup_test_data(db::get_connection().await).await;
-=======
-        let (app, app_state, _tmp) = make_test_app_with_storage().await;
-        let data = setup_test_data(app_state.db()).await;
->>>>>>> 164afae5
+        let (app, app_state, _tmp) = make_test_app_with_storage().await;
+        let data = setup_test_data(app_state.db()).await;
 
         let (token, _) = generate_jwt(data.lecturer_user.id, data.lecturer_user.admin);
         let uri = format!(
@@ -409,13 +369,8 @@
     #[tokio::test]
     #[serial]
     async fn test_delete_assignment_with_related_data_cleanup() {
-<<<<<<< HEAD
-        let app = make_test_app().await;
-        let db = db::get_connection().await;
-=======
         let (app, app_state, _tmp) = make_test_app_with_storage().await;
         let db = app_state.db();
->>>>>>> 164afae5
         let data = setup_test_data(db).await;
 
         let (token, _) = generate_jwt(data.lecturer_user.id, data.lecturer_user.admin);
@@ -463,13 +418,8 @@
     #[tokio::test]
     #[serial]
     async fn test_delete_assignment_already_deleted() {
-<<<<<<< HEAD
-        let app = make_test_app().await;
-        let data = setup_test_data(db::get_connection().await).await;
-=======
-        let (app, app_state, _tmp) = make_test_app_with_storage().await;
-        let data = setup_test_data(app_state.db()).await;
->>>>>>> 164afae5
+        let (app, app_state, _tmp) = make_test_app_with_storage().await;
+        let data = setup_test_data(app_state.db()).await;
 
         let (token, _) = generate_jwt(data.lecturer_user.id, data.lecturer_user.admin);
         let uri = format!(
@@ -500,13 +450,8 @@
     #[tokio::test]
     #[serial]
     async fn test_delete_assignment_cross_module_forbidden() {
-<<<<<<< HEAD
-        let app = make_test_app().await;
-        let data = setup_test_data(db::get_connection().await).await;
-=======
-        let (app, app_state, _tmp) = make_test_app_with_storage().await;
-        let data = setup_test_data(app_state.db()).await;
->>>>>>> 164afae5
+        let (app, app_state, _tmp) = make_test_app_with_storage().await;
+        let data = setup_test_data(app_state.db()).await;
 
         let (token, _) = generate_jwt(data.lecturer_user.id, data.lecturer_user.admin);
         let uri = format!(
@@ -528,13 +473,8 @@
     #[tokio::test]
     #[serial]
     async fn test_bulk_delete_assignments_success_lecturer() {
-<<<<<<< HEAD
-        let app = make_test_app().await;
-        let data = setup_test_data(db::get_connection().await).await;
-=======
-        let (app, app_state, _tmp) = make_test_app_with_storage().await;
-        let data = setup_test_data(app_state.db()).await;
->>>>>>> 164afae5
+        let (app, app_state, _tmp) = make_test_app_with_storage().await;
+        let data = setup_test_data(app_state.db()).await;
 
         let (token, _) = generate_jwt(data.lecturer_user.id, data.lecturer_user.admin);
         let uri = format!("/api/modules/{}/assignments/bulk", data.module.id);
@@ -568,13 +508,8 @@
     #[tokio::test]
     #[serial]
     async fn test_bulk_delete_assignments_success_admin() {
-<<<<<<< HEAD
-        let app = make_test_app().await;
-        let data = setup_test_data(db::get_connection().await).await;
-=======
-        let (app, app_state, _tmp) = make_test_app_with_storage().await;
-        let data = setup_test_data(app_state.db()).await;
->>>>>>> 164afae5
+        let (app, app_state, _tmp) = make_test_app_with_storage().await;
+        let data = setup_test_data(app_state.db()).await;
 
         let (token, _) = generate_jwt(data.admin_user.id, data.admin_user.admin);
         let uri = format!("/api/modules/{}/assignments/bulk", data.module.id);
@@ -607,13 +542,8 @@
     #[tokio::test]
     #[serial]
     async fn test_bulk_delete_assignments_mixed_results() {
-<<<<<<< HEAD
-        let app = make_test_app().await;
-        let data = setup_test_data(db::get_connection().await).await;
-=======
-        let (app, app_state, _tmp) = make_test_app_with_storage().await;
-        let data = setup_test_data(app_state.db()).await;
->>>>>>> 164afae5
+        let (app, app_state, _tmp) = make_test_app_with_storage().await;
+        let data = setup_test_data(app_state.db()).await;
 
         let (token, _) = generate_jwt(data.lecturer_user.id, data.lecturer_user.admin);
         let uri = format!("/api/modules/{}/assignments/bulk", data.module.id);
@@ -651,13 +581,8 @@
     #[tokio::test]
     #[serial]
     async fn test_bulk_delete_assignments_forbidden_student() {
-<<<<<<< HEAD
-        let app = make_test_app().await;
-        let data = setup_test_data(db::get_connection().await).await;
-=======
-        let (app, app_state, _tmp) = make_test_app_with_storage().await;
-        let data = setup_test_data(app_state.db()).await;
->>>>>>> 164afae5
+        let (app, app_state, _tmp) = make_test_app_with_storage().await;
+        let data = setup_test_data(app_state.db()).await;
 
         let (token, _) = generate_jwt(data.student_user.id, data.student_user.admin);
         let uri = format!("/api/modules/{}/assignments/bulk", data.module.id);
@@ -678,13 +603,8 @@
     #[tokio::test]
     #[serial]
     async fn test_bulk_delete_assignments_empty_ids() {
-<<<<<<< HEAD
-        let app = make_test_app().await;
-        let data = setup_test_data(db::get_connection().await).await;
-=======
-        let (app, app_state, _tmp) = make_test_app_with_storage().await;
-        let data = setup_test_data(app_state.db()).await;
->>>>>>> 164afae5
+        let (app, app_state, _tmp) = make_test_app_with_storage().await;
+        let data = setup_test_data(app_state.db()).await;
 
         let (token, _) = generate_jwt(data.lecturer_user.id, data.lecturer_user.admin);
         let uri = format!("/api/modules/{}/assignments/bulk", data.module.id);
