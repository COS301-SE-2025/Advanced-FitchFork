--- conflicted
+++ resolved
@@ -1,10 +1,6 @@
 #[cfg(test)]
 mod tests {
-<<<<<<< HEAD
-    use crate::helpers::app::make_test_app_with_storage;
-=======
     use crate::helpers::{app::make_test_app_with_storage, config_assert::assert_default_config};
->>>>>>> 0c8f0684
     use api::auth::generate_jwt;
     use axum::{
         body::Body,
@@ -12,22 +8,6 @@
     };
     use chrono::{TimeZone, Utc};
     use db::models::assignment_file::{FileType, Model as AssignmentFile};
-<<<<<<< HEAD
-    use db::{
-        models::{
-            assignment::{AssignmentType, Model as AssignmentModel},
-            module::Model as ModuleModel,
-            user::Model as UserModel,
-            user_module_role::{Model as UserModuleRoleModel, Role},
-        },
-        repositories::user_repository::UserRepository,
-    };
-    use serde_json::Value;
-    use services::{
-        service::Service,
-        user::{CreateUser, UserService},
-    };
-=======
     use db::models::{
         assignment::{AssignmentType, Model as AssignmentModel},
         module::Model as ModuleModel,
@@ -35,7 +15,6 @@
         user_module_role::{Model as UserModuleRoleModel, Role},
     };
     use serde_json::Value;
->>>>>>> 0c8f0684
     use tower::ServiceExt;
 
     struct TestData {
@@ -51,45 +30,6 @@
         let module = ModuleModel::create(db, "COS101", 2024, Some("Test Module"), 16)
             .await
             .unwrap();
-<<<<<<< HEAD
-        let service = UserService::new(UserRepository::new(db.clone()));
-        let admin_user = service
-            .create(CreateUser {
-                username: "admin1".to_string(),
-                email: "admin1@test.com".to_string(),
-                password: "password".to_string(),
-                admin: true,
-            })
-            .await
-            .unwrap();
-        let lecturer_user = service
-            .create(CreateUser {
-                username: "lecturer1".to_string(),
-                email: "lecturer1@test.com".to_string(),
-                password: "password1".to_string(),
-                admin: false,
-            })
-            .await
-            .unwrap();
-        let student_user = service
-            .create(CreateUser {
-                username: "student1".to_string(),
-                email: "student1@test.com".to_string(),
-                password: "password2".to_string(),
-                admin: false,
-            })
-            .await
-            .unwrap();
-        let forbidden_user = service
-            .create(CreateUser {
-                username: "forbidden".to_string(),
-                email: "forbidden@test.com".to_string(),
-                password: "password3".to_string(),
-                admin: false,
-            })
-            .await
-            .unwrap();
-=======
         let admin_user = UserModel::create(db, "admin1", "admin1@test.com", "password", true)
             .await
             .unwrap();
@@ -105,7 +45,6 @@
             UserModel::create(db, "forbidden", "forbidden@test.com", "password3", false)
                 .await
                 .unwrap();
->>>>>>> 0c8f0684
         UserModuleRoleModel::assign_user_to_module(db, lecturer_user.id, module.id, Role::Lecturer)
             .await
             .unwrap();
@@ -343,12 +282,7 @@
     }
 
     #[tokio::test]
-<<<<<<< HEAD
-    #[serial]
-    async fn test_get_config_no_config_set() {
-=======
     async fn test_get_config_defaults_exact() {
->>>>>>> 0c8f0684
         let (app, app_state, _tmp) = make_test_app_with_storage().await;
         let data = setup_test_data(app_state.db()).await;
 
@@ -367,11 +301,7 @@
         let resp = app.clone().oneshot(req).await.unwrap();
         assert_eq!(resp.status(), StatusCode::OK);
 
-<<<<<<< HEAD
-        let body = axum::body::to_bytes(response.into_body(), usize::MAX)
-=======
         let body = axum::body::to_bytes(resp.into_body(), usize::MAX)
->>>>>>> 0c8f0684
             .await
             .unwrap();
         let json: Value = serde_json::from_slice(&body).unwrap();
