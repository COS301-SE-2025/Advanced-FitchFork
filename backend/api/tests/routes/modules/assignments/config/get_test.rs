--- conflicted
+++ resolved
@@ -22,12 +22,7 @@
     use api::auth::generate_jwt;
     use chrono::{Utc, TimeZone};
     use db::models::assignment_file::{FileType, Model as AssignmentFile};
-<<<<<<< HEAD
-    use crate::helpers::app::make_test_app;
-    use serial_test::serial;
-=======
     use crate::helpers::app::make_test_app_with_storage;
->>>>>>> 164afae5
 
     struct TestData {
         admin_user: UserModel,
@@ -79,13 +74,8 @@
     #[tokio::test]
     #[serial]
     async fn test_get_config_success_as_admin() {
-<<<<<<< HEAD
-        let app = make_test_app().await;
-        let data = setup_test_data(db::get_connection().await).await;
-=======
-        let (app, app_state, _tmp) = make_test_app_with_storage().await;
-        let data = setup_test_data(app_state.db()).await;
->>>>>>> 164afae5
+        let (app, app_state, _tmp) = make_test_app_with_storage().await;
+        let data = setup_test_data(app_state.db()).await;
 
         let config = serde_json::json!({
             "execution": {
@@ -144,13 +134,8 @@
     #[tokio::test]
     #[serial]
     async fn test_get_config_success_as_lecturer() {
-<<<<<<< HEAD
-        let app = make_test_app().await;
-        let data = setup_test_data(db::get_connection().await).await;
-=======
-        let (app, app_state, _tmp) = make_test_app_with_storage().await;
-        let data = setup_test_data(app_state.db()).await;
->>>>>>> 164afae5
+        let (app, app_state, _tmp) = make_test_app_with_storage().await;
+        let data = setup_test_data(app_state.db()).await;
 
         // Save a valid config using disk-backed storage
         let config = serde_json::json!({
@@ -211,13 +196,8 @@
     #[tokio::test]
     #[serial]
     async fn test_get_config_forbidden_for_student() {
-<<<<<<< HEAD
-        let app = make_test_app().await;
-        let data = setup_test_data(db::get_connection().await).await;
-=======
-        let (app, app_state, _tmp) = make_test_app_with_storage().await;
-        let data = setup_test_data(app_state.db()).await;
->>>>>>> 164afae5
+        let (app, app_state, _tmp) = make_test_app_with_storage().await;
+        let data = setup_test_data(app_state.db()).await;
 
         let (token, _) = generate_jwt(data.student_user.id, data.student_user.admin);
         let uri = format!("/api/modules/{}/assignments/{}/config", data.module.id, data.assignments[0].id);
@@ -234,13 +214,8 @@
     #[tokio::test]
     #[serial]
     async fn test_get_config_forbidden_for_unassigned_user() {
-<<<<<<< HEAD
-        let app = make_test_app().await;
-        let data = setup_test_data(db::get_connection().await).await;
-=======
-        let (app, app_state, _tmp) = make_test_app_with_storage().await;
-        let data = setup_test_data(app_state.db()).await;
->>>>>>> 164afae5
+        let (app, app_state, _tmp) = make_test_app_with_storage().await;
+        let data = setup_test_data(app_state.db()).await;
 
         let (token, _) = generate_jwt(data.forbidden_user.id, data.forbidden_user.admin);
         let uri = format!("/api/modules/{}/assignments/{}/config", data.module.id, data.assignments[0].id);
@@ -257,13 +232,8 @@
     #[tokio::test]
     #[serial]
     async fn test_get_config_not_found() {
-<<<<<<< HEAD
-        let app = make_test_app().await;
-        let data = setup_test_data(db::get_connection().await).await;
-=======
-        let (app, app_state, _tmp) = make_test_app_with_storage().await;
-        let data = setup_test_data(app_state.db()).await;
->>>>>>> 164afae5
+        let (app, app_state, _tmp) = make_test_app_with_storage().await;
+        let data = setup_test_data(app_state.db()).await;
 
         let (token, _) = generate_jwt(data.admin_user.id, data.admin_user.admin);
         let uri = format!("/api/modules/{}/assignments/9999/config", data.module.id);
@@ -280,13 +250,8 @@
     #[tokio::test]
     #[serial]
     async fn test_get_config_unauthorized() {
-<<<<<<< HEAD
-        let app = make_test_app().await;
-        let data = setup_test_data(db::get_connection().await).await;
-=======
-        let (app, app_state, _tmp) = make_test_app_with_storage().await;
-        let data = setup_test_data(app_state.db()).await;
->>>>>>> 164afae5
+        let (app, app_state, _tmp) = make_test_app_with_storage().await;
+        let data = setup_test_data(app_state.db()).await;
 
         let uri = format!("/api/modules/{}/assignments/{}/config", data.module.id, data.assignments[0].id);
         let req = Request::builder()
@@ -301,13 +266,8 @@
     #[tokio::test]
     #[serial]
     async fn test_get_config_no_config_set() {
-<<<<<<< HEAD
-        let app = make_test_app().await;
-        let data = setup_test_data(db::get_connection().await).await;
-=======
-        let (app, app_state, _tmp) = make_test_app_with_storage().await;
-        let data = setup_test_data(app_state.db()).await;
->>>>>>> 164afae5
+        let (app, app_state, _tmp) = make_test_app_with_storage().await;
+        let data = setup_test_data(app_state.db()).await;
 
         let (token, _) = generate_jwt(data.admin_user.id, data.admin_user.admin);
         let uri = format!("/api/modules/{}/assignments/{}/config", data.module.id, data.assignments[0].id);
@@ -329,13 +289,8 @@
     #[tokio::test]
     #[serial]
     async fn test_get_config_invalid_config_format() {
-<<<<<<< HEAD
-        let app = make_test_app().await;
-        let data = setup_test_data(db::get_connection().await).await;
-=======
-        let (app, app_state, _tmp) = make_test_app_with_storage().await;
-        let data = setup_test_data(app_state.db()).await;
->>>>>>> 164afae5
+        let (app, app_state, _tmp) = make_test_app_with_storage().await;
+        let data = setup_test_data(app_state.db()).await;
 
         // Intentionally save invalid JSON (e.g., a primitive instead of object)
         let bad_json = b"12345";
