#[cfg(test)]
mod tests {
    use crate::helpers::app::make_test_app_with_storage;
    use api::auth::generate_jwt;
    use axum::{
        body::Body,
        http::{Request, StatusCode},
    };
    use chrono::{TimeZone, Utc};
    use db::models::assignment_file::{FileType, Model as AssignmentFile};
<<<<<<< HEAD
    use db::{
        models::{
            assignment::{AssignmentType, Model as AssignmentModel},
            module::Model as ModuleModel,
            user::Model as UserModel,
            user_module_role::{Model as UserModuleRoleModel, Role},
        },
        repositories::user_repository::UserRepository,
    };
    use serde_json::{Value, json};
    use services::{
        service::Service,
        user::{CreateUser, UserService},
    };
=======
    use db::models::{
        assignment::{AssignmentType, Model as AssignmentModel},
        module::Model as ModuleModel,
        user::Model as UserModel,
        user_module_role::{Model as UserModuleRoleModel, Role},
    };
    use serde_json::{Value, json};
>>>>>>> 0c8f0684
    use tower::ServiceExt;

    struct TestData {
        admin_user: UserModel,
        lecturer_user: UserModel,
        student_user: UserModel,
        forbidden_user: UserModel,
        module: ModuleModel,
        assignments: Vec<AssignmentModel>,
    }

    async fn setup_test_data(db: &sea_orm::DatabaseConnection) -> TestData {
        let module = ModuleModel::create(db, "COS101", 2024, Some("Test Module"), 16)
            .await
            .unwrap();
<<<<<<< HEAD
        let service = UserService::new(UserRepository::new(db.clone()));
        let admin_user = service
            .create(CreateUser {
                username: "admin1".to_string(),
                email: "admin1@test.com".to_string(),
                password: "password".to_string(),
                admin: true,
            })
            .await
            .unwrap();
        let lecturer_user = service
            .create(CreateUser {
                username: "lecturer1".to_string(),
                email: "lecturer1@test.com".to_string(),
                password: "password1".to_string(),
                admin: false,
            })
            .await
            .unwrap();
        let student_user = service
            .create(CreateUser {
                username: "student1".to_string(),
                email: "student1@test.com".to_string(),
                password: "password2".to_string(),
                admin: false,
            })
            .await
            .unwrap();
        let forbidden_user = service
            .create(CreateUser {
                username: "forbidden".to_string(),
                email: "forbidden@test.com".to_string(),
                password: "password3".to_string(),
                admin: false,
            })
            .await
            .unwrap();
=======
        let admin_user = UserModel::create(db, "admin1", "admin1@test.com", "password", true)
            .await
            .unwrap();
        let lecturer_user =
            UserModel::create(db, "lecturer1", "lecturer1@test.com", "password1", false)
                .await
                .unwrap();
        let student_user =
            UserModel::create(db, "student1", "student1@test.com", "password2", false)
                .await
                .unwrap();
        let forbidden_user =
            UserModel::create(db, "forbidden", "forbidden@test.com", "password3", false)
                .await
                .unwrap();
>>>>>>> 0c8f0684
        UserModuleRoleModel::assign_user_to_module(db, lecturer_user.id, module.id, Role::Lecturer)
            .await
            .unwrap();
        UserModuleRoleModel::assign_user_to_module(db, student_user.id, module.id, Role::Student)
            .await
            .unwrap();
        let a1 = AssignmentModel::create(
            db,
            module.id,
            "Assignment 1",
            Some("Desc 1"),
            AssignmentType::Assignment,
            Utc.with_ymd_and_hms(2024, 1, 1, 0, 0, 0).unwrap(),
            Utc.with_ymd_and_hms(2024, 1, 31, 23, 59, 59).unwrap(),
        )
        .await
        .unwrap();
        let a2 = AssignmentModel::create(
            db,
            module.id,
            "Assignment 2",
            Some("Desc 2"),
            AssignmentType::Practical,
            Utc.with_ymd_and_hms(2024, 2, 1, 0, 0, 0).unwrap(),
            Utc.with_ymd_and_hms(2024, 2, 28, 23, 59, 59).unwrap(),
        )
        .await
        .unwrap();

        TestData {
            admin_user,
            lecturer_user,
            student_user,
            forbidden_user,
            module,
            assignments: vec![a1, a2],
        }
    }

    #[tokio::test]
    #[serial]
    async fn test_post_config_success_as_admin() {
        let (app, app_state, _tmp) = make_test_app_with_storage().await;
        let data = setup_test_data(app_state.db()).await;

        let (token, _) = generate_jwt(data.admin_user.id, data.admin_user.admin);
        let uri = format!(
            "/api/modules/{}/assignments/{}/config",
            data.module.id, data.assignments[0].id
        );
        let body = json!({"test_timeout": 300, "allowed_languages": ["java", "python"]});
        let req = Request::builder()
            .method("POST")
            .uri(&uri)
            .header("Authorization", format!("Bearer {}", token))
            .header("Content-Type", "application/json")
            .body(Body::from(body.to_string()))
            .unwrap();

        let response = app.oneshot(req).await.unwrap();
        assert_eq!(response.status(), StatusCode::OK);

        let body = axum::body::to_bytes(response.into_body(), usize::MAX)
            .await
            .unwrap();
        let json: Value = serde_json::from_slice(&body).unwrap();
        assert_eq!(json["success"], true);
        assert!(json["message"].as_str().unwrap().contains("saved"));
    }

    #[tokio::test]
    #[serial]
    async fn test_post_config_success_as_lecturer() {
        let (app, app_state, _tmp) = make_test_app_with_storage().await;
        let data = setup_test_data(app_state.db()).await;

        let (token, _) = generate_jwt(data.lecturer_user.id, data.lecturer_user.admin);
        let uri = format!(
            "/api/modules/{}/assignments/{}/config",
            data.module.id, data.assignments[1].id
        );
        let body = json!({"max_memory": "1GB", "grading_criteria": {"test_weight": 0.7}});
        let req = Request::builder()
            .method("POST")
            .uri(&uri)
            .header("Authorization", format!("Bearer {}", token))
            .header("Content-Type", "application/json")
            .body(Body::from(body.to_string()))
            .unwrap();

        let response = app.oneshot(req).await.unwrap();
        assert_eq!(response.status(), StatusCode::OK);

        let body = axum::body::to_bytes(response.into_body(), usize::MAX)
            .await
            .unwrap();
        let json: Value = serde_json::from_slice(&body).unwrap();
        assert_eq!(json["success"], true);
    }

    #[tokio::test]
    #[serial]
    async fn test_post_config_forbidden_for_student() {
        let (app, app_state, _tmp) = make_test_app_with_storage().await;
        let data = setup_test_data(app_state.db()).await;

        let (token, _) = generate_jwt(data.student_user.id, data.student_user.admin);
        let uri = format!(
            "/api/modules/{}/assignments/{}/config",
            data.module.id, data.assignments[0].id
        );
        let body = json!({"test_timeout": 100});
        let req = Request::builder()
            .method("POST")
            .uri(&uri)
            .header("Authorization", format!("Bearer {}", token))
            .header("Content-Type", "application/json")
            .body(Body::from(body.to_string()))
            .unwrap();

        let response = app.oneshot(req).await.unwrap();
        assert_eq!(response.status(), StatusCode::FORBIDDEN);
    }

    #[tokio::test]
    #[serial]
    async fn test_post_config_forbidden_for_unassigned_user() {
        let (app, app_state, _tmp) = make_test_app_with_storage().await;
        let data = setup_test_data(app_state.db()).await;

        let (token, _) = generate_jwt(data.forbidden_user.id, data.forbidden_user.admin);
        let uri = format!(
            "/api/modules/{}/assignments/{}/config",
            data.module.id, data.assignments[0].id
        );
        let body = json!({"test_timeout": 100});
        let req = Request::builder()
            .method("POST")
            .uri(&uri)
            .header("Authorization", format!("Bearer {}", token))
            .header("Content-Type", "application/json")
            .body(Body::from(body.to_string()))
            .unwrap();

        let response = app.oneshot(req).await.unwrap();
        assert_eq!(response.status(), StatusCode::FORBIDDEN);
    }

    #[tokio::test]
    #[serial]
    async fn test_post_config_not_found() {
        let (app, app_state, _tmp) = make_test_app_with_storage().await;
        let data = setup_test_data(app_state.db()).await;

        let (token, _) = generate_jwt(data.admin_user.id, data.admin_user.admin);
        let uri = format!("/api/modules/{}/assignments/9999/config", data.module.id);
        let body = json!({"test_timeout": 100});
        let req = Request::builder()
            .method("POST")
            .uri(&uri)
            .header("Authorization", format!("Bearer {}", token))
            .header("Content-Type", "application/json")
            .body(Body::from(body.to_string()))
            .unwrap();

        let response = app.oneshot(req).await.unwrap();
        assert_eq!(response.status(), StatusCode::NOT_FOUND);
    }

    #[tokio::test]
    #[serial]
    async fn test_post_config_unauthorized() {
        let (app, app_state, _tmp) = make_test_app_with_storage().await;
        let data = setup_test_data(app_state.db()).await;

        let uri = format!(
            "/api/modules/{}/assignments/{}/config",
            data.module.id, data.assignments[0].id
        );
        let body = json!({"test_timeout": 100});
        let req = Request::builder()
            .method("POST")
            .uri(&uri)
            .header("Content-Type", "application/json")
            .body(Body::from(body.to_string()))
            .unwrap();

        let response = app.oneshot(req).await.unwrap();
        assert_eq!(response.status(), StatusCode::UNAUTHORIZED);
    }

    #[tokio::test]
    #[serial]
    async fn test_post_config_invalid_format() {
        let (app, app_state, _tmp) = make_test_app_with_storage().await;
        let data = setup_test_data(app_state.db()).await;

        let (token, _) = generate_jwt(data.admin_user.id, data.admin_user.admin);
        let uri = format!(
            "/api/modules/{}/assignments/{}/config",
            data.module.id, data.assignments[0].id
        );
        let body = json!(12345);
        let req = Request::builder()
            .method("POST")
            .uri(&uri)
            .header("Authorization", format!("Bearer {}", token))
            .header("Content-Type", "application/json")
            .body(Body::from(body.to_string()))
            .unwrap();

        let response = app.oneshot(req).await.unwrap();
        assert_eq!(response.status(), StatusCode::BAD_REQUEST);

        let body = axum::body::to_bytes(response.into_body(), usize::MAX)
            .await
            .unwrap();
        let json: Value = serde_json::from_slice(&body).unwrap();
        assert_eq!(json["success"], false);
        assert!(
            json["message"]
                .as_str()
                .unwrap()
                .contains("must be a JSON object")
        );
    }

    #[tokio::test]
    #[serial]
    async fn test_post_config_overwrites_existing() {
        let (app, app_state, _tmp) = make_test_app_with_storage().await;
        let data = setup_test_data(app_state.db()).await;

        // Save initial config using correct API format
        let old_config = json!({
            "execution": {
                "timeout_secs": 50,
                "max_memory": 8589934592u64,
                "max_cpus": 2,
                "max_uncompressed_size": 100_000_000u64,
                "max_processes": 256
            },
            "marking": {
                "marking_scheme": "exact",
                "feedback_scheme": "auto",
                "deliminator": "&-=-&"
            }
        });

        let old_bytes = serde_json::to_vec_pretty(&old_config).unwrap();
        AssignmentFile::save_file(
            db::get_connection().await,
            data.assignments[0].id,
            data.module.id,
            FileType::Config,
            "config.json",
            &old_bytes,
        )
        .await
        .unwrap();

        // Perform POST overwrite
        let (token, _) = generate_jwt(data.admin_user.id, data.admin_user.admin);
        let uri = format!(
            "/api/modules/{}/assignments/{}/config",
            data.module.id, data.assignments[0].id
        );

        let new_config = json!({
            "execution": {
                "timeout_secs": 999,
                "max_memory": 8589934592u64,
                "max_cpus": 2,
                "max_uncompressed_size": 100_000_000u64,
                "max_processes": 256
            },
            "marking": {
                "marking_scheme": "exact",
                "feedback_scheme": "auto",
                "deliminator": "&-=-&"
            }
        });

        let req = Request::builder()
            .method("POST")
            .uri(&uri)
            .header("Authorization", format!("Bearer {}", token))
            .header("Content-Type", "application/json")
            .body(Body::from(new_config.to_string()))
            .unwrap();

        let response = app.clone().oneshot(req).await.unwrap();
        assert_eq!(response.status(), StatusCode::OK);

        // GET the updated config
        let get_uri = format!(
            "/api/modules/{}/assignments/{}/config",
            data.module.id, data.assignments[0].id
        );
        let get_req = Request::builder()
            .uri(&get_uri)
            .header("Authorization", format!("Bearer {}", token))
            .body(Body::empty())
            .unwrap();

        let get_response = app.oneshot(get_req).await.unwrap();
        assert_eq!(get_response.status(), StatusCode::OK);

        let body = axum::body::to_bytes(get_response.into_body(), usize::MAX)
            .await
            .unwrap();
        let json: Value = serde_json::from_slice(&body).unwrap();

        assert_eq!(json["data"]["execution"]["timeout_secs"], 999);
        assert_eq!(json["data"]["marking"]["marking_scheme"], "exact");

        // "old_field" shouldn't be preserved since it's not part of ExecutionConfig
        assert!(json["data"].get("old_field").is_none());
    }
}<|MERGE_RESOLUTION|>--- conflicted
+++ resolved
@@ -8,22 +8,6 @@
     };
     use chrono::{TimeZone, Utc};
     use db::models::assignment_file::{FileType, Model as AssignmentFile};
-<<<<<<< HEAD
-    use db::{
-        models::{
-            assignment::{AssignmentType, Model as AssignmentModel},
-            module::Model as ModuleModel,
-            user::Model as UserModel,
-            user_module_role::{Model as UserModuleRoleModel, Role},
-        },
-        repositories::user_repository::UserRepository,
-    };
-    use serde_json::{Value, json};
-    use services::{
-        service::Service,
-        user::{CreateUser, UserService},
-    };
-=======
     use db::models::{
         assignment::{AssignmentType, Model as AssignmentModel},
         module::Model as ModuleModel,
@@ -31,7 +15,6 @@
         user_module_role::{Model as UserModuleRoleModel, Role},
     };
     use serde_json::{Value, json};
->>>>>>> 0c8f0684
     use tower::ServiceExt;
 
     struct TestData {
@@ -47,45 +30,6 @@
         let module = ModuleModel::create(db, "COS101", 2024, Some("Test Module"), 16)
             .await
             .unwrap();
-<<<<<<< HEAD
-        let service = UserService::new(UserRepository::new(db.clone()));
-        let admin_user = service
-            .create(CreateUser {
-                username: "admin1".to_string(),
-                email: "admin1@test.com".to_string(),
-                password: "password".to_string(),
-                admin: true,
-            })
-            .await
-            .unwrap();
-        let lecturer_user = service
-            .create(CreateUser {
-                username: "lecturer1".to_string(),
-                email: "lecturer1@test.com".to_string(),
-                password: "password1".to_string(),
-                admin: false,
-            })
-            .await
-            .unwrap();
-        let student_user = service
-            .create(CreateUser {
-                username: "student1".to_string(),
-                email: "student1@test.com".to_string(),
-                password: "password2".to_string(),
-                admin: false,
-            })
-            .await
-            .unwrap();
-        let forbidden_user = service
-            .create(CreateUser {
-                username: "forbidden".to_string(),
-                email: "forbidden@test.com".to_string(),
-                password: "password3".to_string(),
-                admin: false,
-            })
-            .await
-            .unwrap();
-=======
         let admin_user = UserModel::create(db, "admin1", "admin1@test.com", "password", true)
             .await
             .unwrap();
@@ -101,7 +45,6 @@
             UserModel::create(db, "forbidden", "forbidden@test.com", "password3", false)
                 .await
                 .unwrap();
->>>>>>> 0c8f0684
         UserModuleRoleModel::assign_user_to_module(db, lecturer_user.id, module.id, Role::Lecturer)
             .await
             .unwrap();
