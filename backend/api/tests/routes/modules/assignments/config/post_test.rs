--- conflicted
+++ resolved
@@ -22,12 +22,7 @@
     use api::{auth::generate_jwt};
     use chrono::{Utc, TimeZone};
     use db::models::assignment_file::{FileType, Model as AssignmentFile};
-<<<<<<< HEAD
-    use crate::helpers::app::make_test_app;
-    use serial_test::serial;
-=======
     use crate::helpers::app::make_test_app_with_storage;
->>>>>>> 164afae5
 
     struct TestData {
         admin_user: UserModel,
@@ -79,13 +74,8 @@
     #[tokio::test]
     #[serial]
     async fn test_post_config_success_as_admin() {
-<<<<<<< HEAD
-        let app = make_test_app().await;
-        let data = setup_test_data(db::get_connection().await).await;
-=======
-        let (app, app_state, _tmp) = make_test_app_with_storage().await;
-        let data = setup_test_data(app_state.db()).await;
->>>>>>> 164afae5
+        let (app, app_state, _tmp) = make_test_app_with_storage().await;
+        let data = setup_test_data(app_state.db()).await;
 
         let (token, _) = generate_jwt(data.admin_user.id, data.admin_user.admin);
         let uri = format!("/api/modules/{}/assignments/{}/config", data.module.id, data.assignments[0].id);
@@ -110,13 +100,8 @@
     #[tokio::test]
     #[serial]
     async fn test_post_config_success_as_lecturer() {
-<<<<<<< HEAD
-        let app = make_test_app().await;
-        let data = setup_test_data(db::get_connection().await).await;
-=======
-        let (app, app_state, _tmp) = make_test_app_with_storage().await;
-        let data = setup_test_data(app_state.db()).await;
->>>>>>> 164afae5
+        let (app, app_state, _tmp) = make_test_app_with_storage().await;
+        let data = setup_test_data(app_state.db()).await;
 
         let (token, _) = generate_jwt(data.lecturer_user.id, data.lecturer_user.admin);
         let uri = format!("/api/modules/{}/assignments/{}/config", data.module.id, data.assignments[1].id);
@@ -140,13 +125,8 @@
     #[tokio::test]
     #[serial]
     async fn test_post_config_forbidden_for_student() {
-<<<<<<< HEAD
-        let app = make_test_app().await;
-        let data = setup_test_data(db::get_connection().await).await;
-=======
-        let (app, app_state, _tmp) = make_test_app_with_storage().await;
-        let data = setup_test_data(app_state.db()).await;
->>>>>>> 164afae5
+        let (app, app_state, _tmp) = make_test_app_with_storage().await;
+        let data = setup_test_data(app_state.db()).await;
 
         let (token, _) = generate_jwt(data.student_user.id, data.student_user.admin);
         let uri = format!("/api/modules/{}/assignments/{}/config", data.module.id, data.assignments[0].id);
@@ -166,13 +146,8 @@
     #[tokio::test]
     #[serial]
     async fn test_post_config_forbidden_for_unassigned_user() {
-<<<<<<< HEAD
-        let app = make_test_app().await;
-        let data = setup_test_data(db::get_connection().await).await;
-=======
-        let (app, app_state, _tmp) = make_test_app_with_storage().await;
-        let data = setup_test_data(app_state.db()).await;
->>>>>>> 164afae5
+        let (app, app_state, _tmp) = make_test_app_with_storage().await;
+        let data = setup_test_data(app_state.db()).await;
 
         let (token, _) = generate_jwt(data.forbidden_user.id, data.forbidden_user.admin);
         let uri = format!("/api/modules/{}/assignments/{}/config", data.module.id, data.assignments[0].id);
@@ -192,13 +167,8 @@
     #[tokio::test]
     #[serial]
     async fn test_post_config_not_found() {
-<<<<<<< HEAD
-        let app = make_test_app().await;
-        let data = setup_test_data(db::get_connection().await).await;
-=======
-        let (app, app_state, _tmp) = make_test_app_with_storage().await;
-        let data = setup_test_data(app_state.db()).await;
->>>>>>> 164afae5
+        let (app, app_state, _tmp) = make_test_app_with_storage().await;
+        let data = setup_test_data(app_state.db()).await;
 
         let (token, _) = generate_jwt(data.admin_user.id, data.admin_user.admin);
         let uri = format!("/api/modules/{}/assignments/9999/config", data.module.id);
@@ -218,13 +188,8 @@
     #[tokio::test]
     #[serial]
     async fn test_post_config_unauthorized() {
-<<<<<<< HEAD
-        let app = make_test_app().await;
-        let data = setup_test_data(db::get_connection().await).await;
-=======
-        let (app, app_state, _tmp) = make_test_app_with_storage().await;
-        let data = setup_test_data(app_state.db()).await;
->>>>>>> 164afae5
+        let (app, app_state, _tmp) = make_test_app_with_storage().await;
+        let data = setup_test_data(app_state.db()).await;
 
         let uri = format!("/api/modules/{}/assignments/{}/config", data.module.id, data.assignments[0].id);
         let body = json!({"test_timeout": 100});
@@ -242,13 +207,8 @@
     #[tokio::test]
     #[serial]
     async fn test_post_config_invalid_format() {
-<<<<<<< HEAD
-        let app = make_test_app().await;
-        let data = setup_test_data(db::get_connection().await).await;
-=======
-        let (app, app_state, _tmp) = make_test_app_with_storage().await;
-        let data = setup_test_data(app_state.db()).await;
->>>>>>> 164afae5
+        let (app, app_state, _tmp) = make_test_app_with_storage().await;
+        let data = setup_test_data(app_state.db()).await;
 
         let (token, _) = generate_jwt(data.admin_user.id, data.admin_user.admin);
         let uri = format!("/api/modules/{}/assignments/{}/config", data.module.id, data.assignments[0].id);
@@ -273,13 +233,8 @@
     #[tokio::test]
     #[serial]
     async fn test_post_config_overwrites_existing() {
-<<<<<<< HEAD
-        let app = make_test_app().await;
-        let data = setup_test_data(db::get_connection().await).await;
-=======
-        let (app, app_state, _tmp) = make_test_app_with_storage().await;
-        let data = setup_test_data(app_state.db()).await;
->>>>>>> 164afae5
+        let (app, app_state, _tmp) = make_test_app_with_storage().await;
+        let data = setup_test_data(app_state.db()).await;
 
         // Save initial config using correct API format
         let old_config = json!({
