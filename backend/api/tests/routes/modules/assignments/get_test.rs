--- conflicted
+++ resolved
@@ -1,23 +1,5 @@
 #[cfg(test)]
 mod tests {
-<<<<<<< HEAD
-    use db::{
-        models::{user::Model as UserModel,
-            module::Model as ModuleModel,
-            assignment::Model as AssignmentModel,
-            user_module_role::{Model as UserModuleRoleModel, Role}
-        },
-        repositories::user_repository::UserRepository,
-    };
-    use axum::{
-        body::Body,
-        http::{Request, StatusCode}
-    };
-    use services::{
-        service::Service,
-        user_service::{UserService, CreateUser},
-    };
-=======
     use axum::{
         body::Body,
         http::{Request, StatusCode},
@@ -31,7 +13,6 @@
         user_module_role::{Model as UserModuleRoleModel, Role},
     };
     use serde_json::{json, Value};
->>>>>>> 35b14be3
     use tower::ServiceExt;
 
     use api::auth::generate_jwt;
@@ -49,17 +30,6 @@
     }
 
     async fn setup_test_data(db: &sea_orm::DatabaseConnection) -> TestData {
-<<<<<<< HEAD
-        let module = ModuleModel::create(db, "COS101", 2024, Some("Test Module"), 16).await.unwrap();
-        let empty_module = ModuleModel::create(db, "EMPTY101", 2024, Some("Empty Module"), 16).await.unwrap();
-        let service = UserService::new(UserRepository::new(db.clone()));
-        let admin_user = service.create(CreateUser { username: "admin1".to_string(), email: "admin1@test.com".to_string(), password: "password".to_string(), admin: true }).await.unwrap();
-        let lecturer_user = service.create(CreateUser { username: "lecturer1".to_string(), email: "lecturer1@test.com".to_string(), password: "password1".to_string(), admin: false }).await.unwrap();
-        let student_user = service.create(CreateUser { username: "student1".to_string(), email: "student1@test.com".to_string(), password: "password2".to_string(), admin: false }).await.unwrap();
-        let forbidden_user = service.create(CreateUser { username: "forbidden".to_string(), email: "forbidden@test.com".to_string(), password: "password3".to_string(), admin: false }).await.unwrap();
-        UserModuleRoleModel::assign_user_to_module(db, lecturer_user.id, module.id, Role::Lecturer).await.unwrap();
-        UserModuleRoleModel::assign_user_to_module(db, student_user.id, module.id, Role::Student).await.unwrap();
-=======
         let module =
             ModuleModel::create(db, "COS101", 2024, Some("Test Module"), 16).await.unwrap();
         let empty_module =
@@ -97,7 +67,6 @@
             .await
             .unwrap();
 
->>>>>>> 35b14be3
         let a1 = AssignmentModel::create(
             db,
             module.id,
@@ -221,13 +190,8 @@
     #[tokio::test]
     #[serial]
     async fn test_get_assignments_module_not_found() {
-<<<<<<< HEAD
-        let app = make_test_app().await;
-        let data = setup_test_data(db::get_connection().await).await;
-=======
         let (app, _) = make_test_app().await;
         let (token, _) = generate_jwt(1, false);
->>>>>>> 35b14be3
 
         let uri = format!("/api/modules/{}/assignments", 9999);
         let req = Request::builder()
@@ -379,17 +343,10 @@
     // --- GET /api/modules/{module_id}/assignments/{assignment_id} (Detail) ---
 
     #[tokio::test]
-<<<<<<< HEAD
-    #[serial]
-    async fn test_get_assignment_detail_success_as_admin() {
-        let app = make_test_app().await;
-        let data = setup_test_data(db::get_connection().await).await;
-=======
     async fn test_get_assignment_detail_success_as_admin_best_mark_absent() {
         // Admin can view, but `best_mark` must be omitted for non-students
         let (app, app_state) = make_test_app().await;
         let data = setup_test_data(app_state.db()).await;
->>>>>>> 35b14be3
 
         let (token, _) = generate_jwt(data.admin_user.id, data.admin_user.admin);
         let uri = format!(
@@ -413,17 +370,10 @@
     }
 
     #[tokio::test]
-<<<<<<< HEAD
-    #[serial]
-    async fn test_get_assignment_detail_success_as_lecturer() {
-        let app = make_test_app().await;
-        let data = setup_test_data(db::get_connection().await).await;
-=======
     async fn test_get_assignment_detail_success_as_lecturer_best_mark_absent() {
         // Lecturer can view, but `best_mark` must be omitted for non-students
         let (app, app_state) = make_test_app().await;
         let data = setup_test_data(app_state.db()).await;
->>>>>>> 35b14be3
 
         let (token, _) = generate_jwt(data.lecturer_user.id, data.lecturer_user.admin);
         let uri = format!(
@@ -445,16 +395,9 @@
     }
 
     #[tokio::test]
-<<<<<<< HEAD
-    #[serial]
-    async fn test_get_assignment_detail_not_found() {
-        let app = make_test_app().await;
-        let data = setup_test_data(db::get_connection().await).await;
-=======
     async fn test_get_assignment_detail_success_as_student_no_submissions_best_mark_absent() {
         let (app, app_state) = make_test_app().await;
         let data = setup_test_data(app_state.db()).await;
->>>>>>> 35b14be3
 
         // Student, but no submissions yet → best_mark omitted
         let (token, _) = generate_jwt(data.student_user.id, data.student_user.admin);
@@ -581,12 +524,6 @@
     }
 
     #[tokio::test]
-<<<<<<< HEAD
-    #[serial]
-    async fn test_get_assignment_detail_forbidden_for_unassigned_user() {
-        let app = make_test_app().await;
-        let data = setup_test_data(db::get_connection().await).await;
-=======
     async fn test_get_assignment_detail_best_mark_for_student_grading_policy_last() {
         // Create multiple submissions; policy=last → most recent should be returned
         use sea_orm::{ActiveModelTrait, Set};
@@ -604,7 +541,6 @@
             })));
             am.update(db).await.unwrap();
         }
->>>>>>> 35b14be3
 
         let base = Utc::now();
 
@@ -672,16 +608,9 @@
     }
 
     #[tokio::test]
-<<<<<<< HEAD
-    #[serial]
-    async fn test_get_assignment_detail_wrong_module() {
-        let app = make_test_app().await;
-        let data = setup_test_data(db::get_connection().await).await;
-=======
     async fn test_get_assignment_detail_not_found() {
         let (app, app_state) = make_test_app().await;
         let data = setup_test_data(app_state.db()).await;
->>>>>>> 35b14be3
 
         let (token, _) = generate_jwt(data.admin_user.id, data.admin_user.admin);
         let uri = format!("/api/modules/{}/assignments/9999", data.module.id);
@@ -696,16 +625,10 @@
     }
 
     #[tokio::test]
-<<<<<<< HEAD
-    #[serial]
-    async fn test_get_assignment_detail_unauthorized() {
-        let app = make_test_app().await;
-        let data = setup_test_data(db::get_connection().await).await;
-=======
+    #[serial]
     async fn test_get_assignment_detail_forbidden_for_unassigned_user() {
-        let (app, app_state) = make_test_app().await;
-        let data = setup_test_data(app_state.db()).await;
->>>>>>> 35b14be3
+        let app = make_test_app().await;
+        let data = setup_test_data(db::get_connection().await).await;
 
         let (token, _) = generate_jwt(data.forbidden_user.id, data.forbidden_user.admin);
         let uri = format!(
@@ -723,16 +646,10 @@
     }
 
     #[tokio::test]
-<<<<<<< HEAD
-    #[serial]
-    async fn test_get_assignment_detail_module_not_found() {
-        let app = make_test_app().await;
-        let data = setup_test_data(db::get_connection().await).await;
-=======
+    #[serial]
     async fn test_get_assignment_detail_wrong_module() {
-        let (app, app_state) = make_test_app().await;
-        let data = setup_test_data(app_state.db()).await;
->>>>>>> 35b14be3
+        let app = make_test_app().await;
+        let data = setup_test_data(db::get_connection().await).await;
 
         let (token, _) = generate_jwt(data.admin_user.id, data.admin_user.admin);
         let uri = format!(
@@ -750,9 +667,10 @@
     }
 
     #[tokio::test]
+    #[serial]
     async fn test_get_assignment_detail_unauthorized() {
-        let (app, app_state) = make_test_app().await;
-        let data = setup_test_data(app_state.db()).await;
+        let app = make_test_app().await;
+        let data = setup_test_data(db::get_connection().await).await;
 
         let uri = format!(
             "/api/modules/{}/assignments/{}",
@@ -809,16 +727,9 @@
     }
 
     #[tokio::test]
-<<<<<<< HEAD
-    #[serial]
-    async fn test_get_assignment_readiness_forbidden_for_student() {
-        let app = make_test_app().await;
-        let data = setup_test_data(db::get_connection().await).await;
-=======
     async fn test_get_assignment_readiness_success_as_student() {
         let (app, app_state) = make_test_app().await;
         let data = setup_test_data(app_state.db()).await;
->>>>>>> 35b14be3
 
         let (token, _) = generate_jwt(data.student_user.id, data.student_user.admin);
         let uri = format!(
@@ -838,12 +749,7 @@
     #[tokio::test]
     #[serial]
     async fn test_get_assignment_readiness_not_found() {
-<<<<<<< HEAD
-        let app = make_test_app().await;
-        let data = setup_test_data(db::get_connection().await).await;
-=======
         let (app, _) = make_test_app().await;
->>>>>>> 35b14be3
 
         let (token, _) = generate_jwt(1, false);
         let uri = format!("/api/modules/{}/assignments/9999/readiness", 1234);
