--- conflicted
+++ resolved
@@ -17,11 +17,7 @@
 
     use crate::helpers::app::make_test_app_with_storage;
     use api::auth::generate_jwt;
-<<<<<<< HEAD
-    use util::execution_config::{ExecutionConfig, execution_config::GradingPolicy};
-=======
     use util::execution_config::{ExecutionConfig, GradingPolicy};
->>>>>>> 0c8f0684
 
     struct TestData {
         admin_user: UserModel,
