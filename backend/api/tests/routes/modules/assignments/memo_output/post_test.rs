--- conflicted
+++ resolved
@@ -67,15 +67,6 @@
 
     async fn setup_test_data(db: &sea_orm::DatabaseConnection) -> TestData {
         let module = ModuleModel::create(db, "COS101", 2024, Some("Test Module"), 16).await.unwrap();
-<<<<<<< HEAD
-        let service = UserService::new(UserRepository::new(db.clone()));
-        let admin_user = service.create(CreateUser { username: "admin1".to_string(), email: "admin1@test.com".to_string(), password: "password".to_string(), admin: true }).await.unwrap();
-        let lecturer_user = service.create(CreateUser { username: "lecturer1".to_string(), email: "lecturer1@test.com".to_string(), password: "password1".to_string(), admin: false }).await.unwrap();
-        let student_user = service.create(CreateUser { username: "student1".to_string(), email: "student1@test.com".to_string(), password: "password2".to_string(), admin: false }).await.unwrap();
-        let forbidden_user = service.create(CreateUser { username: "forbidden".to_string(), email: "forbidden@test.com".to_string(), password: "password3".to_string(), admin: false }).await.unwrap();
-        UserModuleRoleModel::assign_user_to_module(db, lecturer_user.id, module.id, Role::Lecturer).await.unwrap();
-        UserModuleRoleModel::assign_user_to_module(db, student_user.id, module.id, Role::Student).await.unwrap();
-=======
         let admin_user = UserModel::create(db, "admin1", "admin1@test.com", "password", true).await.unwrap();
         let lecturer_user = UserModel::create(db, "lecturer1", "lecturer1@test.com", "password1", false).await.unwrap();
         let student_user = UserModel::create(db, "student1", "student1@test.com", "password2", false).await.unwrap();
@@ -84,7 +75,6 @@
         UserModuleRoleModel::assign_user_to_module(db, lecturer_user.id, module.id, Role::Lecturer).await.unwrap();
         UserModuleRoleModel::assign_user_to_module(db, student_user.id, module.id, Role::Student).await.unwrap();
 
->>>>>>> 164afae5
         let assignment = AssignmentModel::create(
             db,
             module.id,
@@ -123,16 +113,9 @@
     #[tokio::test]
     #[serial]
     async fn test_post_memo_output_success_as_lecturer() {
-<<<<<<< HEAD
-        let temp_dir = setup_assignment_storage_root();
-        let app = make_test_app().await;
-        let data = setup_test_data(db::get_connection().await).await;
-        setup_input_dirs(data.module.id, data.assignment.id, temp_dir.path());
-=======
         let (app, app_state, _tmp) = make_test_app_with_storage().await;
         let data = setup_test_data(app_state.db()).await;
         setup_input_dirs(data.module.id, data.assignment.id);
->>>>>>> 164afae5
 
         let (token, _) = generate_jwt(data.lecturer_user.id, data.lecturer_user.admin);
         let uri = format!(
@@ -168,16 +151,9 @@
     #[tokio::test]
     #[serial]
     async fn test_post_memo_output_success_as_admin() {
-<<<<<<< HEAD
-        let temp_dir = setup_assignment_storage_root();
-        let app = make_test_app().await;
-        let data = setup_test_data(db::get_connection().await).await;
-        setup_input_dirs(data.module.id, data.assignment.id, temp_dir.path());
-=======
         let (app, app_state, _tmp) = make_test_app_with_storage().await;
         let data = setup_test_data(app_state.db()).await;
         setup_input_dirs(data.module.id, data.assignment.id);
->>>>>>> 164afae5
 
         let (token, _) = generate_jwt(data.admin_user.id, data.admin_user.admin);
         let uri = format!(
@@ -213,14 +189,8 @@
     #[tokio::test]
     #[serial]
     async fn test_post_memo_output_forbidden_for_student() {
-<<<<<<< HEAD
-        setup_assignment_storage_root();
-        let app = make_test_app().await;
-        let data = setup_test_data(db::get_connection().await).await;
-=======
-        let (app, app_state, _tmp) = make_test_app_with_storage().await;
-        let data = setup_test_data(app_state.db()).await;
->>>>>>> 164afae5
+        let (app, app_state, _tmp) = make_test_app_with_storage().await;
+        let data = setup_test_data(app_state.db()).await;
 
         let (token, _) = generate_jwt(data.student_user.id, data.student_user.admin);
         let uri = format!(
@@ -241,14 +211,8 @@
     #[tokio::test]
     #[serial]
     async fn test_post_memo_output_forbidden_for_unassigned_user() {
-<<<<<<< HEAD
-        setup_assignment_storage_root();
-        let app = make_test_app().await;
-        let data = setup_test_data(db::get_connection().await).await;
-=======
-        let (app, app_state, _tmp) = make_test_app_with_storage().await;
-        let data = setup_test_data(app_state.db()).await;
->>>>>>> 164afae5
+        let (app, app_state, _tmp) = make_test_app_with_storage().await;
+        let data = setup_test_data(app_state.db()).await;
 
         let (token, _) = generate_jwt(data.forbidden_user.id, data.forbidden_user.admin);
         let uri = format!(
@@ -269,14 +233,8 @@
     #[tokio::test]
     #[serial]
     async fn test_post_memo_output_unauthorized() {
-<<<<<<< HEAD
-        setup_assignment_storage_root();
-        let app = make_test_app().await;
-        let data = setup_test_data(db::get_connection().await).await;
-=======
-        let (app, app_state, _tmp) = make_test_app_with_storage().await;
-        let data = setup_test_data(app_state.db()).await;
->>>>>>> 164afae5
+        let (app, app_state, _tmp) = make_test_app_with_storage().await;
+        let data = setup_test_data(app_state.db()).await;
 
         let uri = format!(
             "/api/modules/{}/assignments/{}/memo_output/generate",
@@ -295,14 +253,8 @@
     #[tokio::test]
     #[serial]
     async fn test_post_memo_output_assignment_not_found() {
-<<<<<<< HEAD
-        setup_assignment_storage_root();
-        let app = make_test_app().await;
-        let data = setup_test_data(db::get_connection().await).await;
-=======
-        let (app, app_state, _tmp) = make_test_app_with_storage().await;
-        let data = setup_test_data(app_state.db()).await;
->>>>>>> 164afae5
+        let (app, app_state, _tmp) = make_test_app_with_storage().await;
+        let data = setup_test_data(app_state.db()).await;
 
         let (token, _) = generate_jwt(data.lecturer_user.id, data.lecturer_user.admin);
         let uri = format!(
