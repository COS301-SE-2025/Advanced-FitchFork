--- conflicted
+++ resolved
@@ -197,13 +197,8 @@
     #[tokio::test]
     #[serial]
     async fn test_get_memo_output_not_found_if_file_doesnt_exist() {
-<<<<<<< HEAD
-        let app = make_test_app().await;
-        let data = setup_test_data(db::get_connection().await).await;
-=======
-        let (app, app_state, _tmp) = make_test_app_with_storage().await;
-        let data = setup_test_data(app_state.db()).await;
->>>>>>> 164afae5
+        let (app, app_state, _tmp) = make_test_app_with_storage().await;
+        let data = setup_test_data(app_state.db()).await;
 
         let (token, _) = generate_jwt(data.lecturer_user.id, data.lecturer_user.admin);
         let uri = format!(
@@ -223,13 +218,8 @@
     #[tokio::test]
     #[serial]
     async fn test_get_memo_output_assignment_not_found() {
-<<<<<<< HEAD
-        let app = make_test_app().await;
-        let data = setup_test_data(db::get_connection().await).await;
-=======
-        let (app, app_state, _tmp) = make_test_app_with_storage().await;
-        let data = setup_test_data(app_state.db()).await;
->>>>>>> 164afae5
+        let (app, app_state, _tmp) = make_test_app_with_storage().await;
+        let data = setup_test_data(app_state.db()).await;
 
         let (token, _) = generate_jwt(data.lecturer_user.id, data.lecturer_user.admin);
         let uri = format!(
@@ -249,13 +239,8 @@
     #[tokio::test]
     #[serial]
     async fn test_get_memo_output_unauthorized() {
-<<<<<<< HEAD
-        let app = make_test_app().await;
-        let data = setup_test_data(db::get_connection().await).await;
-=======
-        let (app, app_state, _tmp) = make_test_app_with_storage().await;
-        let data = setup_test_data(app_state.db()).await;
->>>>>>> 164afae5
+        let (app, app_state, _tmp) = make_test_app_with_storage().await;
+        let data = setup_test_data(app_state.db()).await;
 
         let uri = format!(
             "/api/modules/{}/assignments/{}/memo_output",
