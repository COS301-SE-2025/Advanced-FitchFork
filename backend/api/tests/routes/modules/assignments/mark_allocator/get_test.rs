--- conflicted
+++ resolved
@@ -7,23 +7,6 @@
         http::{Request, StatusCode},
     };
     use chrono::{TimeZone, Utc};
-<<<<<<< HEAD
-    use db::{
-        models::{
-            assignment::Model as AssignmentModel,
-            module::Model as ModuleModel,
-            user::Model as UserModel,
-            user_module_role::{Model as UserModuleRoleModel, Role},
-        },
-        repositories::user_repository::UserRepository,
-    };
-    use serde_json::Value;
-    use serial_test::serial;
-    use services::{
-        service::Service,
-        user::{CreateUser, UserService},
-    };
-=======
     use db::models::{
         assignment::Model as AssignmentModel,
         module::Model as ModuleModel,
@@ -32,7 +15,6 @@
     };
     use serde_json::Value;
     use serial_test::serial;
->>>>>>> 0c8f0684
     use std::fs;
     use tower::ServiceExt;
     use util::paths::mark_allocator_path;
@@ -49,36 +31,6 @@
         let module = ModuleModel::create(db, "COS101", 2024, Some("Test Module"), 16)
             .await
             .unwrap();
-<<<<<<< HEAD
-        let service = UserService::new(UserRepository::new(db.clone()));
-        let lecturer_user = service
-            .create(CreateUser {
-                username: "lecturer1".to_string(),
-                email: "lecturer1@test.com".to_string(),
-                password: "password1".to_string(),
-                admin: false,
-            })
-            .await
-            .unwrap();
-        let student_user = service
-            .create(CreateUser {
-                username: "student1".to_string(),
-                email: "student1@test.com".to_string(),
-                password: "password2".to_string(),
-                admin: false,
-            })
-            .await
-            .unwrap();
-        let forbidden_user = service
-            .create(CreateUser {
-                username: "forbidden".to_string(),
-                email: "forbidden@test.com".to_string(),
-                password: "password3".to_string(),
-                admin: false,
-            })
-            .await
-            .unwrap();
-=======
         let lecturer_user =
             UserModel::create(db, "lecturer1", "lecturer1@test.com", "password1", false)
                 .await
@@ -91,7 +43,6 @@
             UserModel::create(db, "forbidden", "forbidden@test.com", "password3", false)
                 .await
                 .unwrap();
->>>>>>> 0c8f0684
         UserModuleRoleModel::assign_user_to_module(db, lecturer_user.id, module.id, Role::Lecturer)
             .await
             .unwrap();
