--- conflicted
+++ resolved
@@ -56,14 +56,8 @@
     #[tokio::test]
     #[serial]
     async fn test_post_mark_allocator_success_as_lecturer() {
-<<<<<<< HEAD
-        setup_assignment_storage_root();
-        let app = make_test_app().await;
-        let data = setup_test_data(db::get_connection().await).await;
-=======
-        let (app, app_state, _tmp) = make_test_app_with_storage().await;
-        let data = setup_test_data(app_state.db()).await;
->>>>>>> 164afae5
+        let (app, app_state, _tmp) = make_test_app_with_storage().await;
+        let data = setup_test_data(app_state.db()).await;
 
         let memo_output_dir = memo_output_dir(data.module.id, data.assignment.id);
         fs::create_dir_all(&memo_output_dir).unwrap();
@@ -118,14 +112,8 @@
     #[tokio::test]
     #[serial]
     async fn test_post_mark_allocator_forbidden_for_student() {
-<<<<<<< HEAD
-        setup_assignment_storage_root();
-        let app = make_test_app().await;
-        let data = setup_test_data(db::get_connection().await).await;
-=======
-        let (app, app_state, _tmp) = make_test_app_with_storage().await;
-        let data = setup_test_data(app_state.db()).await;
->>>>>>> 164afae5
+        let (app, app_state, _tmp) = make_test_app_with_storage().await;
+        let data = setup_test_data(app_state.db()).await;
 
         let (token, _) = generate_jwt(data.student_user.id, data.student_user.admin);
         let uri = format!(
@@ -146,14 +134,8 @@
     #[tokio::test]
     #[serial]
     async fn test_post_mark_allocator_forbidden_for_unassigned_user() {
-<<<<<<< HEAD
-        setup_assignment_storage_root();
-        let app = make_test_app().await;
-        let data = setup_test_data(db::get_connection().await).await;
-=======
-        let (app, app_state, _tmp) = make_test_app_with_storage().await;
-        let data = setup_test_data(app_state.db()).await;
->>>>>>> 164afae5
+        let (app, app_state, _tmp) = make_test_app_with_storage().await;
+        let data = setup_test_data(app_state.db()).await;
 
         let (token, _) = generate_jwt(data.forbidden_user.id, data.forbidden_user.admin);
         let uri = format!(
@@ -174,14 +156,8 @@
     #[tokio::test]
     #[serial]
     async fn test_post_mark_allocator_unauthorized() {
-<<<<<<< HEAD
-        setup_assignment_storage_root();
-        let app = make_test_app().await;
-        let data = setup_test_data(db::get_connection().await).await;
-=======
-        let (app, app_state, _tmp) = make_test_app_with_storage().await;
-        let data = setup_test_data(app_state.db()).await;
->>>>>>> 164afae5
+        let (app, app_state, _tmp) = make_test_app_with_storage().await;
+        let data = setup_test_data(app_state.db()).await;
 
         let uri = format!(
             "/api/modules/{}/assignments/{}/mark_allocator/generate",
