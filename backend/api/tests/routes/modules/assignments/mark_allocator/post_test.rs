#[cfg(test)]
mod tests {
<<<<<<< HEAD
    use db::{
        models::{
            assignment::Model as AssignmentModel,
            module::Model as ModuleModel,
            user::Model as UserModel,
            user_module_role::{Model as UserModuleRoleModel, Role},
        },
        repositories::user_repository::UserRepository,
=======
    use crate::helpers::app::make_test_app;
    use api::auth::generate_jwt;
    use axum::{
        body::Body,
        http::{Request, StatusCode},
    };
    use chrono::{TimeZone, Utc};
    use db::models::{
        assignment::Model as AssignmentModel,
        module::Model as ModuleModel,
        user::Model as UserModel,
        user_module_role::{Model as UserModuleRoleModel, Role},
>>>>>>> 82945785
    };
    use axum::{
        body::Body,
        http::{Request, StatusCode},
    };
    use services::{
        service::Service,
        user::{CreateUser, UserService}
    };
    use crate::helpers::app::make_test_app;
    use api::auth::generate_jwt;
    use chrono::{TimeZone, Utc};
    use serial_test::serial;
    use std::{fs, path::PathBuf};
    use tower::ServiceExt;

    struct TestData {
        lecturer_user: UserModel,
        student_user: UserModel,
        forbidden_user: UserModel,
        module: ModuleModel,
        assignment: AssignmentModel,
    }

    fn setup_assignment_storage_root() {
        unsafe {
            std::env::set_var("ASSIGNMENT_STORAGE_ROOT", "./tmp");
        }
    }

    async fn setup_test_data(db: &sea_orm::DatabaseConnection) -> TestData {
        let module = ModuleModel::create(db, "COS101", 2024, Some("Test Module"), 16).await.unwrap();
        let service = UserService::new(UserRepository::new(db.clone()));
        let lecturer_user = service.create(CreateUser { username: "lecturer1".to_string(), email: "lecturer1@test.com".to_string(), password: "password1".to_string(), admin: false }).await.unwrap();
        let student_user = service.create(CreateUser { username: "student1".to_string(), email: "student1@test.com".to_string(), password: "password2".to_string(), admin: false }).await.unwrap();
        let forbidden_user = service.create(CreateUser { username: "forbidden".to_string(), email: "forbidden@test.com".to_string(), password: "password3".to_string(), admin: false }).await.unwrap();
        UserModuleRoleModel::assign_user_to_module(db, lecturer_user.id, module.id, Role::Lecturer).await.unwrap();
        UserModuleRoleModel::assign_user_to_module(db, student_user.id, module.id, Role::Student).await.unwrap();
        let assignment = AssignmentModel::create(
            db,
            module.id,
            "Assignment 1",
            Some("Desc 1"),
            db::models::assignment::AssignmentType::Assignment,
            Utc.with_ymd_and_hms(2024, 1, 1, 0, 0, 0).unwrap(),
            Utc.with_ymd_and_hms(2024, 1, 31, 23, 59, 59).unwrap(),
        ).await.unwrap();

        TestData {
            lecturer_user,
            student_user,
            forbidden_user,
            module,
            assignment,
        }
    }

    #[tokio::test]
    #[serial]
    async fn test_post_mark_allocator_success_as_lecturer() {
        setup_assignment_storage_root();
        let app = make_test_app().await;
        let data = setup_test_data(db::get_connection().await).await;

        let memo_output_dir = PathBuf::from("./tmp")
            .join(format!("module_{}", data.module.id))
            .join(format!("assignment_{}", data.assignment.id))
            .join("memo_output");
        fs::create_dir_all(&memo_output_dir).unwrap();
        fs::write(memo_output_dir.join("task_1.txt"), "Test memo output").unwrap();

        let (token, _) = generate_jwt(data.lecturer_user.id, data.lecturer_user.admin);
        let uri = format!(
            "/api/modules/{}/assignments/{}/mark_allocator/generate",
            data.module.id, data.assignment.id
        );
        let req = Request::builder()
            .uri(&uri)
            .method("POST")
            .header("Authorization", format!("Bearer {}", token))
            .header("Content-Type", "application/json")
            .body(Body::empty())
            .unwrap();

        let response = app.oneshot(req).await.unwrap();
        println!("Creating memo output at: {:?}", memo_output_dir);
        assert!(memo_output_dir.exists(), "Memo output folder not created!");

        assert_eq!(response.status(), StatusCode::OK);

        let _ = fs::remove_dir_all("./tmp");
    }

<<<<<<< HEAD
    #[tokio::test]
    #[serial]
    async fn test_post_mark_allocator_not_found() {
        setup_assignment_storage_root();
        let app = make_test_app().await;
        let data = setup_test_data(db::get_connection().await).await;

        let (token, _) = generate_jwt(data.lecturer_user.id, data.lecturer_user.admin);
        let uri = format!(
            "/api/modules/{}/assignments/{}/mark_allocator/generate",
            data.module.id, data.assignment.id
        );
        let req = Request::builder()
            .method("POST")
            .uri(&uri)
            .header("Authorization", format!("Bearer {}", token))
            .body(Body::empty())
            .unwrap();

        let response = app.oneshot(req).await.unwrap();
        assert_eq!(response.status(), StatusCode::NOT_FOUND);
    }
=======
    //Commented out due to change in mark_allocator functionality - test no longer applies

    // #[tokio::test]
    // #[serial]
    // async fn test_post_mark_allocator_not_found() {
    //     setup_assignment_storage_root();
    //     let (app, app_state) = make_test_app().await;
    //     let data = setup_test_data(app_state.db()).await;

    //     let (token, _) = generate_jwt(data.lecturer_user.id, data.lecturer_user.admin);
    //     let uri = format!(
    //         "/api/modules/{}/assignments/{}/mark_allocator/generate",
    //         data.module.id, data.assignment.id
    //     );
    //     let req = Request::builder()
    //         .method("POST")
    //         .uri(&uri)
    //         .header("Authorization", format!("Bearer {}", token))
    //         .body(Body::empty())
    //         .unwrap();

    //     let response = app.oneshot(req).await.unwrap();
    //     assert_eq!(response.status(), StatusCode::NOT_FOUND);
    // }
>>>>>>> 82945785

    #[tokio::test]
    #[serial]
    async fn test_post_mark_allocator_forbidden_for_student() {
        setup_assignment_storage_root();
        let app = make_test_app().await;
        let data = setup_test_data(db::get_connection().await).await;

        let (token, _) = generate_jwt(data.student_user.id, data.student_user.admin);
        let uri = format!(
            "/api/modules/{}/assignments/{}/mark_allocator/generate",
            data.module.id, data.assignment.id
        );
        let req = Request::builder()
            .method("POST")
            .uri(&uri)
            .header("Authorization", format!("Bearer {}", token))
            .body(Body::empty())
            .unwrap();

        let response = app.oneshot(req).await.unwrap();
        assert_eq!(response.status(), StatusCode::FORBIDDEN);
    }

    #[tokio::test]
    #[serial]
    async fn test_post_mark_allocator_forbidden_for_unassigned_user() {
        setup_assignment_storage_root();
        let app = make_test_app().await;
        let data = setup_test_data(db::get_connection().await).await;

        let (token, _) = generate_jwt(data.forbidden_user.id, data.forbidden_user.admin);
        let uri = format!(
            "/api/modules/{}/assignments/{}/mark_allocator/generate",
            data.module.id, data.assignment.id
        );
        let req = Request::builder()
            .method("POST")
            .uri(&uri)
            .header("Authorization", format!("Bearer {}", token))
            .body(Body::empty())
            .unwrap();

        let response = app.oneshot(req).await.unwrap();
        assert_eq!(response.status(), StatusCode::FORBIDDEN);
    }

    #[tokio::test]
    #[serial]
    async fn test_post_mark_allocator_unauthorized() {
        setup_assignment_storage_root();
        let app = make_test_app().await;
        let data = setup_test_data(db::get_connection().await).await;

        let uri = format!(
            "/api/modules/{}/assignments/{}/mark_allocator/generate",
            data.module.id, data.assignment.id
        );
        let req = Request::builder()
            .method("POST")
            .uri(&uri)
            .body(Body::empty())
            .unwrap();

        let response = app.oneshot(req).await.unwrap();
        assert_eq!(response.status(), StatusCode::UNAUTHORIZED);
    }

<<<<<<< HEAD
    #[tokio::test]
    #[serial]
    async fn test_post_mark_allocator_missing_memo_or_config() {
        setup_assignment_storage_root();
        let app = make_test_app().await;
        let data = setup_test_data(db::get_connection().await).await;

        let (token, _) = generate_jwt(data.lecturer_user.id, data.lecturer_user.admin);
        let uri = format!(
            "/api/modules/{}/assignments/{}/mark_allocator/generate",
            data.module.id, data.assignment.id
        );
        let req = Request::builder()
            .method("POST")
            .uri(&uri)
            .header("Authorization", format!("Bearer {}", token))
            .body(Body::empty())
            .unwrap();

        let response = app.oneshot(req).await.unwrap();
        assert_eq!(response.status(), StatusCode::NOT_FOUND);
    }

    #[tokio::test]
    #[serial]
    async fn test_post_mark_allocator_missing_memo_output() {
        setup_assignment_storage_root();
        let app = make_test_app().await;
        let data = setup_test_data(db::get_connection().await).await;
        
        let (token, _) = generate_jwt(data.lecturer_user.id, data.lecturer_user.admin);
        let uri = format!(
            "/api/modules/{}/assignments/{}/mark_allocator/generate",
            data.module.id, data.assignment.id
        );
        let req = Request::builder()
            .uri(&uri)
            .method("POST")
            .header("Authorization", format!("Bearer {}", token))
            .header("Content-Type", "application/json")
            .body(Body::empty())
            .unwrap();

        let response = app.oneshot(req).await.unwrap();
        assert_eq!(response.status(), StatusCode::NOT_FOUND);
    }
=======
    //Commented out due to change in mark_allocator functionality - test no longer applies

    // #[tokio::test]
    // #[serial]
    // async fn test_post_mark_allocator_missing_memo_or_config() {
    //     setup_assignment_storage_root();
    //     let (app, app_state) = make_test_app().await;
    //     let data = setup_test_data(app_state.db()).await;

    //     let (token, _) = generate_jwt(data.lecturer_user.id, data.lecturer_user.admin);
    //     let uri = format!(
    //         "/api/modules/{}/assignments/{}/mark_allocator/generate",
    //         data.module.id, data.assignment.id
    //     );
    //     let req = Request::builder()
    //         .method("POST")
    //         .uri(&uri)
    //         .header("Authorization", format!("Bearer {}", token))
    //         .body(Body::empty())
    //         .unwrap();

    //     let response = app.oneshot(req).await.unwrap();
    //     assert_eq!(response.status(), StatusCode::NOT_FOUND);
    // }

    // #[tokio::test]
    // #[serial]
    // async fn test_post_mark_allocator_missing_memo_output() {
    //     setup_assignment_storage_root();
    //     let (app, app_state) = make_test_app().await;
    //     let data = setup_test_data(app_state.db()).await;

    //     let (token, _) = generate_jwt(data.lecturer_user.id, data.lecturer_user.admin);
    //     let uri = format!(
    //         "/api/modules/{}/assignments/{}/mark_allocator/generate",
    //         data.module.id, data.assignment.id
    //     );
    //     let req = Request::builder()
    //         .uri(&uri)
    //         .method("POST")
    //         .header("Authorization", format!("Bearer {}", token))
    //         .header("Content-Type", "application/json")
    //         .body(Body::empty())
    //         .unwrap();

    //     let response = app.oneshot(req).await.unwrap();
    //     assert_eq!(response.status(), StatusCode::NOT_FOUND);
    // }
>>>>>>> 82945785
}<|MERGE_RESOLUTION|>--- conflicted
+++ resolved
@@ -1,15 +1,5 @@
 #[cfg(test)]
 mod tests {
-<<<<<<< HEAD
-    use db::{
-        models::{
-            assignment::Model as AssignmentModel,
-            module::Model as ModuleModel,
-            user::Model as UserModel,
-            user_module_role::{Model as UserModuleRoleModel, Role},
-        },
-        repositories::user_repository::UserRepository,
-=======
     use crate::helpers::app::make_test_app;
     use api::auth::generate_jwt;
     use axum::{
@@ -22,19 +12,7 @@
         module::Model as ModuleModel,
         user::Model as UserModel,
         user_module_role::{Model as UserModuleRoleModel, Role},
->>>>>>> 82945785
     };
-    use axum::{
-        body::Body,
-        http::{Request, StatusCode},
-    };
-    use services::{
-        service::Service,
-        user::{CreateUser, UserService}
-    };
-    use crate::helpers::app::make_test_app;
-    use api::auth::generate_jwt;
-    use chrono::{TimeZone, Utc};
     use serial_test::serial;
     use std::{fs, path::PathBuf};
     use tower::ServiceExt;
@@ -116,30 +94,6 @@
         let _ = fs::remove_dir_all("./tmp");
     }
 
-<<<<<<< HEAD
-    #[tokio::test]
-    #[serial]
-    async fn test_post_mark_allocator_not_found() {
-        setup_assignment_storage_root();
-        let app = make_test_app().await;
-        let data = setup_test_data(db::get_connection().await).await;
-
-        let (token, _) = generate_jwt(data.lecturer_user.id, data.lecturer_user.admin);
-        let uri = format!(
-            "/api/modules/{}/assignments/{}/mark_allocator/generate",
-            data.module.id, data.assignment.id
-        );
-        let req = Request::builder()
-            .method("POST")
-            .uri(&uri)
-            .header("Authorization", format!("Bearer {}", token))
-            .body(Body::empty())
-            .unwrap();
-
-        let response = app.oneshot(req).await.unwrap();
-        assert_eq!(response.status(), StatusCode::NOT_FOUND);
-    }
-=======
     //Commented out due to change in mark_allocator functionality - test no longer applies
 
     // #[tokio::test]
@@ -164,7 +118,6 @@
     //     let response = app.oneshot(req).await.unwrap();
     //     assert_eq!(response.status(), StatusCode::NOT_FOUND);
     // }
->>>>>>> 82945785
 
     #[tokio::test]
     #[serial]
@@ -233,54 +186,6 @@
         assert_eq!(response.status(), StatusCode::UNAUTHORIZED);
     }
 
-<<<<<<< HEAD
-    #[tokio::test]
-    #[serial]
-    async fn test_post_mark_allocator_missing_memo_or_config() {
-        setup_assignment_storage_root();
-        let app = make_test_app().await;
-        let data = setup_test_data(db::get_connection().await).await;
-
-        let (token, _) = generate_jwt(data.lecturer_user.id, data.lecturer_user.admin);
-        let uri = format!(
-            "/api/modules/{}/assignments/{}/mark_allocator/generate",
-            data.module.id, data.assignment.id
-        );
-        let req = Request::builder()
-            .method("POST")
-            .uri(&uri)
-            .header("Authorization", format!("Bearer {}", token))
-            .body(Body::empty())
-            .unwrap();
-
-        let response = app.oneshot(req).await.unwrap();
-        assert_eq!(response.status(), StatusCode::NOT_FOUND);
-    }
-
-    #[tokio::test]
-    #[serial]
-    async fn test_post_mark_allocator_missing_memo_output() {
-        setup_assignment_storage_root();
-        let app = make_test_app().await;
-        let data = setup_test_data(db::get_connection().await).await;
-        
-        let (token, _) = generate_jwt(data.lecturer_user.id, data.lecturer_user.admin);
-        let uri = format!(
-            "/api/modules/{}/assignments/{}/mark_allocator/generate",
-            data.module.id, data.assignment.id
-        );
-        let req = Request::builder()
-            .uri(&uri)
-            .method("POST")
-            .header("Authorization", format!("Bearer {}", token))
-            .header("Content-Type", "application/json")
-            .body(Body::empty())
-            .unwrap();
-
-        let response = app.oneshot(req).await.unwrap();
-        assert_eq!(response.status(), StatusCode::NOT_FOUND);
-    }
-=======
     //Commented out due to change in mark_allocator functionality - test no longer applies
 
     // #[tokio::test]
@@ -329,5 +234,4 @@
     //     let response = app.oneshot(req).await.unwrap();
     //     assert_eq!(response.status(), StatusCode::NOT_FOUND);
     // }
->>>>>>> 82945785
 }