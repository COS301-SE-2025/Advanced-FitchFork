--- conflicted
+++ resolved
@@ -107,13 +107,8 @@
     #[tokio::test]
     #[serial]
     async fn test_put_mark_allocator_validation_error_weights() {
-<<<<<<< HEAD
-        let app = make_test_app().await;
-        let data = setup_test_data(db::get_connection().await).await;
-=======
-        let (app, app_state, _tmp) = make_test_app_with_storage().await;
-        let data = setup_test_data(app_state.db()).await;
->>>>>>> 164afae5
+        let (app, app_state, _tmp) = make_test_app_with_storage().await;
+        let data = setup_test_data(app_state.db()).await;
         
         let (token, _) = generate_jwt(data.lecturer_user.id, data.lecturer_user.admin);
         let uri = format!("/api/modules/{}/assignments/{}/mark_allocator", data.module.id, data.assignment.id);
@@ -146,13 +141,8 @@
     #[tokio::test]
     #[serial]
     async fn test_put_mark_allocator_not_found_on_nonexistent() {
-<<<<<<< HEAD
-        let app = make_test_app().await;
-        let data = setup_test_data(db::get_connection().await).await;
-=======
-        let (app, app_state, _tmp) = make_test_app_with_storage().await;
-        let data = setup_test_data(app_state.db()).await;
->>>>>>> 164afae5
+        let (app, app_state, _tmp) = make_test_app_with_storage().await;
+        let data = setup_test_data(app_state.db()).await;
         
         let (token, _) = generate_jwt(data.lecturer_user.id, data.lecturer_user.admin);
         let uri = format!("/api/modules/{}/assignments/{}/mark_allocator", data.module.id, 9999);
@@ -174,13 +164,8 @@
     #[tokio::test]
     #[serial]
     async fn test_put_mark_allocator_forbidden_for_student() {
-<<<<<<< HEAD
-        let app = make_test_app().await;
-        let data = setup_test_data(db::get_connection().await).await;
-=======
-        let (app, app_state, _tmp) = make_test_app_with_storage().await;
-        let data = setup_test_data(app_state.db()).await;
->>>>>>> 164afae5
+        let (app, app_state, _tmp) = make_test_app_with_storage().await;
+        let data = setup_test_data(app_state.db()).await;
         
         let (token, _) = generate_jwt(data.student_user.id, data.student_user.admin);
         let uri = format!("/api/modules/{}/assignments/{}/mark_allocator", data.module.id, data.assignment.id);
@@ -202,13 +187,8 @@
     #[tokio::test]
     #[serial]
     async fn test_put_mark_allocator_forbidden_for_unassigned_user() {
-<<<<<<< HEAD
-        let app = make_test_app().await;
-        let data = setup_test_data(db::get_connection().await).await;
-=======
-        let (app, app_state, _tmp) = make_test_app_with_storage().await;
-        let data = setup_test_data(app_state.db()).await;
->>>>>>> 164afae5
+        let (app, app_state, _tmp) = make_test_app_with_storage().await;
+        let data = setup_test_data(app_state.db()).await;
         
         let (token, _) = generate_jwt(data.forbidden_user.id, data.forbidden_user.admin);
         let uri = format!("/api/modules/{}/assignments/{}/mark_allocator", data.module.id, data.assignment.id);
@@ -230,13 +210,8 @@
     #[tokio::test]
     #[serial]
     async fn test_put_mark_allocator_unauthorized() {
-<<<<<<< HEAD
-        let app = make_test_app().await;
-        let data = setup_test_data(db::get_connection().await).await;
-=======
-        let (app, app_state, _tmp) = make_test_app_with_storage().await;
-        let data = setup_test_data(app_state.db()).await;
->>>>>>> 164afae5
+        let (app, app_state, _tmp) = make_test_app_with_storage().await;
+        let data = setup_test_data(app_state.db()).await;
         
         let uri = format!("/api/modules/{}/assignments/{}/mark_allocator", data.module.id, data.assignment.id);
         let body = json!({
@@ -256,13 +231,8 @@
     #[tokio::test]
     #[serial]
     async fn test_put_mark_allocator_invalid_json() {
-<<<<<<< HEAD
-        let app = make_test_app().await;
-        let data = setup_test_data(db::get_connection().await).await;
-=======
-        let (app, app_state, _tmp) = make_test_app_with_storage().await;
-        let data = setup_test_data(app_state.db()).await;
->>>>>>> 164afae5
+        let (app, app_state, _tmp) = make_test_app_with_storage().await;
+        let data = setup_test_data(app_state.db()).await;
         
         let (token, _) = generate_jwt(data.lecturer_user.id, data.lecturer_user.admin);
         let uri = format!("/api/modules/{}/assignments/{}/mark_allocator", data.module.id, data.assignment.id);
