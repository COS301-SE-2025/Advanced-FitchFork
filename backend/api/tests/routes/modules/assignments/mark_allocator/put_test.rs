--- conflicted
+++ resolved
@@ -63,15 +63,9 @@
     #[tokio::test]
     #[serial]
     async fn test_put_mark_allocator_success_as_lecturer() {
-<<<<<<< HEAD
-        let app = make_test_app().await;
-        let data = setup_test_data(db::get_connection().await).await;
-        
-=======
         let (app, app_state) = make_test_app().await;
         let data = setup_test_data(app_state.db()).await;
 
->>>>>>> 35b14be3
         let (token, _) = generate_jwt(data.lecturer_user.id, data.lecturer_user.admin);
         let uri = format!(
             "/api/modules/{}/assignments/{}/mark_allocator",
@@ -257,15 +251,9 @@
   #[tokio::test]
     #[serial]
     async fn test_put_then_get_mark_allocator() {
-<<<<<<< HEAD
-        let app = make_test_app().await;
-        let data = setup_test_data(db::get_connection().await).await;
-        
-=======
         let (app, app_state) = make_test_app().await;
         let data = setup_test_data(app_state.db()).await;
 
->>>>>>> 35b14be3
         let (token, _) = generate_jwt(data.lecturer_user.id, data.lecturer_user.admin);
         let uri = format!(
             "/api/modules/{}/assignments/{}/mark_allocator",
