--- conflicted
+++ resolved
@@ -19,12 +19,7 @@
     use tower::ServiceExt;
     use serde_json::json;
     use api::auth::generate_jwt;
-<<<<<<< HEAD
-    use crate::helpers::app::make_test_app;
-    use serial_test::serial;
-=======
     use crate::helpers::app::make_test_app_with_storage;
->>>>>>> 164afae5
 
     struct TestData {
         admin_user: UserModel,
@@ -56,13 +51,8 @@
     #[tokio::test]
     #[serial]
     async fn test_create_assignment_success_as_lecturer() {
-<<<<<<< HEAD
-        let app = make_test_app().await;
-        let data = setup_test_data(db::get_connection().await).await;
-=======
-        let (app, app_state, _tmp) = make_test_app_with_storage().await;
-        let data = setup_test_data(app_state.db()).await;
->>>>>>> 164afae5
+        let (app, app_state, _tmp) = make_test_app_with_storage().await;
+        let data = setup_test_data(app_state.db()).await;
 
         let (token, _) = generate_jwt(data.lecturer_user.id, data.lecturer_user.admin);
         let uri = format!("/api/modules/{}/assignments", data.module.id);
@@ -94,13 +84,8 @@
     #[tokio::test]
     #[serial]
     async fn test_create_assignment_success_as_admin() {
-<<<<<<< HEAD
-        let app = make_test_app().await;
-        let data = setup_test_data(db::get_connection().await).await;
-=======
-        let (app, app_state, _tmp) = make_test_app_with_storage().await;
-        let data = setup_test_data(app_state.db()).await;
->>>>>>> 164afae5
+        let (app, app_state, _tmp) = make_test_app_with_storage().await;
+        let data = setup_test_data(app_state.db()).await;
 
         let (token, _) = generate_jwt(data.admin_user.id, data.admin_user.admin);
         let uri = format!("/api/modules/{}/assignments", data.module.id);
@@ -132,13 +117,8 @@
     #[tokio::test]
     #[serial]
     async fn test_create_assignment_forbidden_for_student() {
-<<<<<<< HEAD
-        let app = make_test_app().await;
-        let data = setup_test_data(db::get_connection().await).await;
-=======
-        let (app, app_state, _tmp) = make_test_app_with_storage().await;
-        let data = setup_test_data(app_state.db()).await;
->>>>>>> 164afae5
+        let (app, app_state, _tmp) = make_test_app_with_storage().await;
+        let data = setup_test_data(app_state.db()).await;
 
         let (token, _) = generate_jwt(data.student_user.id, data.student_user.admin);
         let uri = format!("/api/modules/{}/assignments", data.module.id);
@@ -165,13 +145,8 @@
     #[tokio::test]
     #[serial]
     async fn test_create_assignment_forbidden_for_unassigned_user() {
-<<<<<<< HEAD
-        let app = make_test_app().await;
-        let data = setup_test_data(db::get_connection().await).await;
-=======
-        let (app, app_state, _tmp) = make_test_app_with_storage().await;
-        let data = setup_test_data(app_state.db()).await;
->>>>>>> 164afae5
+        let (app, app_state, _tmp) = make_test_app_with_storage().await;
+        let data = setup_test_data(app_state.db()).await;
 
         let (token, _) = generate_jwt(data.forbidden_user.id, data.forbidden_user.admin);
         let uri = format!("/api/modules/{}/assignments", data.module.id);
@@ -198,13 +173,8 @@
     #[tokio::test]
     #[serial]
     async fn test_create_assignment_invalid_assignment_type() {
-<<<<<<< HEAD
-        let app = make_test_app().await;
-        let data = setup_test_data(db::get_connection().await).await;
-=======
-        let (app, app_state, _tmp) = make_test_app_with_storage().await;
-        let data = setup_test_data(app_state.db()).await;
->>>>>>> 164afae5
+        let (app, app_state, _tmp) = make_test_app_with_storage().await;
+        let data = setup_test_data(app_state.db()).await;
 
         let (token, _) = generate_jwt(data.lecturer_user.id, data.lecturer_user.admin);
         let uri = format!("/api/modules/{}/assignments", data.module.id);
@@ -236,13 +206,8 @@
     #[tokio::test]
     #[serial]
     async fn test_create_assignment_invalid_dates() {
-<<<<<<< HEAD
-        let app = make_test_app().await;
-        let data = setup_test_data(db::get_connection().await).await;
-=======
-        let (app, app_state, _tmp) = make_test_app_with_storage().await;
-        let data = setup_test_data(app_state.db()).await;
->>>>>>> 164afae5
+        let (app, app_state, _tmp) = make_test_app_with_storage().await;
+        let data = setup_test_data(app_state.db()).await;
 
         let (token, _) = generate_jwt(data.lecturer_user.id, data.lecturer_user.admin);
         let uri = format!("/api/modules/{}/assignments", data.module.id);
@@ -274,13 +239,8 @@
     #[tokio::test]
     #[serial]
     async fn test_create_assignment_missing_fields() {
-<<<<<<< HEAD
-        let app = make_test_app().await;
-        let data = setup_test_data(db::get_connection().await).await;
-=======
-        let (app, app_state, _tmp) = make_test_app_with_storage().await;
-        let data = setup_test_data(app_state.db()).await;
->>>>>>> 164afae5
+        let (app, app_state, _tmp) = make_test_app_with_storage().await;
+        let data = setup_test_data(app_state.db()).await;
 
         let (token, _) = generate_jwt(data.lecturer_user.id, data.lecturer_user.admin);
         let uri = format!("/api/modules/{}/assignments", data.module.id);
