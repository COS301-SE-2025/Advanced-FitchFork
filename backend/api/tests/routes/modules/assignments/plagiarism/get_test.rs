--- conflicted
+++ resolved
@@ -7,26 +7,6 @@
         http::{Request, StatusCode},
     };
     use chrono::{Datelike, TimeZone, Utc};
-<<<<<<< HEAD
-    use db::{
-        models::{
-            assignment::{AssignmentType, Model as AssignmentModel},
-            assignment_submission::Model as SubmissionModel,
-            module::Model as ModuleModel,
-            plagiarism_case::{Model as PlagiarismCaseModel, Status},
-            user::Model as UserModel,
-            user_module_role::{Model as UserModuleRoleModel, Role},
-        },
-        repositories::user_repository::UserRepository,
-    };
-    use sea_orm::{ActiveModelTrait, DatabaseConnection, IntoActiveModel, Set};
-    use serde_json::Value;
-    use serial_test::serial;
-    use services::{
-        service::Service,
-        user::{CreateUser, UserService},
-    };
-=======
     use db::models::{
         assignment::{AssignmentType, Model as AssignmentModel},
         assignment_submission::Model as SubmissionModel,
@@ -37,7 +17,6 @@
     };
     use sea_orm::{ActiveModelTrait, DatabaseConnection, IntoActiveModel, Set};
     use serde_json::Value;
->>>>>>> 0c8f0684
     use tower::ServiceExt;
 
     struct TestData {
@@ -60,63 +39,6 @@
         let module = ModuleModel::create(db, "CS101", Utc::now().year(), Some("Intro to CS"), 5)
             .await
             .expect("Failed to create test module");
-<<<<<<< HEAD
-        let service = UserService::new(UserRepository::new(db.clone()));
-        let admin_user = service
-            .create(CreateUser {
-                username: "admin".into(),
-                email: "admin@test.com".into(),
-                password: "password".into(),
-                admin: true,
-            })
-            .await
-            .expect("Failed to create admin user");
-        let lecturer_user = service
-            .create(CreateUser {
-                username: "lecturer".into(),
-                email: "lecturer@test.com".into(),
-                password: "password".into(),
-                admin: false,
-            })
-            .await
-            .expect("Failed to create lecturer user");
-        let assistant_user = service
-            .create(CreateUser {
-                username: "assistant".into(),
-                email: "assistant@test.com".into(),
-                password: "password".into(),
-                admin: false,
-            })
-            .await
-            .expect("Failed to create assistant user");
-        let tutor_user = service
-            .create(CreateUser {
-                username: "tutor".into(),
-                email: "tutor@test.com".into(),
-                password: "password".into(),
-                admin: false,
-            })
-            .await
-            .expect("Failed to create tutor user");
-        let student_user1 = service
-            .create(CreateUser {
-                username: "student1".into(),
-                email: "student1@test.com".into(),
-                password: "password".into(),
-                admin: false,
-            })
-            .await
-            .expect("Failed to create student1 user");
-        let student_user2 = service
-            .create(CreateUser {
-                username: "student2".into(),
-                email: "student2@test.com".into(),
-                password: "password".into(),
-                admin: false,
-            })
-            .await
-            .expect("Failed to create student2 user");
-=======
         let admin_user = UserModel::create(db, "admin", "admin@test.com", "password", true)
             .await
             .expect("Failed to create admin user");
@@ -139,7 +61,6 @@
             UserModel::create(db, "student2", "student2@test.com", "password", false)
                 .await
                 .expect("Failed to create student2 user");
->>>>>>> 0c8f0684
         UserModuleRoleModel::assign_user_to_module(db, lecturer_user.id, module.id, Role::Lecturer)
             .await
             .expect("Failed to assign lecturer role");
