#[cfg(test)]
mod plagiarism_tests {
    use db::{
        models::{
            assignment::{Model as AssignmentModel, AssignmentType},
            assignment_submission::Model as SubmissionModel,
            module::Model as ModuleModel,
            plagiarism_case::{Status, Model as PlagiarismCaseModel},
            user::Model as UserModel,
            user_module_role::{Model as UserModuleRoleModel, Role},
        },
        repositories::user_repository::UserRepository,
    };
    use axum::{
        body::Body as AxumBody,
        http::{Request, StatusCode},
    };
    use services::{
        service::Service,
        user::{CreateUser, UserService},
    };
    use sea_orm::{Set, IntoActiveModel, ActiveModelTrait, DatabaseConnection};
    use tower::ServiceExt;
    use serde_json::Value;
    use api::auth::generate_jwt;
    use crate::helpers::app::make_test_app_with_storage;
    use chrono::{Datelike, Utc, TimeZone};
    use serial_test::serial;

    struct TestData {
        admin_user: UserModel,
        lecturer_user: UserModel,
        assistant_user: UserModel,
        tutor_user: UserModel,
        student_user1: UserModel,
        student_user2: UserModel,
        module: ModuleModel,
        assignment: AssignmentModel,
        submission1: SubmissionModel,
        submission2: SubmissionModel,
        plagiarism_case: PlagiarismCaseModel,
    }

    async fn setup_test_data(db: &DatabaseConnection) -> TestData {
        dotenvy::dotenv().ok();

        let module = ModuleModel::create(db, "CS101", Utc::now().year(), Some("Intro to CS"), 5).await.expect("Failed to create test module");
        let service = UserService::new(UserRepository::new(db.clone()));
        let admin_user = service.create(CreateUser { username: "admin".into(), email: "admin@test.com".into(), password: "password".into(), admin: true }).await.expect("Failed to create admin user");
        let lecturer_user = service.create(CreateUser { username: "lecturer".into(), email: "lecturer@test.com".into(), password: "password".into(), admin: false }).await.expect("Failed to create lecturer user");
        let assistant_user = service.create(CreateUser { username: "assistant".into(), email: "assistant@test.com".into(), password: "password".into(), admin: false }).await.expect("Failed to create assistant user");
        let tutor_user = service.create(CreateUser { username: "tutor".into(), email: "tutor@test.com".into(), password: "password".into(), admin: false }).await.expect("Failed to create tutor user");
        let student_user1 = service.create(CreateUser { username: "student1".into(), email: "student1@test.com".into(), password: "password".into(), admin: false }).await.expect("Failed to create student1 user");
        let student_user2 = service.create(CreateUser { username: "student2".into(), email: "student2@test.com".into(), password: "password".into(), admin: false }).await.expect("Failed to create student2 user");
        UserModuleRoleModel::assign_user_to_module(db, lecturer_user.id, module.id, Role::Lecturer).await.expect("Failed to assign lecturer role");
        UserModuleRoleModel::assign_user_to_module(db, assistant_user.id, module.id, Role::AssistantLecturer).await.expect("Failed to assign assistant lecturer role");
        UserModuleRoleModel::assign_user_to_module(db, tutor_user.id, module.id, Role::Tutor).await.expect("Failed to assign tutor role");
        UserModuleRoleModel::assign_user_to_module(db, student_user1.id, module.id, Role::Student).await.expect("Failed to assign student role");
        UserModuleRoleModel::assign_user_to_module(db, student_user2.id, module.id, Role::Student).await.expect("Failed to assign student role");
        let assignment = AssignmentModel::create(db, module.id, "Assignment 1", Some("Desc 1"), AssignmentType::Assignment, Utc.with_ymd_and_hms(2024, 1, 1, 0, 0, 0).unwrap(), Utc.with_ymd_and_hms(2024, 1, 31, 23, 59, 59).unwrap()).await.unwrap();
        let submission1 = SubmissionModel::save_file(db, assignment.id, student_user1.id, 1, 10, 10, false, "sub1.txt", "hash123#", b"ontime").await.unwrap();
        let submission2 = SubmissionModel::save_file(db, assignment.id, student_user2.id, 1, 10, 10, false, "sub2.txt", "hash123#", b"ontime").await.unwrap();
        let plagiarism_case = PlagiarismCaseModel::create_case(
            db,
            assignment.id,
            submission1.id,
            submission2.id,
            "High similarity detected",
            0.0,       // similarity
            0,     // lines_matched
            None,      // report_id
        ).await.unwrap();

        TestData {
            admin_user,
            lecturer_user,
            assistant_user,
            tutor_user,
            student_user1,
            student_user2,
            module,
            assignment,
            submission1,
            submission2,
            plagiarism_case,
        }
    }

    async fn create_additional_plagiarism_cases(
        db: &DatabaseConnection,
        assignment_id: i64,
        user1: i64,
        user2: i64,
    ) -> Vec<PlagiarismCaseModel> {
        let mut cases = Vec::new();

        let sub3 = SubmissionModel::save_file(db, assignment_id, user1, 1, 10, 10, false, "sub3.txt", "hash123#", b"ontime")
            .await
            .unwrap();
        let sub4 = SubmissionModel::save_file(db, assignment_id, user2, 1, 10, 10, false, "sub4.txt", "hash123#", b"ontime")
            .await
            .unwrap();

        let mut case1 = PlagiarismCaseModel::create_case(
            db,
            assignment_id,
            sub3.id,
            sub4.id,
            "Resolved case",
            0.0,       // similarity
            0,     // lines_matched
            None,      // report_id
        ).await.unwrap();

        let mut active_case1 = case1.into_active_model();
        active_case1.status = Set(Status::Flagged);
        active_case1.updated_at = Set(Utc::now());
        
        case1 = active_case1.update(db).await.unwrap();
        cases.push(case1);

        let mut case2 = PlagiarismCaseModel::create_case(
            db,
            assignment_id,
            sub3.id,
            sub4.id,
            "Pending case",
            0.0,       // similarity
            0_i64,     // lines_matched
            None,      // report_id
        ).await.unwrap();

        let mut active_case2 = case2.into_active_model();
        active_case2.status = Set(Status::Reviewed);
        active_case2.updated_at = Set(Utc::now());
        
        case2 = active_case2.update(db).await.unwrap();
        cases.push(case2);

        cases
    }

    fn make_request(
        user: &UserModel,
        module_id: i64,
        assignment_id: i64,
        query_params: Option<Vec<(&str, &str)>>,
    ) -> Request<AxumBody> {
        let (token, _) = generate_jwt(user.id, user.admin);
        let mut uri = format!("/api/modules/{}/assignments/{}/plagiarism", module_id, assignment_id);
        
        if let Some(params) = query_params {
            let query_string = params
                .iter()
                .map(|(k, v)| format!("{}={}", k, v))
                .collect::<Vec<_>>()
                .join("&");
            uri = format!("{}?{}", uri, query_string);
        }

        Request::builder()
            .method("GET")
            .uri(&uri)
            .header("Authorization", format!("Bearer {}", token))
            .body(AxumBody::empty())
            .unwrap()
    }

    /// Test Case: Successful Retrieval of Plagiarism Cases as Admin
    #[tokio::test]
    #[serial]
    async fn test_list_plagiarism_cases_success_as_admin() {
<<<<<<< HEAD
        let app = make_test_app().await;
        let data = setup_test_data(db::get_connection().await).await;
=======
        let (app, app_state, _tmp) = make_test_app_with_storage().await;
        let data = setup_test_data(app_state.db()).await;
>>>>>>> 164afae5

        let req = make_request(
            &data.admin_user,
            data.module.id,
            data.assignment.id,
            None,
        );
        let response = app.oneshot(req).await.unwrap();
        
        assert_eq!(response.status(), StatusCode::OK);
        
        let body = axum::body::to_bytes(response.into_body(), usize::MAX).await.unwrap();
        let json: Value = serde_json::from_slice(&body).unwrap();
        
        assert_eq!(json["success"], true);
        assert_eq!(json["message"], "Plagiarism cases retrieved successfully");
        
        let cases = &json["data"]["cases"];
        assert!(cases.is_array());
        assert_eq!(cases.as_array().unwrap().len(), 1);
        
        let case_data = &cases[0];
        assert_eq!(case_data["id"], data.plagiarism_case.id);
        assert_eq!(case_data["status"], "review");
        assert_eq!(case_data["description"], "High similarity detected");
        
        let sub1 = &case_data["submission_1"];
        assert_eq!(sub1["id"], data.submission1.id);
        assert_eq!(sub1["filename"], "sub1.txt");
        assert_eq!(sub1["user"]["username"], "student1");
        
        let sub2 = &case_data["submission_2"];
        assert_eq!(sub2["id"], data.submission2.id);
        assert_eq!(sub2["filename"], "sub2.txt");
        assert_eq!(sub2["user"]["username"], "student2");
    }

    /// Test Case: Successful Retrieval as Lecturer
    #[tokio::test]
    #[serial]
    async fn test_list_plagiarism_cases_success_as_lecturer() {
<<<<<<< HEAD
        let app = make_test_app().await;
        let data = setup_test_data(db::get_connection().await).await;
=======
        let (app, app_state, _tmp) = make_test_app_with_storage().await;
        let data = setup_test_data(app_state.db()).await;
>>>>>>> 164afae5

        let req = make_request(
            &data.lecturer_user,
            data.module.id,
            data.assignment.id,
            None,
        );
        let response = app.oneshot(req).await.unwrap();
        
        assert_eq!(response.status(), StatusCode::OK);
        
        let body = axum::body::to_bytes(response.into_body(), usize::MAX).await.unwrap();
        let json: Value = serde_json::from_slice(&body).unwrap();
        assert_eq!(json["data"]["cases"].as_array().unwrap().len(), 1);
    }

    /// Test Case: Successful Retrieval as Assistant Lecturer
    #[tokio::test]
    #[serial]
    async fn test_list_plagiarism_cases_success_as_assistant_lecturer() {
<<<<<<< HEAD
        let app = make_test_app().await;
        let data = setup_test_data(db::get_connection().await).await;
=======
        let (app, app_state, _tmp) = make_test_app_with_storage().await;
        let data = setup_test_data(app_state.db()).await;
>>>>>>> 164afae5

        let req = make_request(
            &data.assistant_user,
            data.module.id,
            data.assignment.id,
            None,
        );
        let response = app.oneshot(req).await.unwrap();
        
        assert_eq!(response.status(), StatusCode::OK);
        
        let body = axum::body::to_bytes(response.into_body(), usize::MAX).await.unwrap();
        let json: Value = serde_json::from_slice(&body).unwrap();
        assert_eq!(json["data"]["cases"].as_array().unwrap().len(), 1);
    }

    /// Test Case: Forbidden Access for Unauthorized Tutor
    #[tokio::test]
    #[serial]
    async fn test_list_plagiarism_cases_forbidden_for_tutor() {
<<<<<<< HEAD
        let app = make_test_app().await;
        let data = setup_test_data(db::get_connection().await).await;
=======
        let (app, app_state, _tmp) = make_test_app_with_storage().await;
        let data = setup_test_data(app_state.db()).await;
>>>>>>> 164afae5

        let req = make_request(
            &data.tutor_user,
            data.module.id,
            data.assignment.id,
            None,
        );
        let response = app.oneshot(req).await.unwrap();
        
        assert_eq!(response.status(), StatusCode::FORBIDDEN);
    }

    /// Test Case: Forbidden Access for Unauthorized Student
    #[tokio::test]
    #[serial]
    async fn test_list_plagiarism_cases_forbidden_for_student() {
<<<<<<< HEAD
        let app = make_test_app().await;
        let data = setup_test_data(db::get_connection().await).await;
=======
        let (app, app_state, _tmp) = make_test_app_with_storage().await;
        let data = setup_test_data(app_state.db()).await;
>>>>>>> 164afae5

        let req = make_request(
            &data.student_user1,
            data.module.id,
            data.assignment.id,
            None,
        );
        let response = app.oneshot(req).await.unwrap();
        
        assert_eq!(response.status(), StatusCode::FORBIDDEN);
    }

    /// Test Case: Empty List for Assignment Without Plagiarism Cases
    #[tokio::test]
    #[serial]
    async fn test_list_plagiarism_cases_empty() {
<<<<<<< HEAD
        let app = make_test_app().await;
        let data = setup_test_data(db::get_connection().await).await;
=======
        let (app, app_state, _tmp) = make_test_app_with_storage().await;
        let data = setup_test_data(app_state.db()).await;
>>>>>>> 164afae5

        let new_assignment = AssignmentModel::create(
            db::get_connection().await,
            data.module.id,
            "Empty Assignment",
            Some("Empty Description"),
            AssignmentType::Assignment,
            Utc.with_ymd_and_hms(2024, 1, 1, 0, 0, 0).unwrap(),
            Utc.with_ymd_and_hms(2024, 1, 31, 23, 59, 59).unwrap(),
        ).await.unwrap();

        let req = make_request(
            &data.admin_user,
            data.module.id,
            new_assignment.id,
            None,
        );
        let response = app.oneshot(req).await.unwrap();
        
        assert_eq!(response.status(), StatusCode::OK);

        let body = axum::body::to_bytes(response.into_body(), usize::MAX).await.unwrap();
        let json: Value = serde_json::from_slice(&body).unwrap();
        
        assert_eq!(json["success"], true);
        assert_eq!(json["data"]["cases"].as_array().unwrap().len(), 0);
        assert_eq!(json["data"]["total"], 0);
    }

    /// Test Case: Filtering by `review` Status
    #[tokio::test]
    #[serial]
    async fn test_list_plagiarism_cases_filter_by_review_status() {
<<<<<<< HEAD
        let app = make_test_app().await;
        let data = setup_test_data(db::get_connection().await).await;
=======
        let (app, app_state, _tmp) = make_test_app_with_storage().await;
        let data = setup_test_data(app_state.db()).await;
>>>>>>> 164afae5
        
        let _ = create_additional_plagiarism_cases(
            db::get_connection().await,
            data.assignment.id,
            data.student_user1.id,
            data.student_user2.id,
        ).await;

        let req = make_request(
            &data.admin_user,
            data.module.id,
            data.assignment.id,
            Some(vec![("status", "review")]),
        );
        let response = app.oneshot(req).await.unwrap();
        
        assert_eq!(response.status(), StatusCode::OK);

        let body = axum::body::to_bytes(response.into_body(), usize::MAX).await.unwrap();
        let json: Value = serde_json::from_slice(&body).unwrap();
        
        let cases = json["data"]["cases"].as_array().unwrap();
        assert_eq!(cases.len(), 1);
        assert_eq!(cases[0]["status"], "review");
    }

    /// Test Case: Filtering by `Flagged` Status
    #[tokio::test]
    #[serial]
    async fn test_list_plagiarism_cases_filter_by_flagged_status() {
<<<<<<< HEAD
        let app = make_test_app().await;
        let data = setup_test_data(db::get_connection().await).await;
=======
        let (app, app_state, _tmp) = make_test_app_with_storage().await;
        let data = setup_test_data(app_state.db()).await;
>>>>>>> 164afae5
        
        let _ = create_additional_plagiarism_cases(
            db::get_connection().await,
            data.assignment.id,
            data.student_user1.id,
            data.student_user2.id,
        ).await;

        let req = make_request(
            &data.admin_user,
            data.module.id,
            data.assignment.id,
            Some(vec![("status", "Flagged")]),
        );
        let response = app.oneshot(req).await.unwrap();
        
        assert_eq!(response.status(), StatusCode::OK);

        let body = axum::body::to_bytes(response.into_body(), usize::MAX).await.unwrap();
        let json: Value = serde_json::from_slice(&body).unwrap();
        
        let cases = json["data"]["cases"].as_array().unwrap();
        assert_eq!(cases.len(), 1);
        assert_eq!(cases[0]["status"], "flagged");
    }

    /// Test Case: Filtering by `reviewed` Status
    #[tokio::test]
    #[serial]
    async fn test_list_plagiarism_cases_filter_by_reviewed_status() {
<<<<<<< HEAD
        let app = make_test_app().await;
        let data = setup_test_data(db::get_connection().await).await;
=======
        let (app, app_state, _tmp) = make_test_app_with_storage().await;
        let data = setup_test_data(app_state.db()).await;
>>>>>>> 164afae5
        
        let _ = create_additional_plagiarism_cases(
            db::get_connection().await,
            data.assignment.id,
            data.student_user1.id,
            data.student_user2.id,
        ).await;

        let req = make_request(
            &data.admin_user,
            data.module.id,
            data.assignment.id,
            Some(vec![("status", "reviewed")]),
        );
        let response = app.oneshot(req).await.unwrap();
        
        assert_eq!(response.status(), StatusCode::OK);

        let body = axum::body::to_bytes(response.into_body(), usize::MAX).await.unwrap();
        let json: Value = serde_json::from_slice(&body).unwrap();
        
        let cases = json["data"]["cases"].as_array().unwrap();
        assert_eq!(cases.len(), 1);
        assert_eq!(cases[0]["status"], "reviewed");
    }

    /// Test Case: Search by Username
    #[tokio::test]
    #[serial]
    async fn test_list_plagiarism_cases_search_by_username() {
<<<<<<< HEAD
        let app = make_test_app().await;
        let data = setup_test_data(db::get_connection().await).await;
=======
        let (app, app_state, _tmp) = make_test_app_with_storage().await;
        let data = setup_test_data(app_state.db()).await;
>>>>>>> 164afae5

        let req = make_request(
            &data.admin_user,
            data.module.id,
            data.assignment.id,
            Some(vec![("query", "student1")]),
        );
        let response = app.oneshot(req).await.unwrap();
        
        assert_eq!(response.status(), StatusCode::OK);

        let body = axum::body::to_bytes(response.into_body(), usize::MAX).await.unwrap();
        let json: Value = serde_json::from_slice(&body).unwrap();
        
        let cases = json["data"]["cases"].as_array().unwrap();
        assert!(cases.len() >= 1);
        let case = &cases[0];
        assert!(
            case["submission_1"]["user"]["username"] == "student1" ||
            case["submission_2"]["user"]["username"] == "student1"
        );
    }

    /// Test Case: Sorting by Created At
    #[tokio::test]
    #[serial]
    async fn test_list_plagiarism_cases_sorting() {
<<<<<<< HEAD
        let app = make_test_app().await;
        let data = setup_test_data(db::get_connection().await).await;
=======
        let (app, app_state, _tmp) = make_test_app_with_storage().await;
        let data = setup_test_data(app_state.db()).await;
>>>>>>> 164afae5
        
        let _ = create_additional_plagiarism_cases(
            db::get_connection().await,
            data.assignment.id,
            data.student_user1.id,
            data.student_user2.id,
        ).await;

        let req = make_request(
            &data.admin_user,
            data.module.id,
            data.assignment.id,
            Some(vec![("sort", "created_at")]),
        );
        let response = app.clone().oneshot(req).await.unwrap();
        let body = axum::body::to_bytes(response.into_body(), usize::MAX).await.unwrap();
        let json: Value = serde_json::from_slice(&body).unwrap();
        let cases = json["data"]["cases"].as_array().unwrap();
        let first_created = cases[0]["created_at"].as_str().unwrap();
        let last_created = cases[cases.len()-1]["created_at"].as_str().unwrap();
        assert!(first_created < last_created);

        let req = make_request(
            &data.admin_user,
            data.module.id,
            data.assignment.id,
            Some(vec![("sort", "-created_at")]),
        );
        let response = app.oneshot(req).await.unwrap();
        let body = axum::body::to_bytes(response.into_body(), usize::MAX).await.unwrap();
        let json: Value = serde_json::from_slice(&body).unwrap();
        let cases = json["data"]["cases"].as_array().unwrap();
        let first_created = cases[0]["created_at"].as_str().unwrap();
        let last_created = cases[cases.len()-1]["created_at"].as_str().unwrap();
        assert!(first_created > last_created);
    }

    /// Test Case: Pagination Works Correctly
    #[tokio::test]
    #[serial]
    async fn test_list_plagiarism_cases_pagination() {
<<<<<<< HEAD
        let app = make_test_app().await;
        let data = setup_test_data(db::get_connection().await).await;
=======
        let (app, app_state, _tmp) = make_test_app_with_storage().await;
        let data = setup_test_data(app_state.db()).await;
>>>>>>> 164afae5
        
        for _ in 0..15 {
            let sub = SubmissionModel::save_file(
                db::get_connection().await,
                data.assignment.id,
                data.student_user1.id,
                1,
                10,
                10,
                false,
                "sub.txt",
                "hash123#",
                b"ontime",
            ).await.unwrap();

            PlagiarismCaseModel::create_case(
                db::get_connection().await,
                data.assignment.id,
                data.submission1.id,
                sub.id,
                "Test case description",
                0.0,       // similarity
                0,     // lines_matched
                None,      // report_id
            ).await.unwrap();
        }

        let req = make_request(
            &data.admin_user,
            data.module.id,
            data.assignment.id,
            Some(vec![("per_page", "10"), ("page", "1")]),
        );
        let response = app.clone().oneshot(req).await.unwrap();
        let body = axum::body::to_bytes(response.into_body(), usize::MAX).await.unwrap();
        let json: Value = serde_json::from_slice(&body).unwrap();
        let cases = json["data"]["cases"].as_array().unwrap();
        assert_eq!(cases.len(), 10);
        assert_eq!(json["data"]["page"], 1);
        assert_eq!(json["data"]["per_page"], 10);
        assert_eq!(json["data"]["total"], 16);

        let req = make_request(
            &data.admin_user,
            data.module.id,
            data.assignment.id,
            Some(vec![("per_page", "10"), ("page", "2")]),
        );
        let response = app.oneshot(req).await.unwrap();
        let body = axum::body::to_bytes(response.into_body(), usize::MAX).await.unwrap();
        let json: Value = serde_json::from_slice(&body).unwrap();
        let cases = json["data"]["cases"].as_array().unwrap();
        assert_eq!(cases.len(), 6);
        assert_eq!(json["data"]["page"], 2);
    }

    /// Test Case: Missing Authorization Header
    #[tokio::test]
    #[serial]
    async fn test_list_plagiarism_cases_unauthorized_missing_header() {
<<<<<<< HEAD
        let app = make_test_app().await;
        let data = setup_test_data(db::get_connection().await).await;
=======
        let (app, app_state, _tmp) = make_test_app_with_storage().await;
        let data = setup_test_data(app_state.db()).await;
>>>>>>> 164afae5

        let uri = format!(
            "/api/modules/{}/assignments/{}/plagiarism",
            data.module.id, data.assignment.id
        );
        let req = Request::builder()
            .method("GET")
            .uri(&uri)
            .body(AxumBody::empty())
            .unwrap();

        let response = app.oneshot(req).await.unwrap();
        assert_eq!(response.status(), StatusCode::UNAUTHORIZED);
    }

    /// Test Case: Invalid JWT Token
    #[tokio::test]
    #[serial]
    async fn test_list_plagiarism_cases_unauthorized_invalid_token() {
<<<<<<< HEAD
        let app = make_test_app().await;
        let data = setup_test_data(db::get_connection().await).await;
=======
        let (app, app_state, _tmp) = make_test_app_with_storage().await;
        let data = setup_test_data(app_state.db()).await;
>>>>>>> 164afae5

        let uri = format!(
            "/api/modules/{}/assignments/{}/plagiarism",
            data.module.id, data.assignment.id
        );
        let req = Request::builder()
            .method("GET")
            .uri(&uri)
            .header("Authorization", "Bearer invalid.token.here")
            .body(AxumBody::empty())
            .unwrap();

        let response = app.oneshot(req).await.unwrap();
        assert_eq!(response.status(), StatusCode::UNAUTHORIZED);
    }

    /// Test Case: Accessing Non-Existent Assignment
    #[tokio::test]
    #[serial]
    async fn test_list_plagiarism_cases_non_existent_assignment() {
<<<<<<< HEAD
        let app = make_test_app().await;
        let data = setup_test_data(db::get_connection().await).await;
=======
        let (app, app_state, _tmp) = make_test_app_with_storage().await;
        let data = setup_test_data(app_state.db()).await;
>>>>>>> 164afae5

        let req = make_request(
            &data.admin_user,
            data.module.id,
            999999,
            None,
        );
        let response = app.oneshot(req).await.unwrap();
        
        assert_eq!(response.status(), StatusCode::NOT_FOUND);

        let body = axum::body::to_bytes(response.into_body(), usize::MAX).await.unwrap();
        let json: Value = serde_json::from_slice(&body).unwrap();
        assert_eq!(json["success"], false);
        assert_eq!(json["message"], "Assignment 999999 in Module 1 not found.");
    }

    /// Test Case: Invalid Status Filter
    #[tokio::test]
    #[serial]
    async fn test_list_plagiarism_cases_invalid_status() {
<<<<<<< HEAD
        let app = make_test_app().await;
        let data = setup_test_data(db::get_connection().await).await;
=======
        let (app, app_state, _tmp) = make_test_app_with_storage().await;
        let data = setup_test_data(app_state.db()).await;
>>>>>>> 164afae5

        let req = make_request(
            &data.admin_user,
            data.module.id,
            data.assignment.id,
            Some(vec![("status", "InvalidStatus")]),
        );
        let response = app.oneshot(req).await.unwrap();
        
        assert_eq!(response.status(), StatusCode::BAD_REQUEST);
    }
}<|MERGE_RESOLUTION|>--- conflicted
+++ resolved
@@ -170,13 +170,8 @@
     #[tokio::test]
     #[serial]
     async fn test_list_plagiarism_cases_success_as_admin() {
-<<<<<<< HEAD
-        let app = make_test_app().await;
-        let data = setup_test_data(db::get_connection().await).await;
-=======
-        let (app, app_state, _tmp) = make_test_app_with_storage().await;
-        let data = setup_test_data(app_state.db()).await;
->>>>>>> 164afae5
+        let (app, app_state, _tmp) = make_test_app_with_storage().await;
+        let data = setup_test_data(app_state.db()).await;
 
         let req = make_request(
             &data.admin_user,
@@ -218,13 +213,8 @@
     #[tokio::test]
     #[serial]
     async fn test_list_plagiarism_cases_success_as_lecturer() {
-<<<<<<< HEAD
-        let app = make_test_app().await;
-        let data = setup_test_data(db::get_connection().await).await;
-=======
-        let (app, app_state, _tmp) = make_test_app_with_storage().await;
-        let data = setup_test_data(app_state.db()).await;
->>>>>>> 164afae5
+        let (app, app_state, _tmp) = make_test_app_with_storage().await;
+        let data = setup_test_data(app_state.db()).await;
 
         let req = make_request(
             &data.lecturer_user,
@@ -245,13 +235,8 @@
     #[tokio::test]
     #[serial]
     async fn test_list_plagiarism_cases_success_as_assistant_lecturer() {
-<<<<<<< HEAD
-        let app = make_test_app().await;
-        let data = setup_test_data(db::get_connection().await).await;
-=======
-        let (app, app_state, _tmp) = make_test_app_with_storage().await;
-        let data = setup_test_data(app_state.db()).await;
->>>>>>> 164afae5
+        let (app, app_state, _tmp) = make_test_app_with_storage().await;
+        let data = setup_test_data(app_state.db()).await;
 
         let req = make_request(
             &data.assistant_user,
@@ -272,13 +257,8 @@
     #[tokio::test]
     #[serial]
     async fn test_list_plagiarism_cases_forbidden_for_tutor() {
-<<<<<<< HEAD
-        let app = make_test_app().await;
-        let data = setup_test_data(db::get_connection().await).await;
-=======
-        let (app, app_state, _tmp) = make_test_app_with_storage().await;
-        let data = setup_test_data(app_state.db()).await;
->>>>>>> 164afae5
+        let (app, app_state, _tmp) = make_test_app_with_storage().await;
+        let data = setup_test_data(app_state.db()).await;
 
         let req = make_request(
             &data.tutor_user,
@@ -295,13 +275,8 @@
     #[tokio::test]
     #[serial]
     async fn test_list_plagiarism_cases_forbidden_for_student() {
-<<<<<<< HEAD
-        let app = make_test_app().await;
-        let data = setup_test_data(db::get_connection().await).await;
-=======
-        let (app, app_state, _tmp) = make_test_app_with_storage().await;
-        let data = setup_test_data(app_state.db()).await;
->>>>>>> 164afae5
+        let (app, app_state, _tmp) = make_test_app_with_storage().await;
+        let data = setup_test_data(app_state.db()).await;
 
         let req = make_request(
             &data.student_user1,
@@ -318,13 +293,8 @@
     #[tokio::test]
     #[serial]
     async fn test_list_plagiarism_cases_empty() {
-<<<<<<< HEAD
-        let app = make_test_app().await;
-        let data = setup_test_data(db::get_connection().await).await;
-=======
-        let (app, app_state, _tmp) = make_test_app_with_storage().await;
-        let data = setup_test_data(app_state.db()).await;
->>>>>>> 164afae5
+        let (app, app_state, _tmp) = make_test_app_with_storage().await;
+        let data = setup_test_data(app_state.db()).await;
 
         let new_assignment = AssignmentModel::create(
             db::get_connection().await,
@@ -358,13 +328,8 @@
     #[tokio::test]
     #[serial]
     async fn test_list_plagiarism_cases_filter_by_review_status() {
-<<<<<<< HEAD
-        let app = make_test_app().await;
-        let data = setup_test_data(db::get_connection().await).await;
-=======
-        let (app, app_state, _tmp) = make_test_app_with_storage().await;
-        let data = setup_test_data(app_state.db()).await;
->>>>>>> 164afae5
+        let (app, app_state, _tmp) = make_test_app_with_storage().await;
+        let data = setup_test_data(app_state.db()).await;
         
         let _ = create_additional_plagiarism_cases(
             db::get_connection().await,
@@ -395,13 +360,8 @@
     #[tokio::test]
     #[serial]
     async fn test_list_plagiarism_cases_filter_by_flagged_status() {
-<<<<<<< HEAD
-        let app = make_test_app().await;
-        let data = setup_test_data(db::get_connection().await).await;
-=======
-        let (app, app_state, _tmp) = make_test_app_with_storage().await;
-        let data = setup_test_data(app_state.db()).await;
->>>>>>> 164afae5
+        let (app, app_state, _tmp) = make_test_app_with_storage().await;
+        let data = setup_test_data(app_state.db()).await;
         
         let _ = create_additional_plagiarism_cases(
             db::get_connection().await,
@@ -432,13 +392,8 @@
     #[tokio::test]
     #[serial]
     async fn test_list_plagiarism_cases_filter_by_reviewed_status() {
-<<<<<<< HEAD
-        let app = make_test_app().await;
-        let data = setup_test_data(db::get_connection().await).await;
-=======
-        let (app, app_state, _tmp) = make_test_app_with_storage().await;
-        let data = setup_test_data(app_state.db()).await;
->>>>>>> 164afae5
+        let (app, app_state, _tmp) = make_test_app_with_storage().await;
+        let data = setup_test_data(app_state.db()).await;
         
         let _ = create_additional_plagiarism_cases(
             db::get_connection().await,
@@ -469,13 +424,8 @@
     #[tokio::test]
     #[serial]
     async fn test_list_plagiarism_cases_search_by_username() {
-<<<<<<< HEAD
-        let app = make_test_app().await;
-        let data = setup_test_data(db::get_connection().await).await;
-=======
-        let (app, app_state, _tmp) = make_test_app_with_storage().await;
-        let data = setup_test_data(app_state.db()).await;
->>>>>>> 164afae5
+        let (app, app_state, _tmp) = make_test_app_with_storage().await;
+        let data = setup_test_data(app_state.db()).await;
 
         let req = make_request(
             &data.admin_user,
@@ -503,13 +453,8 @@
     #[tokio::test]
     #[serial]
     async fn test_list_plagiarism_cases_sorting() {
-<<<<<<< HEAD
-        let app = make_test_app().await;
-        let data = setup_test_data(db::get_connection().await).await;
-=======
-        let (app, app_state, _tmp) = make_test_app_with_storage().await;
-        let data = setup_test_data(app_state.db()).await;
->>>>>>> 164afae5
+        let (app, app_state, _tmp) = make_test_app_with_storage().await;
+        let data = setup_test_data(app_state.db()).await;
         
         let _ = create_additional_plagiarism_cases(
             db::get_connection().await,
@@ -551,13 +496,8 @@
     #[tokio::test]
     #[serial]
     async fn test_list_plagiarism_cases_pagination() {
-<<<<<<< HEAD
-        let app = make_test_app().await;
-        let data = setup_test_data(db::get_connection().await).await;
-=======
-        let (app, app_state, _tmp) = make_test_app_with_storage().await;
-        let data = setup_test_data(app_state.db()).await;
->>>>>>> 164afae5
+        let (app, app_state, _tmp) = make_test_app_with_storage().await;
+        let data = setup_test_data(app_state.db()).await;
         
         for _ in 0..15 {
             let sub = SubmissionModel::save_file(
@@ -618,13 +558,8 @@
     #[tokio::test]
     #[serial]
     async fn test_list_plagiarism_cases_unauthorized_missing_header() {
-<<<<<<< HEAD
-        let app = make_test_app().await;
-        let data = setup_test_data(db::get_connection().await).await;
-=======
-        let (app, app_state, _tmp) = make_test_app_with_storage().await;
-        let data = setup_test_data(app_state.db()).await;
->>>>>>> 164afae5
+        let (app, app_state, _tmp) = make_test_app_with_storage().await;
+        let data = setup_test_data(app_state.db()).await;
 
         let uri = format!(
             "/api/modules/{}/assignments/{}/plagiarism",
@@ -644,13 +579,8 @@
     #[tokio::test]
     #[serial]
     async fn test_list_plagiarism_cases_unauthorized_invalid_token() {
-<<<<<<< HEAD
-        let app = make_test_app().await;
-        let data = setup_test_data(db::get_connection().await).await;
-=======
-        let (app, app_state, _tmp) = make_test_app_with_storage().await;
-        let data = setup_test_data(app_state.db()).await;
->>>>>>> 164afae5
+        let (app, app_state, _tmp) = make_test_app_with_storage().await;
+        let data = setup_test_data(app_state.db()).await;
 
         let uri = format!(
             "/api/modules/{}/assignments/{}/plagiarism",
@@ -671,13 +601,8 @@
     #[tokio::test]
     #[serial]
     async fn test_list_plagiarism_cases_non_existent_assignment() {
-<<<<<<< HEAD
-        let app = make_test_app().await;
-        let data = setup_test_data(db::get_connection().await).await;
-=======
-        let (app, app_state, _tmp) = make_test_app_with_storage().await;
-        let data = setup_test_data(app_state.db()).await;
->>>>>>> 164afae5
+        let (app, app_state, _tmp) = make_test_app_with_storage().await;
+        let data = setup_test_data(app_state.db()).await;
 
         let req = make_request(
             &data.admin_user,
@@ -699,13 +624,8 @@
     #[tokio::test]
     #[serial]
     async fn test_list_plagiarism_cases_invalid_status() {
-<<<<<<< HEAD
-        let app = make_test_app().await;
-        let data = setup_test_data(db::get_connection().await).await;
-=======
-        let (app, app_state, _tmp) = make_test_app_with_storage().await;
-        let data = setup_test_data(app_state.db()).await;
->>>>>>> 164afae5
+        let (app, app_state, _tmp) = make_test_app_with_storage().await;
+        let data = setup_test_data(app_state.db()).await;
 
         let req = make_request(
             &data.admin_user,
