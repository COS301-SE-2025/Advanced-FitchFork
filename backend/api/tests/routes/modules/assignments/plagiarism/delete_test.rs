--- conflicted
+++ resolved
@@ -3,24 +3,6 @@
     use api::auth::generate_jwt;
     use axum::{body::Body as AxumBody, http::Request};
     use chrono::{Datelike, TimeZone, Utc};
-<<<<<<< HEAD
-    use db::{
-        models::{
-            assignment::{AssignmentType, Model as AssignmentModel},
-            assignment_submission::Model as SubmissionModel,
-            module::Model as ModuleModel,
-            plagiarism_case::Model as PlagiarismCaseModel,
-            user::Model as UserModel,
-            user_module_role::{Model as UserModuleRoleModel, Role},
-        },
-        repositories::user_repository::UserRepository,
-    };
-    use sea_orm::DatabaseConnection;
-    use services::{
-        service::Service,
-        user::{CreateUser, UserService},
-    };
-=======
     use db::models::{
         assignment::{AssignmentType, Model as AssignmentModel},
         assignment_submission::Model as SubmissionModel,
@@ -30,7 +12,6 @@
         user_module_role::{Model as UserModuleRoleModel, Role},
     };
     use sea_orm::DatabaseConnection;
->>>>>>> 0c8f0684
 
     pub struct TestData {
         pub lecturer_user: UserModel,
@@ -77,23 +58,11 @@
             })
             .await
             .expect("Failed to create tutor user");
-<<<<<<< HEAD
-        let student_user = service
-            .create(CreateUser {
-                username: "student".into(),
-                email: "student@test.com".into(),
-                password: "password".into(),
-                admin: false,
-            })
+        let student_user = UserModel::create(db, "student", "student@test.com", "password", false)
             .await
             .expect("Failed to create student user");
-=======
-        let student_user = UserModel::create(db, "student", "student@test.com", "password", false)
-            .await
-            .expect("Failed to create student user");
 
         // Assign roles
->>>>>>> 0c8f0684
         UserModuleRoleModel::assign_user_to_module(db, lecturer_user.id, module.id, Role::Lecturer)
             .await
             .expect("Failed to assign lecturer role");
@@ -370,10 +339,6 @@
     };
     use sea_orm::{ColumnTrait, DatabaseConnection, EntityTrait, QueryFilter};
     use serde_json::{Value, json};
-<<<<<<< HEAD
-    use serial_test::serial;
-=======
->>>>>>> 0c8f0684
     use tower::ServiceExt;
 
     async fn setup_bulk_test_data(db: &DatabaseConnection) -> (TestData, Vec<PlagiarismCaseModel>) {
@@ -498,11 +463,7 @@
                     extra_cases[1].id,
                 ]),
             )
-<<<<<<< HEAD
-            .all(db::get_connection().await)
-=======
             .all(app_state.db())
->>>>>>> 0c8f0684
             .await
             .unwrap();
         assert!(remaining_cases.is_empty());
