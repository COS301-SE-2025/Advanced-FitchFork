#[cfg(test)]
mod common {
    use api::auth::generate_jwt;
    use axum::{
        body::Body as AxumBody,
        http::Request,
    };
    use chrono::{Datelike, TimeZone, Utc};
    use db::{
        models::{
            assignment::{AssignmentType, Model as AssignmentModel},
            assignment_submission::Model as SubmissionModel,
            module::Model as ModuleModel,
            plagiarism_case::{Model as PlagiarismCaseModel},
            user::Model as UserModel,
            user_module_role::{Model as UserModuleRoleModel, Role},
        },
        repositories::user_repository::UserRepository,
    };
    use services::{
        service::Service,
        user_service::{CreateUser, UserService},
    };
    use sea_orm::{DatabaseConnection};
    
    pub struct TestData {
        pub lecturer_user: UserModel,
        pub assistant_user: UserModel,
        pub tutor_user: UserModel,
        pub student_user: UserModel,
        pub module: ModuleModel,
        pub assignment: AssignmentModel,
        pub plagiarism_case: PlagiarismCaseModel,
        pub submission1: SubmissionModel,
    }

    pub async fn setup_test_data(db: &DatabaseConnection) -> TestData {
        dotenvy::dotenv().ok();

        let module = ModuleModel::create(db, "CS101", Utc::now().year(), Some("Intro to CS"), 5).await.expect("Failed to create test module");
        let service = UserService::new(UserRepository::new(db.clone()));
        let lecturer_user = service.create(CreateUser { username: "lecturer".into(), email: "lecturer@test.com".into(), password: "password".into(), admin: false }).await.expect("Failed to create lecturer user");
        let assistant_user = service.create(CreateUser { username: "assistant".into(), email: "assistant@test.com".into(), password: "password".into(), admin: false }).await.expect("Failed to create assistant user");
        let tutor_user = service.create(CreateUser { username: "tutor".into(), email: "tutor@test.com".into(), password: "password".into(), admin: false }).await.expect("Failed to create tutor user");
        let student_user = service.create(CreateUser { username: "student".into(), email: "student@test.com".into(), password: "password".into(), admin: false }).await.expect("Failed to create student user");
        UserModuleRoleModel::assign_user_to_module(db, lecturer_user.id, module.id, Role::Lecturer).await.expect("Failed to assign lecturer role");
        UserModuleRoleModel::assign_user_to_module(db, assistant_user.id, module.id, Role::AssistantLecturer).await.expect("Failed to assign assistant lecturer role");
        UserModuleRoleModel::assign_user_to_module(db, tutor_user.id, module.id, Role::Tutor).await.expect("Failed to assign tutor role");
        UserModuleRoleModel::assign_user_to_module(db, student_user.id, module.id, Role::Student).await.expect("Failed to assign student role");
        let assignment = AssignmentModel::create(
            db,
            module.id,
            "Assignment 1",
            Some("Desc 1"),
            AssignmentType::Assignment,
            Utc.with_ymd_and_hms(2024, 1, 1, 0, 0, 0).unwrap(),
            Utc.with_ymd_and_hms(2024, 1, 31, 23, 59, 59).unwrap(),
        ).await.unwrap();
        let submission1 = SubmissionModel::save_file(
            db,
            assignment.id,
            student_user.id,
            1,
            10,
            10,
            false,
            "sub1.txt",
            "hash123#",
            b"ontime",
        ).await.unwrap();
        let submission2 = SubmissionModel::save_file(
            db,
            assignment.id,
            student_user.id,
            1,
            10,
            10,
            false,
            "sub2.txt",
            "hash456#",
            b"ontime",
        ).await.unwrap();
        let plagiarism_case = PlagiarismCaseModel::create_case(
            db,
            assignment.id,
            submission1.id,
            submission2.id,
            "Initial description",
<<<<<<< HEAD
        ).await.unwrap();
=======
            0.0
        )
        .await
        .unwrap();
>>>>>>> 35b14be3

        TestData {
            lecturer_user,
            assistant_user,
            tutor_user,
            student_user,
            module,
            assignment,
            plagiarism_case,
            submission1,
        }
    }

    pub fn make_delete_request(
        user: &UserModel,
        module_id: i64,
        assignment_id: i64,
        case_id: i64,
    ) -> Request<AxumBody> {
        let (token, _) = generate_jwt(user.id, user.admin);
        let uri = format!(
            "/api/modules/{}/assignments/{}/plagiarism/{}",
            module_id, assignment_id, case_id
        );

        Request::builder()
            .method("DELETE")
            .uri(&uri)
            .header("Authorization", format!("Bearer {}", token))
            .body(AxumBody::empty())
            .unwrap()
    }
}


#[cfg(test)]
mod delete_plagiarism_tests {
    use super::common::*;
    use crate::helpers::app::make_test_app;
    use axum::http::StatusCode;
    use db::models::plagiarism_case::Entity as PlagiarismCaseEntity;
    use sea_orm::EntityTrait;
    use serde_json::Value;
    use tower::ServiceExt;
    use serial_test::serial;

    /// Test Case: Successful Deletion by Lecturer
    #[tokio::test]
    #[serial]
    async fn test_delete_plagiarism_case_success_as_lecturer() {
        let app = make_test_app().await;
        let data = setup_test_data(db::get_connection().await).await;

        let req = make_delete_request(
            &data.lecturer_user,
            data.module.id,
            data.assignment.id,
            data.plagiarism_case.id,
        );

        let response = app.oneshot(req).await.unwrap();
        assert_eq!(response.status(), StatusCode::OK);

        let body = axum::body::to_bytes(response.into_body(), usize::MAX)
            .await
            .unwrap();
        let json: Value = serde_json::from_slice(&body).unwrap();

        assert_eq!(json["success"], true);
        assert_eq!(json["message"], "Plagiarism case deleted successfully");

        // Verify database deletion
        let deleted_case = PlagiarismCaseEntity::find_by_id(data.plagiarism_case.id)
            .one(db::get_connection().await)
            .await
            .unwrap();
        assert!(deleted_case.is_none());
    }

    /// Test Case: Successful Deletion by Assistant Lecturer
    #[tokio::test]
    #[serial]
    async fn test_delete_plagiarism_case_success_as_assistant() {
        let app = make_test_app().await;
        let data = setup_test_data(db::get_connection().await).await;

        let req = make_delete_request(
            &data.assistant_user,
            data.module.id,
            data.assignment.id,
            data.plagiarism_case.id,
        );

        let response = app.oneshot(req).await.unwrap();
        assert_eq!(response.status(), StatusCode::OK);

        // Verify database deletion
        let deleted_case = PlagiarismCaseEntity::find_by_id(data.plagiarism_case.id)
            .one(db::get_connection().await)
            .await
            .unwrap();
        assert!(deleted_case.is_none());
    }

    /// Test Case: Forbidden Access for Non-Permitted Roles
    #[tokio::test]
    #[serial]
    async fn test_delete_plagiarism_case_forbidden_roles() {
        let app = make_test_app().await;
        let data = setup_test_data(db::get_connection().await).await;

        // Test tutor
        let req = make_delete_request(
            &data.tutor_user,
            data.module.id,
            data.assignment.id,
            data.plagiarism_case.id,
        );
        let response = app.clone().oneshot(req).await.unwrap();
        assert_eq!(response.status(), StatusCode::FORBIDDEN);

        // Test student
        let req = make_delete_request(
            &data.student_user,
            data.module.id,
            data.assignment.id,
            data.plagiarism_case.id,
        );
        let response = app.oneshot(req).await.unwrap();
        assert_eq!(response.status(), StatusCode::FORBIDDEN);
    }

    /// Test Case: Case Not Found
    #[tokio::test]
    #[serial]
    async fn test_delete_plagiarism_case_not_found() {
        let app = make_test_app().await;
        let data = setup_test_data(db::get_connection().await).await;

        let req = make_delete_request(
            &data.lecturer_user,
            data.module.id,
            data.assignment.id,
            999999, // Non-existent case ID
        );

        let response = app.oneshot(req).await.unwrap();
        assert_eq!(response.status(), StatusCode::NOT_FOUND);

        let body = axum::body::to_bytes(response.into_body(), usize::MAX)
            .await
            .unwrap();
        let json: Value = serde_json::from_slice(&body).unwrap();
        assert_eq!(json["success"], false);
        assert_eq!(json["message"], "Plagiarism case 999999 in Assignment 1 not found.");
    }

    /// Test Case: Unauthorized Access
    #[tokio::test]
    #[serial]
    async fn test_delete_plagiarism_case_unauthorized() {
        let app = make_test_app().await;
        let data = setup_test_data(db::get_connection().await).await;

        let uri = format!(
            "/api/modules/{}/assignments/{}/plagiarism/{}",
            data.module.id, data.assignment.id, data.plagiarism_case.id
        );

        // Case 1: Missing authorization header
        let req = axum::http::Request::builder()
            .method("DELETE")
            .uri(&uri)
            .body(axum::body::Body::empty())
            .unwrap();
        let response = app.clone().oneshot(req).await.unwrap();
        assert_eq!(response.status(), StatusCode::UNAUTHORIZED);

        // Case 2: Invalid token
        let req = axum::http::Request::builder()
            .method("DELETE")
            .uri(&uri)
            .header("Authorization", "Bearer invalid.token.here")
            .body(axum::body::Body::empty())
            .unwrap();
        let response = app.oneshot(req).await.unwrap();
        assert_eq!(response.status(), StatusCode::UNAUTHORIZED);
    }
}

#[cfg(test)]
mod bulk_delete_plagiarism_tests {
    use super::common::*;
    use crate::helpers::app::make_test_app;
    use api::auth::generate_jwt;
    use axum::{
        body::Body as AxumBody,
        http::{Request, StatusCode},
    };
    use db::models::{
        assignment_submission::Model as SubmissionModel,
        plagiarism_case::{Entity as PlagiarismCaseEntity, Model as PlagiarismCaseModel},
        user::Model as UserModel,
    };
    use sea_orm::{ColumnTrait, DatabaseConnection, EntityTrait, QueryFilter};
    use serde_json::{json, Value};
    use tower::ServiceExt;
    use serial_test::serial;

    async fn setup_bulk_test_data(
        db: &DatabaseConnection,
    ) -> (TestData, Vec<PlagiarismCaseModel>) {
        let data = setup_test_data(db).await;
        let mut extra_cases = Vec::new();

        // Create a few more submissions and cases for bulk testing
        let submission3 = SubmissionModel::save_file(
            db,
            data.assignment.id,
            data.student_user.id,
            1,
            10,
            10,
            false,
            "sub3.txt",
            "hash789#",
            b"ontime",
        )
        .await
        .unwrap();
        let submission4 = SubmissionModel::save_file(
            db,
            data.assignment.id,
            data.student_user.id,
            1,
            10,
            10,
            false,
            "sub4.txt",
            "hash101#",
            b"ontime",
        )
        .await
        .unwrap();

        let case2 =
            PlagiarismCaseModel::create_case(db, data.assignment.id, submission3.id, submission4.id, "Case 2", 0.0)
                .await
                .unwrap();
        let case3 = PlagiarismCaseModel::create_case(
            db,
            data.assignment.id,
            data.submission1.id,
            submission3.id,
            "Case 3",
            0.0
        )
        .await
        .unwrap();

        extra_cases.push(case2);
        extra_cases.push(case3);

        (data, extra_cases)
    }

    fn make_bulk_delete_request(
        user: &UserModel,
        module_id: i64,
        assignment_id: i64,
        case_ids: &[i64],
    ) -> Request<AxumBody> {
        let (token, _) = generate_jwt(user.id, user.admin);
        let uri = format!(
            "/api/modules/{}/assignments/{}/plagiarism/bulk",
            module_id, assignment_id
        );
        let payload = json!({ "case_ids": case_ids });
        let body = AxumBody::from(serde_json::to_string(&payload).unwrap());

        Request::builder()
            .method("DELETE")
            .uri(&uri)
            .header("Authorization", format!("Bearer {}", token))
            .header("Content-Type", "application/json")
            .body(body)
            .unwrap()
    }

    #[tokio::test]
    #[serial]
    async fn test_bulk_delete_success() {
        let app = make_test_app().await;
        let (data, extra_cases) = setup_bulk_test_data(db::get_connection().await).await;
        let req = make_bulk_delete_request(
            &data.lecturer_user,
            data.module.id,
            data.assignment.id,
            &[
                data.plagiarism_case.id,
                extra_cases[0].id,
                extra_cases[1].id,
            ],
        );
        let response = app.oneshot(req).await.unwrap();
        assert_eq!(response.status(), StatusCode::OK);

        let body = axum::body::to_bytes(response.into_body(), usize::MAX)
            .await
            .unwrap();
        let json: Value = serde_json::from_slice(&body).unwrap();
        assert_eq!(json["success"], true);
        assert_eq!(json["message"], "3 plagiarism cases deleted successfully");

        let remaining_cases = PlagiarismCaseEntity::find()
            .filter(<PlagiarismCaseEntity as EntityTrait>::Column::Id.is_in(vec![
                data.plagiarism_case.id,
                extra_cases[0].id,
                extra_cases[1].id,
            ]))
            .all(db::get_connection().await)
            .await
            .unwrap();
        assert!(remaining_cases.is_empty());
    }

    // TODO Freaky random test
    #[ignore]
    #[tokio::test]
    #[serial]
    async fn test_bulk_delete_empty_list() {
        let app = make_test_app().await;
        let data = setup_test_data(db::get_connection().await).await;

        let req =
            make_bulk_delete_request(&data.lecturer_user, data.module.id, data.assignment.id, &[]);
        let response = app.oneshot(req).await.unwrap();
        assert_eq!(response.status(), StatusCode::BAD_REQUEST);

        let body = axum::body::to_bytes(response.into_body(), usize::MAX)
            .await
            .unwrap();
        let json: Value = serde_json::from_slice(&body).unwrap();
        assert_eq!(json["message"], "case_ids cannot be empty");
    }

    #[tokio::test]
    #[serial]
    async fn test_bulk_delete_not_found() {
        let app = make_test_app().await;
        let (data, _) = setup_bulk_test_data(db::get_connection().await).await;
        let case_ids_to_delete = vec![data.plagiarism_case.id, 999999];

        let req = make_bulk_delete_request(
            &data.lecturer_user,
            data.module.id,
            data.assignment.id,
            &case_ids_to_delete,
        );
        let response = app.oneshot(req).await.unwrap();
        assert_eq!(response.status(), StatusCode::BAD_REQUEST);

        let body = axum::body::to_bytes(response.into_body(), usize::MAX)
            .await
            .unwrap();
        let json: Value = serde_json::from_slice(&body).unwrap();
        assert_eq!(
            json["message"],
            "Some plagiarism cases not found or not in assignment: [999999]",
        );
    }

    #[tokio::test]
    #[serial]
    async fn test_bulk_delete_forbidden() {
        let app = make_test_app().await;
        let (data, extra_cases) = setup_bulk_test_data(db::get_connection().await).await;
        let case_ids_to_delete = vec![data.plagiarism_case.id, extra_cases[0].id];

        let req = make_bulk_delete_request(
            &data.student_user,
            data.module.id,
            data.assignment.id,
            &case_ids_to_delete,
        );
        let response = app.oneshot(req).await.unwrap();
        assert_eq!(response.status(), StatusCode::FORBIDDEN);
    }
}<|MERGE_RESOLUTION|>--- conflicted
+++ resolved
@@ -86,14 +86,10 @@
             submission1.id,
             submission2.id,
             "Initial description",
-<<<<<<< HEAD
-        ).await.unwrap();
-=======
             0.0
         )
         .await
         .unwrap();
->>>>>>> 35b14be3
 
         TestData {
             lecturer_user,
