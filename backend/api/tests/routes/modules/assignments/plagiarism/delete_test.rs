#[cfg(test)]
mod common {
    use api::auth::generate_jwt;
    use axum::{
        body::Body as AxumBody,
        http::Request,
    };
    use chrono::{Datelike, TimeZone, Utc};
    use db::{
        models::{
            assignment::{AssignmentType, Model as AssignmentModel},
            assignment_submission::Model as SubmissionModel,
            module::Model as ModuleModel,
            plagiarism_case::{Model as PlagiarismCaseModel},
            user::Model as UserModel,
            user_module_role::{Model as UserModuleRoleModel, Role},
        },
        repositories::user_repository::UserRepository,
    };
    use services::{
        service::Service,
        user::{CreateUser, UserService},
    };
    use sea_orm::{DatabaseConnection};
    
    pub struct TestData {
        pub lecturer_user: UserModel,
        pub assistant_user: UserModel,
        pub tutor_user: UserModel,
        pub student_user: UserModel,
        pub module: ModuleModel,
        pub assignment: AssignmentModel,
        pub plagiarism_case: PlagiarismCaseModel,
        pub submission1: SubmissionModel,
    }

    pub async fn setup_test_data(db: &DatabaseConnection) -> TestData {
        dotenvy::dotenv().ok();

        let module = ModuleModel::create(db, "CS101", Utc::now().year(), Some("Intro to CS"), 5).await.expect("Failed to create test module");
        let service = UserService::new(UserRepository::new(db.clone()));
        let lecturer_user = service.create(CreateUser { username: "lecturer".into(), email: "lecturer@test.com".into(), password: "password".into(), admin: false }).await.expect("Failed to create lecturer user");
        let assistant_user = service.create(CreateUser { username: "assistant".into(), email: "assistant@test.com".into(), password: "password".into(), admin: false }).await.expect("Failed to create assistant user");
        let tutor_user = service.create(CreateUser { username: "tutor".into(), email: "tutor@test.com".into(), password: "password".into(), admin: false }).await.expect("Failed to create tutor user");
        let student_user = service.create(CreateUser { username: "student".into(), email: "student@test.com".into(), password: "password".into(), admin: false }).await.expect("Failed to create student user");
        UserModuleRoleModel::assign_user_to_module(db, lecturer_user.id, module.id, Role::Lecturer).await.expect("Failed to assign lecturer role");
        UserModuleRoleModel::assign_user_to_module(db, assistant_user.id, module.id, Role::AssistantLecturer).await.expect("Failed to assign assistant lecturer role");
        UserModuleRoleModel::assign_user_to_module(db, tutor_user.id, module.id, Role::Tutor).await.expect("Failed to assign tutor role");
        UserModuleRoleModel::assign_user_to_module(db, student_user.id, module.id, Role::Student).await.expect("Failed to assign student role");
        let assignment = AssignmentModel::create(
            db,
            module.id,
            "Assignment 1",
            Some("Desc 1"),
            AssignmentType::Assignment,
            Utc.with_ymd_and_hms(2024, 1, 1, 0, 0, 0).unwrap(),
            Utc.with_ymd_and_hms(2024, 1, 31, 23, 59, 59).unwrap(),
        ).await.unwrap();
        let submission1 = SubmissionModel::save_file(
            db,
            assignment.id,
            student_user.id,
            1,
            10,
            10,
            false,
            "sub1.txt",
            "hash123#",
            b"ontime",
        ).await.unwrap();
        let submission2 = SubmissionModel::save_file(
            db,
            assignment.id,
            student_user.id,
            1,
            10,
            10,
            false,
            "sub2.txt",
            "hash456#",
            b"ontime",
        ).await.unwrap();
        let plagiarism_case = PlagiarismCaseModel::create_case(
            db,
            assignment.id,
            submission1.id,
            submission2.id,
            "Initial description",
            0.0,       // similarity
            0,     // lines_matched
            None,      // report_id
        ).await.unwrap();

        TestData {
            lecturer_user,
            assistant_user,
            tutor_user,
            student_user,
            module,
            assignment,
            plagiarism_case,
            submission1,
        }
    }

    pub fn make_delete_request(
        user: &UserModel,
        module_id: i64,
        assignment_id: i64,
        case_id: i64,
    ) -> Request<AxumBody> {
        let (token, _) = generate_jwt(user.id, user.admin);
        let uri = format!(
            "/api/modules/{}/assignments/{}/plagiarism/{}",
            module_id, assignment_id, case_id
        );

        Request::builder()
            .method("DELETE")
            .uri(&uri)
            .header("Authorization", format!("Bearer {}", token))
            .body(AxumBody::empty())
            .unwrap()
    }
}


#[cfg(test)]
mod delete_plagiarism_tests {
    use super::common::*;
    use crate::helpers::app::make_test_app_with_storage;
    use axum::http::StatusCode;
    use db::models::plagiarism_case::Entity as PlagiarismCaseEntity;
    use sea_orm::EntityTrait;
    use serde_json::Value;
    use tower::ServiceExt;
    use serial_test::serial;

    /// Test Case: Successful Deletion by Lecturer
    #[tokio::test]
    #[serial]
    async fn test_delete_plagiarism_case_success_as_lecturer() {
<<<<<<< HEAD
        let app = make_test_app().await;
        let data = setup_test_data(db::get_connection().await).await;
=======
        let (app, app_state, _tmp) = make_test_app_with_storage().await;
        let data = setup_test_data(app_state.db()).await;
>>>>>>> 164afae5

        let req = make_delete_request(
            &data.lecturer_user,
            data.module.id,
            data.assignment.id,
            data.plagiarism_case.id,
        );

        let response = app.oneshot(req).await.unwrap();
        assert_eq!(response.status(), StatusCode::OK);

        let body = axum::body::to_bytes(response.into_body(), usize::MAX)
            .await
            .unwrap();
        let json: Value = serde_json::from_slice(&body).unwrap();

        assert_eq!(json["success"], true);
        assert_eq!(json["message"], "Plagiarism case deleted successfully");

        // Verify database deletion
        let deleted_case = PlagiarismCaseEntity::find_by_id(data.plagiarism_case.id)
            .one(db::get_connection().await)
            .await
            .unwrap();
        assert!(deleted_case.is_none());
    }

    /// Test Case: Successful Deletion by Assistant Lecturer
    #[tokio::test]
    #[serial]
    async fn test_delete_plagiarism_case_success_as_assistant() {
<<<<<<< HEAD
        let app = make_test_app().await;
        let data = setup_test_data(db::get_connection().await).await;
=======
        let (app, app_state, _tmp) = make_test_app_with_storage().await;
        let data = setup_test_data(app_state.db()).await;
>>>>>>> 164afae5

        let req = make_delete_request(
            &data.assistant_user,
            data.module.id,
            data.assignment.id,
            data.plagiarism_case.id,
        );

        let response = app.oneshot(req).await.unwrap();
        assert_eq!(response.status(), StatusCode::OK);

        // Verify database deletion
        let deleted_case = PlagiarismCaseEntity::find_by_id(data.plagiarism_case.id)
            .one(db::get_connection().await)
            .await
            .unwrap();
        assert!(deleted_case.is_none());
    }

    /// Test Case: Forbidden Access for Non-Permitted Roles
    #[tokio::test]
    #[serial]
    async fn test_delete_plagiarism_case_forbidden_roles() {
<<<<<<< HEAD
        let app = make_test_app().await;
        let data = setup_test_data(db::get_connection().await).await;
=======
        let (app, app_state, _tmp) = make_test_app_with_storage().await;
        let data = setup_test_data(app_state.db()).await;
>>>>>>> 164afae5

        // Test tutor
        let req = make_delete_request(
            &data.tutor_user,
            data.module.id,
            data.assignment.id,
            data.plagiarism_case.id,
        );
        let response = app.clone().oneshot(req).await.unwrap();
        assert_eq!(response.status(), StatusCode::FORBIDDEN);

        // Test student
        let req = make_delete_request(
            &data.student_user,
            data.module.id,
            data.assignment.id,
            data.plagiarism_case.id,
        );
        let response = app.oneshot(req).await.unwrap();
        assert_eq!(response.status(), StatusCode::FORBIDDEN);
    }

    /// Test Case: Case Not Found
    #[tokio::test]
    #[serial]
    async fn test_delete_plagiarism_case_not_found() {
<<<<<<< HEAD
        let app = make_test_app().await;
        let data = setup_test_data(db::get_connection().await).await;
=======
        let (app, app_state, _tmp) = make_test_app_with_storage().await;
        let data = setup_test_data(app_state.db()).await;
>>>>>>> 164afae5

        let req = make_delete_request(
            &data.lecturer_user,
            data.module.id,
            data.assignment.id,
            999999, // Non-existent case ID
        );

        let response = app.oneshot(req).await.unwrap();
        assert_eq!(response.status(), StatusCode::NOT_FOUND);

        let body = axum::body::to_bytes(response.into_body(), usize::MAX)
            .await
            .unwrap();
        let json: Value = serde_json::from_slice(&body).unwrap();
        assert_eq!(json["success"], false);
        assert_eq!(json["message"], "Plagiarism case 999999 in Assignment 1 not found.");
    }

    /// Test Case: Unauthorized Access
    #[tokio::test]
    #[serial]
    async fn test_delete_plagiarism_case_unauthorized() {
<<<<<<< HEAD
        let app = make_test_app().await;
        let data = setup_test_data(db::get_connection().await).await;
=======
        let (app, app_state, _tmp) = make_test_app_with_storage().await;
        let data = setup_test_data(app_state.db()).await;
>>>>>>> 164afae5

        let uri = format!(
            "/api/modules/{}/assignments/{}/plagiarism/{}",
            data.module.id, data.assignment.id, data.plagiarism_case.id
        );

        // Case 1: Missing authorization header
        let req = axum::http::Request::builder()
            .method("DELETE")
            .uri(&uri)
            .body(axum::body::Body::empty())
            .unwrap();
        let response = app.clone().oneshot(req).await.unwrap();
        assert_eq!(response.status(), StatusCode::UNAUTHORIZED);

        // Case 2: Invalid token
        let req = axum::http::Request::builder()
            .method("DELETE")
            .uri(&uri)
            .header("Authorization", "Bearer invalid.token.here")
            .body(axum::body::Body::empty())
            .unwrap();
        let response = app.oneshot(req).await.unwrap();
        assert_eq!(response.status(), StatusCode::UNAUTHORIZED);
    }
}

#[cfg(test)]
mod bulk_delete_plagiarism_tests {
    use super::common::*;
    use crate::helpers::app::make_test_app_with_storage;
    use api::auth::generate_jwt;
    use axum::{
        body::Body as AxumBody,
        http::{Request, StatusCode},
    };
    use db::models::{
        assignment_submission::Model as SubmissionModel,
        plagiarism_case::{Entity as PlagiarismCaseEntity, Model as PlagiarismCaseModel},
        user::Model as UserModel,
    };
    use sea_orm::{ColumnTrait, DatabaseConnection, EntityTrait, QueryFilter};
    use serde_json::{json, Value};
    use tower::ServiceExt;
    use serial_test::serial;

    async fn setup_bulk_test_data(
        db: &DatabaseConnection,
    ) -> (TestData, Vec<PlagiarismCaseModel>) {
        let data = setup_test_data(db).await;
        let mut extra_cases = Vec::new();

        // Create a few more submissions and cases for bulk testing
        let submission3 = SubmissionModel::save_file(
            db,
            data.assignment.id,
            data.student_user.id,
            1,
            10,
            10,
            false,
            "sub3.txt",
            "hash789#",
            b"ontime",
        )
        .await
        .unwrap();
        let submission4 = SubmissionModel::save_file(
            db,
            data.assignment.id,
            data.student_user.id,
            1,
            10,
            10,
            false,
            "sub4.txt",
            "hash101#",
            b"ontime",
        )
        .await
        .unwrap();

        let case2 = PlagiarismCaseModel::create_case(
            db,
            data.assignment.id,
            submission3.id,
            submission4.id,
            "Case 2",
            0.0,       // similarity
            0,     // lines_matched
            None,      // report_id
        ).await.unwrap();

        let case3 = PlagiarismCaseModel::create_case(
            db,
            data.assignment.id,
            data.submission1.id,
            submission3.id,
            "Case 3",
            0.0,       // similarity
            0_i64,     // lines_matched
            None,      // report_id
        ).await.unwrap();


        extra_cases.push(case2);
        extra_cases.push(case3);

        (data, extra_cases)
    }

    fn make_bulk_delete_request(
        user: &UserModel,
        module_id: i64,
        assignment_id: i64,
        case_ids: &[i64],
    ) -> Request<AxumBody> {
        let (token, _) = generate_jwt(user.id, user.admin);
        let uri = format!(
            "/api/modules/{}/assignments/{}/plagiarism/bulk",
            module_id, assignment_id
        );
        let payload = json!({ "case_ids": case_ids });
        let body = AxumBody::from(serde_json::to_string(&payload).unwrap());

        Request::builder()
            .method("DELETE")
            .uri(&uri)
            .header("Authorization", format!("Bearer {}", token))
            .header("Content-Type", "application/json")
            .body(body)
            .unwrap()
    }

    #[tokio::test]
    #[serial]
    async fn test_bulk_delete_success() {
<<<<<<< HEAD
        let app = make_test_app().await;
        let (data, extra_cases) = setup_bulk_test_data(db::get_connection().await).await;
=======
        let (app, app_state, _tmp) = make_test_app_with_storage().await;
        let (data, extra_cases) = setup_bulk_test_data(app_state.db()).await;
>>>>>>> 164afae5
        let req = make_bulk_delete_request(
            &data.lecturer_user,
            data.module.id,
            data.assignment.id,
            &[
                data.plagiarism_case.id,
                extra_cases[0].id,
                extra_cases[1].id,
            ],
        );
        let response = app.oneshot(req).await.unwrap();
        assert_eq!(response.status(), StatusCode::OK);

        let body = axum::body::to_bytes(response.into_body(), usize::MAX)
            .await
            .unwrap();
        let json: Value = serde_json::from_slice(&body).unwrap();
        assert_eq!(json["success"], true);
        assert_eq!(json["message"], "3 plagiarism cases deleted successfully");

        let remaining_cases = PlagiarismCaseEntity::find()
            .filter(<PlagiarismCaseEntity as EntityTrait>::Column::Id.is_in(vec![
                data.plagiarism_case.id,
                extra_cases[0].id,
                extra_cases[1].id,
            ]))
            .all(db::get_connection().await)
            .await
            .unwrap();
        assert!(remaining_cases.is_empty());
    }

    // TODO Freaky random test
    #[ignore]
    #[tokio::test]
    #[serial]
    async fn test_bulk_delete_empty_list() {
<<<<<<< HEAD
        let app = make_test_app().await;
        let data = setup_test_data(db::get_connection().await).await;
=======
        let (app, app_state, _tmp) = make_test_app_with_storage().await;
        let data = setup_test_data(app_state.db()).await;
>>>>>>> 164afae5

        let req =
            make_bulk_delete_request(&data.lecturer_user, data.module.id, data.assignment.id, &[]);
        let response = app.oneshot(req).await.unwrap();
        assert_eq!(response.status(), StatusCode::BAD_REQUEST);

        let body = axum::body::to_bytes(response.into_body(), usize::MAX)
            .await
            .unwrap();
        let json: Value = serde_json::from_slice(&body).unwrap();
        assert_eq!(json["message"], "case_ids cannot be empty");
    }

    #[tokio::test]
    #[serial]
    async fn test_bulk_delete_not_found() {
<<<<<<< HEAD
        let app = make_test_app().await;
        let (data, _) = setup_bulk_test_data(db::get_connection().await).await;
=======
        let (app, app_state, _tmp) = make_test_app_with_storage().await;
        let (data, _) = setup_bulk_test_data(app_state.db()).await;
>>>>>>> 164afae5
        let case_ids_to_delete = vec![data.plagiarism_case.id, 999999];

        let req = make_bulk_delete_request(
            &data.lecturer_user,
            data.module.id,
            data.assignment.id,
            &case_ids_to_delete,
        );
        let response = app.oneshot(req).await.unwrap();
        assert_eq!(response.status(), StatusCode::BAD_REQUEST);

        let body = axum::body::to_bytes(response.into_body(), usize::MAX)
            .await
            .unwrap();
        let json: Value = serde_json::from_slice(&body).unwrap();
        assert_eq!(
            json["message"],
            "Some plagiarism cases not found or not in assignment: [999999]",
        );
    }

    #[tokio::test]
    #[serial]
    async fn test_bulk_delete_forbidden() {
<<<<<<< HEAD
        let app = make_test_app().await;
        let (data, extra_cases) = setup_bulk_test_data(db::get_connection().await).await;
=======
        let (app, app_state, _tmp) = make_test_app_with_storage().await;
        let (data, extra_cases) = setup_bulk_test_data(app_state.db()).await;
>>>>>>> 164afae5
        let case_ids_to_delete = vec![data.plagiarism_case.id, extra_cases[0].id];

        let req = make_bulk_delete_request(
            &data.student_user,
            data.module.id,
            data.assignment.id,
            &case_ids_to_delete,
        );
        let response = app.oneshot(req).await.unwrap();
        assert_eq!(response.status(), StatusCode::FORBIDDEN);
    }
}<|MERGE_RESOLUTION|>--- conflicted
+++ resolved
@@ -140,13 +140,8 @@
     #[tokio::test]
     #[serial]
     async fn test_delete_plagiarism_case_success_as_lecturer() {
-<<<<<<< HEAD
-        let app = make_test_app().await;
-        let data = setup_test_data(db::get_connection().await).await;
-=======
-        let (app, app_state, _tmp) = make_test_app_with_storage().await;
-        let data = setup_test_data(app_state.db()).await;
->>>>>>> 164afae5
+        let (app, app_state, _tmp) = make_test_app_with_storage().await;
+        let data = setup_test_data(app_state.db()).await;
 
         let req = make_delete_request(
             &data.lecturer_user,
@@ -178,13 +173,8 @@
     #[tokio::test]
     #[serial]
     async fn test_delete_plagiarism_case_success_as_assistant() {
-<<<<<<< HEAD
-        let app = make_test_app().await;
-        let data = setup_test_data(db::get_connection().await).await;
-=======
-        let (app, app_state, _tmp) = make_test_app_with_storage().await;
-        let data = setup_test_data(app_state.db()).await;
->>>>>>> 164afae5
+        let (app, app_state, _tmp) = make_test_app_with_storage().await;
+        let data = setup_test_data(app_state.db()).await;
 
         let req = make_delete_request(
             &data.assistant_user,
@@ -208,13 +198,8 @@
     #[tokio::test]
     #[serial]
     async fn test_delete_plagiarism_case_forbidden_roles() {
-<<<<<<< HEAD
-        let app = make_test_app().await;
-        let data = setup_test_data(db::get_connection().await).await;
-=======
-        let (app, app_state, _tmp) = make_test_app_with_storage().await;
-        let data = setup_test_data(app_state.db()).await;
->>>>>>> 164afae5
+        let (app, app_state, _tmp) = make_test_app_with_storage().await;
+        let data = setup_test_data(app_state.db()).await;
 
         // Test tutor
         let req = make_delete_request(
@@ -241,13 +226,8 @@
     #[tokio::test]
     #[serial]
     async fn test_delete_plagiarism_case_not_found() {
-<<<<<<< HEAD
-        let app = make_test_app().await;
-        let data = setup_test_data(db::get_connection().await).await;
-=======
-        let (app, app_state, _tmp) = make_test_app_with_storage().await;
-        let data = setup_test_data(app_state.db()).await;
->>>>>>> 164afae5
+        let (app, app_state, _tmp) = make_test_app_with_storage().await;
+        let data = setup_test_data(app_state.db()).await;
 
         let req = make_delete_request(
             &data.lecturer_user,
@@ -271,13 +251,8 @@
     #[tokio::test]
     #[serial]
     async fn test_delete_plagiarism_case_unauthorized() {
-<<<<<<< HEAD
-        let app = make_test_app().await;
-        let data = setup_test_data(db::get_connection().await).await;
-=======
-        let (app, app_state, _tmp) = make_test_app_with_storage().await;
-        let data = setup_test_data(app_state.db()).await;
->>>>>>> 164afae5
+        let (app, app_state, _tmp) = make_test_app_with_storage().await;
+        let data = setup_test_data(app_state.db()).await;
 
         let uri = format!(
             "/api/modules/{}/assignments/{}/plagiarism/{}",
@@ -415,13 +390,8 @@
     #[tokio::test]
     #[serial]
     async fn test_bulk_delete_success() {
-<<<<<<< HEAD
-        let app = make_test_app().await;
-        let (data, extra_cases) = setup_bulk_test_data(db::get_connection().await).await;
-=======
         let (app, app_state, _tmp) = make_test_app_with_storage().await;
         let (data, extra_cases) = setup_bulk_test_data(app_state.db()).await;
->>>>>>> 164afae5
         let req = make_bulk_delete_request(
             &data.lecturer_user,
             data.module.id,
@@ -459,13 +429,8 @@
     #[tokio::test]
     #[serial]
     async fn test_bulk_delete_empty_list() {
-<<<<<<< HEAD
-        let app = make_test_app().await;
-        let data = setup_test_data(db::get_connection().await).await;
-=======
-        let (app, app_state, _tmp) = make_test_app_with_storage().await;
-        let data = setup_test_data(app_state.db()).await;
->>>>>>> 164afae5
+        let (app, app_state, _tmp) = make_test_app_with_storage().await;
+        let data = setup_test_data(app_state.db()).await;
 
         let req =
             make_bulk_delete_request(&data.lecturer_user, data.module.id, data.assignment.id, &[]);
@@ -482,13 +447,8 @@
     #[tokio::test]
     #[serial]
     async fn test_bulk_delete_not_found() {
-<<<<<<< HEAD
-        let app = make_test_app().await;
-        let (data, _) = setup_bulk_test_data(db::get_connection().await).await;
-=======
         let (app, app_state, _tmp) = make_test_app_with_storage().await;
         let (data, _) = setup_bulk_test_data(app_state.db()).await;
->>>>>>> 164afae5
         let case_ids_to_delete = vec![data.plagiarism_case.id, 999999];
 
         let req = make_bulk_delete_request(
@@ -513,13 +473,8 @@
     #[tokio::test]
     #[serial]
     async fn test_bulk_delete_forbidden() {
-<<<<<<< HEAD
-        let app = make_test_app().await;
-        let (data, extra_cases) = setup_bulk_test_data(db::get_connection().await).await;
-=======
         let (app, app_state, _tmp) = make_test_app_with_storage().await;
         let (data, extra_cases) = setup_bulk_test_data(app_state.db()).await;
->>>>>>> 164afae5
         let case_ids_to_delete = vec![data.plagiarism_case.id, extra_cases[0].id];
 
         let req = make_bulk_delete_request(
