#[cfg(test)]
mod update_plagiarism_tests {
    use crate::helpers::app::make_test_app_with_storage;
    use api::auth::generate_jwt;
    use api::routes::modules::assignments::plagiarism::put::UpdatePlagiarismCasePayload;
    use axum::{
        body::Body as AxumBody,
        http::{Request, StatusCode},
    };
    use chrono::{Datelike, TimeZone, Utc};
<<<<<<< HEAD
    use db::{
        models::{
            assignment::{AssignmentType, Model as AssignmentModel},
            assignment_submission::Model as SubmissionModel,
            module::Model as ModuleModel,
            plagiarism_case::{
                Entity as PlagiarismCaseEntity, Model as PlagiarismCaseModel, Status,
            },
            user::Model as UserModel,
            user_module_role::{Model as UserModuleRoleModel, Role},
        },
        repositories::user_repository::UserRepository,
    };
    use sea_orm::{DatabaseConnection, EntityTrait};
    use serde_json::Value;
    use services::{
        service::Service,
        user::{CreateUser, UserService},
    };
=======
    use db::models::{
        assignment::{AssignmentType, Model as AssignmentModel},
        assignment_submission::Model as SubmissionModel,
        module::Model as ModuleModel,
        plagiarism_case::{Entity as PlagiarismCaseEntity, Model as PlagiarismCaseModel, Status},
        user::Model as UserModel,
        user_module_role::{Model as UserModuleRoleModel, Role},
    };
    use sea_orm::{DatabaseConnection, EntityTrait};
    use serde_json::Value;
>>>>>>> 0c8f0684
    use tower::ServiceExt;

    // small helper for float compares in JSON
    fn approx_eq_f64(a: f64, b: f64, eps: f64) -> bool {
        (a - b).abs() <= eps
    }

    struct TestData {
        lecturer_user: UserModel,
        assistant_user: UserModel,
        tutor_user: UserModel,
        student_user: UserModel,
        module: ModuleModel,
        assignment: AssignmentModel,
        plagiarism_case: PlagiarismCaseModel,
    }

    async fn setup_test_data(db: &DatabaseConnection) -> TestData {
        dotenvy::dotenv().ok();

        let module = ModuleModel::create(db, "CS101", Utc::now().year(), Some("Intro to CS"), 5)
            .await
            .expect("Failed to create test module");

        let lecturer_user =
            UserModel::create(db, "lecturer", "lecturer@test.com", "password", false)
                .await
                .expect("Failed to create lecturer user");
        let assistant_user =
            UserModel::create(db, "assistant", "assistant@test.com", "password", false)
                .await
                .expect("Failed to create assistant user");
        let tutor_user = UserModel::create(db, "tutor", "tutor@test.com", "password", false)
            .await
            .expect("Failed to create tutor user");
        let student_user = UserModel::create(db, "student", "student@test.com", "password", false)
            .await
            .expect("Failed to create student user");

        UserModuleRoleModel::assign_user_to_module(db, lecturer_user.id, module.id, Role::Lecturer)
            .await
            .unwrap();
        UserModuleRoleModel::assign_user_to_module(
            db,
            assistant_user.id,
            module.id,
            Role::AssistantLecturer,
        )
        .await
        .unwrap();
        UserModuleRoleModel::assign_user_to_module(db, tutor_user.id, module.id, Role::Tutor)
            .await
            .unwrap();
        UserModuleRoleModel::assign_user_to_module(db, student_user.id, module.id, Role::Student)
            .await
            .unwrap();

        let assignment = AssignmentModel::create(
            db,
            module.id,
            "Assignment 1",
            Some("Desc 1"),
            AssignmentType::Assignment,
            Utc.with_ymd_and_hms(2024, 1, 1, 0, 0, 0).unwrap(),
            Utc.with_ymd_and_hms(2024, 1, 31, 23, 59, 59).unwrap(),
        )
        .await
        .unwrap();
<<<<<<< HEAD
=======

>>>>>>> 0c8f0684
        let submission1 = SubmissionModel::save_file(
            db,
            assignment.id,
            student_user.id,
            1,
            10,
            10,
            false,
            "sub1.txt",
            "hash123#",
            b"ontime",
        )
        .await
        .unwrap();
<<<<<<< HEAD
=======

>>>>>>> 0c8f0684
        let submission2 = SubmissionModel::save_file(
            db,
            assignment.id,
            student_user.id,
            1,
            10,
            10,
            false,
            "sub2.txt",
            "hash456#",
            b"ontime",
        )
        .await
        .unwrap();

        // NOTE: create_case signature now accepts similarity; seed with 25.0%
        let plagiarism_case = PlagiarismCaseModel::create_case(
            db,
            assignment.id,
            submission1.id,
            submission2.id,
            "Initial description",
            25.0_f32,
            12_i64, // lines_matched
            None,   // report_id
        )
        .await
        .unwrap();

        TestData {
            lecturer_user,
            assistant_user,
            tutor_user,
            student_user,
            module,
            assignment,
            plagiarism_case,
        }
    }

    fn make_put_request(
        user: &UserModel,
        module_id: i64,
        assignment_id: i64,
        case_id: i64,
        payload: &UpdatePlagiarismCasePayload,
    ) -> Request<AxumBody> {
        let (token, _) = generate_jwt(user.id, user.admin);
        let uri = format!(
            "/api/modules/{}/assignments/{}/plagiarism/{}",
            module_id, assignment_id, case_id
        );
        let body = AxumBody::from(serde_json::to_string(&payload).unwrap());

        Request::builder()
            .method("PUT")
            .uri(&uri)
            .header("Authorization", format!("Bearer {}", token))
            .header("Content-Type", "application/json")
            .body(body)
            .unwrap()
    }

    /// Successful Update by Lecturer (description + status + similarity)
    #[tokio::test]
    #[serial]
    async fn test_update_plagiarism_case_success_as_lecturer() {
        let (app, app_state, _tmp) = make_test_app_with_storage().await;
        let data = setup_test_data(app_state.db()).await;

        let original_updated_at = data.plagiarism_case.updated_at;
        tokio::time::sleep(std::time::Duration::from_millis(10)).await;

        let payload = UpdatePlagiarismCasePayload {
            description: Some("Updated description".to_string()),
            status: Some("flagged".to_string()),
            similarity: Some(80.25),
        };

        let req = make_put_request(
            &data.lecturer_user,
            data.module.id,
            data.assignment.id,
            data.plagiarism_case.id,
            &payload,
        );

        let response = app.oneshot(req).await.unwrap();
        assert_eq!(response.status(), StatusCode::OK);

        let body = axum::body::to_bytes(response.into_body(), usize::MAX)
            .await
            .unwrap();
        let json: Value = serde_json::from_slice(&body).unwrap();

        assert_eq!(json["success"], true);
        assert_eq!(json["message"], "Plagiarism case updated successfully");

        let case_data = &json["data"];
        assert_eq!(case_data["id"], data.plagiarism_case.id);
        assert_eq!(case_data["description"], "Updated description");
        // status serialized as lowercase string
        assert_eq!(case_data["status"], "flagged");
        assert!(approx_eq_f64(
            case_data["similarity"].as_f64().unwrap(),
            80.25,
            1e-6
        ));
        assert!(*case_data["updated_at"].as_str().unwrap() > *original_updated_at.to_rfc3339());

        let updated_case = PlagiarismCaseEntity::find_by_id(data.plagiarism_case.id)
            .one(db::get_connection().await)
            .await
            .unwrap()
            .expect("Case should exist");
        assert_eq!(updated_case.description, "Updated description");
        assert_eq!(updated_case.status, Status::Flagged);
        assert!((updated_case.similarity as f64 - 80.25).abs() < 1e-6);
        assert!(updated_case.updated_at > original_updated_at);
    }

    /// Partial Update by Assistant Lecturer (description only; similarity & status unchanged)
    #[tokio::test]
    #[serial]
    async fn test_update_plagiarism_case_partial_update() {
        let (app, app_state, _tmp) = make_test_app_with_storage().await;
        let data = setup_test_data(app_state.db()).await;

        let original_updated_at = data.plagiarism_case.updated_at;
        tokio::time::sleep(std::time::Duration::from_millis(10)).await;

        let payload = UpdatePlagiarismCasePayload {
            description: Some("Assistant updated description".to_string()),
            status: None,
            similarity: None,
        };

        let req = make_put_request(
            &data.assistant_user,
            data.module.id,
            data.assignment.id,
            data.plagiarism_case.id,
            &payload,
        );

        let response = app.oneshot(req).await.unwrap();
        assert_eq!(response.status(), StatusCode::OK);

        let body = axum::body::to_bytes(response.into_body(), usize::MAX)
            .await
            .unwrap();
        let json: Value = serde_json::from_slice(&body).unwrap();

        let case_data = &json["data"];
        assert_eq!(case_data["description"], "Assistant updated description");
        // stays review by default
        assert_eq!(case_data["status"], "review");
        // similarity should remain at the seeded 25.0
        assert!(approx_eq_f64(
            case_data["similarity"].as_f64().unwrap(),
            25.0,
            1e-6
        ));
        assert!(*case_data["updated_at"].as_str().unwrap() > *original_updated_at.to_rfc3339());

        let updated_case = PlagiarismCaseEntity::find_by_id(data.plagiarism_case.id)
            .one(db::get_connection().await)
            .await
            .unwrap()
            .expect("Case should exist");
        assert_eq!(updated_case.description, "Assistant updated description");
        assert_eq!(updated_case.status, Status::Review);
        assert!((updated_case.similarity as f64 - 25.0).abs() < 1e-6);
    }

    /// Update similarity only
    #[tokio::test]
    async fn test_update_plagiarism_case_similarity_only() {
        let (app, app_state, _tmp) = make_test_app_with_storage().await;
        let data = setup_test_data(app_state.db()).await;

        let payload = UpdatePlagiarismCasePayload {
            description: None,
            status: None,
            similarity: Some(42.0),
        };

        let req = make_put_request(
            &data.lecturer_user,
            data.module.id,
            data.assignment.id,
            data.plagiarism_case.id,
            &payload,
        );

        let response = app.oneshot(req).await.unwrap();
        assert_eq!(response.status(), StatusCode::OK);

        let body = axum::body::to_bytes(response.into_body(), usize::MAX)
            .await
            .unwrap();
        let json: Value = serde_json::from_slice(&body).unwrap();
        assert!(approx_eq_f64(
            json["data"]["similarity"].as_f64().unwrap(),
            42.0,
            1e-6
        ));

        let updated_case = PlagiarismCaseEntity::find_by_id(data.plagiarism_case.id)
            .one(app_state.db())
            .await
            .unwrap()
            .expect("Case should exist");
        assert!((updated_case.similarity as f64 - 42.0).abs() < 1e-6);
    }

    /// Forbidden Access for Non-Permitted Roles
    #[tokio::test]
    async fn test_update_plagiarism_case_forbidden_roles() {
        let (app, app_state, _tmp) = make_test_app_with_storage().await;
        let data = setup_test_data(app_state.db()).await;

        let payload = UpdatePlagiarismCasePayload {
            description: Some("Unauthorized update".to_string()),
            status: Some("reviewed".to_string()),
            similarity: Some(12.0),
        };

        let req = make_put_request(
            &data.tutor_user,
            data.module.id,
            data.assignment.id,
            data.plagiarism_case.id,
            &payload,
        );
        let response = app.clone().oneshot(req).await.unwrap();
        assert_eq!(response.status(), StatusCode::FORBIDDEN);

        let req = make_put_request(
            &data.student_user,
            data.module.id,
            data.assignment.id,
            data.plagiarism_case.id,
            &payload,
        );
        let response = app.oneshot(req).await.unwrap();
        assert_eq!(response.status(), StatusCode::FORBIDDEN);
    }

    /// Validation Failures
    #[tokio::test]
    #[serial]
    async fn test_update_plagiarism_case_validation_errors() {
        let (app, app_state, _tmp) = make_test_app_with_storage().await;
        let data = setup_test_data(app_state.db()).await;

        // No fields -> 400
        let payload = UpdatePlagiarismCasePayload {
            description: None,
            status: None,
            similarity: None,
        };
        let req = make_put_request(
            &data.lecturer_user,
            data.module.id,
            data.assignment.id,
            data.plagiarism_case.id,
            &payload,
        );
        let response = app.clone().oneshot(req).await.unwrap();
        assert_eq!(response.status(), StatusCode::BAD_REQUEST);
        let body = axum::body::to_bytes(response.into_body(), usize::MAX)
            .await
            .unwrap();
        let json: Value = serde_json::from_slice(&body).unwrap();
        assert_eq!(
            json["message"],
            "At least one field (description, status, or similarity) must be provided"
        );

        // Invalid status -> 400
        let payload = UpdatePlagiarismCasePayload {
            description: None,
            status: Some("invalid_status".to_string()),
            similarity: None,
        };
        let req = make_put_request(
            &data.lecturer_user,
            data.module.id,
            data.assignment.id,
            data.plagiarism_case.id,
            &payload,
        );
        let response = app.clone().oneshot(req).await.unwrap();
        assert_eq!(response.status(), StatusCode::BAD_REQUEST);
        let body = axum::body::to_bytes(response.into_body(), usize::MAX)
            .await
            .unwrap();
        let json: Value = serde_json::from_slice(&body).unwrap();
        assert_eq!(
            json["message"],
            "Invalid status value. Must be one of: 'review', 'flagged', 'reviewed'"
        );

        // similarity < 0 -> 400
        let payload = UpdatePlagiarismCasePayload {
            description: None,
            status: None,
            similarity: Some(-0.1),
        };
        let req = make_put_request(
            &data.lecturer_user,
            data.module.id,
            data.assignment.id,
            data.plagiarism_case.id,
            &payload,
        );
        let response = app.clone().oneshot(req).await.unwrap();
        assert_eq!(response.status(), StatusCode::BAD_REQUEST);

        // similarity > 100 -> 400
        let payload = UpdatePlagiarismCasePayload {
            description: None,
            status: None,
            similarity: Some(120.0),
        };
        let req = make_put_request(
            &data.lecturer_user,
            data.module.id,
            data.assignment.id,
            data.plagiarism_case.id,
            &payload,
        );
        let response = app.oneshot(req).await.unwrap();
        assert_eq!(response.status(), StatusCode::BAD_REQUEST);
    }

    /// Case Not Found
    #[tokio::test]
    #[serial]
    async fn test_update_plagiarism_case_not_found() {
        let (app, app_state, _tmp) = make_test_app_with_storage().await;
        let data = setup_test_data(app_state.db()).await;

        let payload = UpdatePlagiarismCasePayload {
            description: Some("Update non-existent case".to_string()),
            status: Some("reviewed".to_string()),
            similarity: Some(33.0),
        };

        let req = make_put_request(
            &data.lecturer_user,
            data.module.id,
            data.assignment.id,
            999999,
            &payload,
        );

        let response = app.oneshot(req).await.unwrap();
        assert_eq!(response.status(), StatusCode::NOT_FOUND);

        let body = axum::body::to_bytes(response.into_body(), usize::MAX)
            .await
            .unwrap();
        let json: Value = serde_json::from_slice(&body).unwrap();

        // If your handler returns a simple "Plagiarism case not found", assert that instead:
        // assert_eq!(json["message"], "Plagiarism case not found");
        // Keeping original custom message if your route uses it:
        assert_eq!(json["success"], false);
        assert_eq!(
            json["message"],
            "Plagiarism case 999999 in Assignment 1 not found."
        );
    }

    /// Unauthorized Access
    #[tokio::test]
    #[serial]
    async fn test_update_plagiarism_case_unauthorized() {
        let (app, app_state, _tmp) = make_test_app_with_storage().await;
        let data = setup_test_data(app_state.db()).await;

        let payload = UpdatePlagiarismCasePayload {
            description: Some("Unauthorized update".to_string()),
            status: Some("reviewed".to_string()),
            similarity: Some(10.0),
        };

        let uri = format!(
            "/api/modules/{}/assignments/{}/plagiarism/{}",
            data.module.id, data.assignment.id, data.plagiarism_case.id
        );
        let req = Request::builder()
            .method("PUT")
            .uri(&uri)
            .header("Content-Type", "application/json")
            .body(AxumBody::from(serde_json::to_string(&payload).unwrap()))
            .unwrap();
        let response = app.clone().oneshot(req).await.unwrap();
        assert_eq!(response.status(), StatusCode::UNAUTHORIZED);

        let req = Request::builder()
            .method("PUT")
            .uri(&uri)
            .header("Authorization", "Bearer invalid.token.here")
            .header("Content-Type", "application/json")
            .body(AxumBody::from(serde_json::to_string(&payload).unwrap()))
            .unwrap();
        let response = app.oneshot(req).await.unwrap();
        assert_eq!(response.status(), StatusCode::UNAUTHORIZED);
    }
}<|MERGE_RESOLUTION|>--- conflicted
+++ resolved
@@ -8,27 +8,6 @@
         http::{Request, StatusCode},
     };
     use chrono::{Datelike, TimeZone, Utc};
-<<<<<<< HEAD
-    use db::{
-        models::{
-            assignment::{AssignmentType, Model as AssignmentModel},
-            assignment_submission::Model as SubmissionModel,
-            module::Model as ModuleModel,
-            plagiarism_case::{
-                Entity as PlagiarismCaseEntity, Model as PlagiarismCaseModel, Status,
-            },
-            user::Model as UserModel,
-            user_module_role::{Model as UserModuleRoleModel, Role},
-        },
-        repositories::user_repository::UserRepository,
-    };
-    use sea_orm::{DatabaseConnection, EntityTrait};
-    use serde_json::Value;
-    use services::{
-        service::Service,
-        user::{CreateUser, UserService},
-    };
-=======
     use db::models::{
         assignment::{AssignmentType, Model as AssignmentModel},
         assignment_submission::Model as SubmissionModel,
@@ -39,7 +18,6 @@
     };
     use sea_orm::{DatabaseConnection, EntityTrait};
     use serde_json::Value;
->>>>>>> 0c8f0684
     use tower::ServiceExt;
 
     // small helper for float compares in JSON
@@ -108,10 +86,7 @@
         )
         .await
         .unwrap();
-<<<<<<< HEAD
-=======
-
->>>>>>> 0c8f0684
+
         let submission1 = SubmissionModel::save_file(
             db,
             assignment.id,
@@ -126,10 +101,7 @@
         )
         .await
         .unwrap();
-<<<<<<< HEAD
-=======
-
->>>>>>> 0c8f0684
+
         let submission2 = SubmissionModel::save_file(
             db,
             assignment.id,
