#[cfg(test)]
mod update_plagiarism_tests {
    use db::{
        models::{
            assignment::{Model as AssignmentModel, AssignmentType},
            assignment_submission::Model as SubmissionModel,
            module::Model as ModuleModel,
            plagiarism_case::{Status, Entity as PlagiarismCaseEntity, Model as PlagiarismCaseModel},
            user::Model as UserModel,
            user_module_role::{Model as UserModuleRoleModel, Role},
        },
        repositories::user_repository::UserRepository,
    };
    use axum::{
        body::Body as AxumBody,
        http::{Request, StatusCode},
    };
    use services::{
        service::Service,
        user_service::{CreateUser, UserService},
    };
    use sea_orm::{EntityTrait, DatabaseConnection};
    use tower::ServiceExt;
    use serde_json::Value;
    use api::auth::generate_jwt;
    use crate::helpers::app::make_test_app;
    use chrono::{Datelike, TimeZone, Utc};
    use api::routes::modules::assignments::plagiarism::put::UpdatePlagiarismCasePayload;
    use serial_test::serial;

    // small helper for float compares in JSON
    fn approx_eq_f64(a: f64, b: f64, eps: f64) -> bool { (a - b).abs() <= eps }

    struct TestData {
        lecturer_user: UserModel,
        assistant_user: UserModel,
        tutor_user: UserModel,
        student_user: UserModel,
        module: ModuleModel,
        assignment: AssignmentModel,
        plagiarism_case: PlagiarismCaseModel,
    }

    async fn setup_test_data(db: &DatabaseConnection) -> TestData {
        dotenvy::dotenv().ok();

<<<<<<< HEAD
        let module = ModuleModel::create(db, "CS101", Utc::now().year(), Some("Intro to CS"), 5).await.expect("Failed to create test module");
        let service = UserService::new(UserRepository::new(db.clone()));
        let lecturer_user = service.create(CreateUser{ username: "lecturer".to_string(), email: "lecturer@test.com".to_string(), password: "password".to_string(), admin: false }).await.expect("Failed to create lecturer user");
        let assistant_user = service.create(CreateUser{ username: "assistant".to_string(), email: "assistant@test.com".to_string(), password: "password".to_string(), admin: false }).await.expect("Failed to create assistant user");
        let tutor_user = service.create(CreateUser{ username: "tutor".to_string(), email: "tutor@test.com".to_string(), password: "password".to_string(), admin: false }).await.expect("Failed to create tutor user");
        let student_user = service.create(CreateUser{ username: "student".to_string(), email: "student@test.com".to_string(), password: "password".to_string(), admin: false }).await.expect("Failed to create student user");
        UserModuleRoleModel::assign_user_to_module(db, lecturer_user.id, module.id, Role::Lecturer).await.expect("Failed to assign lecturer role");
        UserModuleRoleModel::assign_user_to_module(db, assistant_user.id, module.id, Role::AssistantLecturer).await.expect("Failed to assign assistant lecturer role");
        UserModuleRoleModel::assign_user_to_module(db, tutor_user.id, module.id, Role::Tutor).await.expect("Failed to assign tutor role");
        UserModuleRoleModel::assign_user_to_module(db, student_user.id, module.id, Role::Student).await.expect("Failed to assign student role");
=======
        let module = ModuleModel::create(db, "CS101", Utc::now().year(), Some("Intro to CS"), 5)
            .await
            .expect("Failed to create test module");
        
        let lecturer_user = UserModel::create(db, "lecturer", "lecturer@test.com", "password", false)
            .await
            .expect("Failed to create lecturer user");
        let assistant_user = UserModel::create(db, "assistant", "assistant@test.com", "password", false)
            .await
            .expect("Failed to create assistant user");
        let tutor_user = UserModel::create(db, "tutor", "tutor@test.com", "password", false)
            .await
            .expect("Failed to create tutor user");
        let student_user = UserModel::create(db, "student", "student@test.com", "password", false)
            .await
            .expect("Failed to create student user");
        
        UserModuleRoleModel::assign_user_to_module(db, lecturer_user.id, module.id, Role::Lecturer).await.unwrap();
        UserModuleRoleModel::assign_user_to_module(db, assistant_user.id, module.id, Role::AssistantLecturer).await.unwrap();
        UserModuleRoleModel::assign_user_to_module(db, tutor_user.id, module.id, Role::Tutor).await.unwrap();
        UserModuleRoleModel::assign_user_to_module(db, student_user.id, module.id, Role::Student).await.unwrap();
        
>>>>>>> 35b14be3
        let assignment = AssignmentModel::create(
            db, 
            module.id, 
            "Assignment 1", 
            Some("Desc 1"), 
            AssignmentType::Assignment, 
            Utc.with_ymd_and_hms(2024, 1, 1, 0, 0, 0).unwrap(), 
            Utc.with_ymd_and_hms(2024, 1, 31, 23, 59, 59).unwrap()
        ).await.unwrap();
        let submission1 = SubmissionModel::save_file(
            db, 
            assignment.id, 
            student_user.id, 
            1, 
            10,
            10,
            false, 
            "sub1.txt", 
            "hash123#", 
            b"ontime"
        ).await.unwrap();
        let submission2 = SubmissionModel::save_file(
            db, 
            assignment.id, 
            student_user.id, 
            1, 
            10,
            10,
            false, 
            "sub2.txt", 
            "hash456#", 
            b"ontime"
        ).await.unwrap();
<<<<<<< HEAD
=======

        // NOTE: create_case signature now accepts similarity; seed with 25.0%
>>>>>>> 35b14be3
        let plagiarism_case = PlagiarismCaseModel::create_case(
            db,
            assignment.id,
            submission1.id,
            submission2.id,
            "Initial description",
            25.0_f32,
        ).await.unwrap();

        TestData {
            lecturer_user,
            assistant_user,
            tutor_user,
            student_user,
            module,
            assignment,
            plagiarism_case,
        }
    }

    fn make_put_request(
        user: &UserModel,
        module_id: i64,
        assignment_id: i64,
        case_id: i64,
        payload: &UpdatePlagiarismCasePayload,
    ) -> Request<AxumBody> {
        let (token, _) = generate_jwt(user.id, user.admin);
        let uri = format!(
            "/api/modules/{}/assignments/{}/plagiarism/{}", 
            module_id, assignment_id, case_id
        );
        let body = AxumBody::from(serde_json::to_string(&payload).unwrap());
        
        Request::builder()
            .method("PUT")
            .uri(&uri)
            .header("Authorization", format!("Bearer {}", token))
            .header("Content-Type", "application/json")
            .body(body)
            .unwrap()
    }

    /// Successful Update by Lecturer (description + status + similarity)
    #[tokio::test]
    #[serial]
    async fn test_update_plagiarism_case_success_as_lecturer() {
        let app = make_test_app().await;
        let data = setup_test_data(db::get_connection().await).await;

        let original_updated_at = data.plagiarism_case.updated_at;
        tokio::time::sleep(std::time::Duration::from_millis(10)).await;

        let payload = UpdatePlagiarismCasePayload {
            description: Some("Updated description".to_string()),
            status: Some("flagged".to_string()),
            similarity: Some(80.25),
        };

        let req = make_put_request(
            &data.lecturer_user,
            data.module.id,
            data.assignment.id,
            data.plagiarism_case.id,
            &payload,
        );
        
        let response = app.oneshot(req).await.unwrap();
        assert_eq!(response.status(), StatusCode::OK);
        
        let body = axum::body::to_bytes(response.into_body(), usize::MAX).await.unwrap();
        let json: Value = serde_json::from_slice(&body).unwrap();
        
        assert_eq!(json["success"], true);
        assert_eq!(json["message"], "Plagiarism case updated successfully");
        
        let case_data = &json["data"];
        assert_eq!(case_data["id"], data.plagiarism_case.id);
        assert_eq!(case_data["description"], "Updated description");
        // status serialized as lowercase string
        assert_eq!(case_data["status"], "flagged");
        assert!(approx_eq_f64(case_data["similarity"].as_f64().unwrap(), 80.25, 1e-6));
        assert!(*case_data["updated_at"].as_str().unwrap() > *original_updated_at.to_rfc3339());

        let updated_case = PlagiarismCaseEntity::find_by_id(data.plagiarism_case.id)
            .one(db::get_connection().await)
            .await
            .unwrap()
            .expect("Case should exist");
        assert_eq!(updated_case.description, "Updated description");
        assert_eq!(updated_case.status, Status::Flagged);
        assert!((updated_case.similarity as f64 - 80.25).abs() < 1e-6);
        assert!(updated_case.updated_at > original_updated_at);
    }

    /// Partial Update by Assistant Lecturer (description only; similarity & status unchanged)
    #[tokio::test]
    #[serial]
    async fn test_update_plagiarism_case_partial_update() {
        let app = make_test_app().await;
        let data = setup_test_data(db::get_connection().await).await;
        
        let original_updated_at = data.plagiarism_case.updated_at;
        tokio::time::sleep(std::time::Duration::from_millis(10)).await;

        let payload = UpdatePlagiarismCasePayload {
            description: Some("Assistant updated description".to_string()),
            status: None,
            similarity: None,
        };

        let req = make_put_request(
            &data.assistant_user,
            data.module.id,
            data.assignment.id,
            data.plagiarism_case.id,
            &payload,
        );
        
        let response = app.oneshot(req).await.unwrap();
        assert_eq!(response.status(), StatusCode::OK);
        
        let body = axum::body::to_bytes(response.into_body(), usize::MAX).await.unwrap();
        let json: Value = serde_json::from_slice(&body).unwrap();
        
        let case_data = &json["data"];
        assert_eq!(case_data["description"], "Assistant updated description");
        // stays review by default
        assert_eq!(case_data["status"], "review");
        // similarity should remain at the seeded 25.0
        assert!(approx_eq_f64(case_data["similarity"].as_f64().unwrap(), 25.0, 1e-6));
        assert!(*case_data["updated_at"].as_str().unwrap() > *original_updated_at.to_rfc3339());
        
        let updated_case = PlagiarismCaseEntity::find_by_id(data.plagiarism_case.id)
            .one(db::get_connection().await)
            .await
            .unwrap()
            .expect("Case should exist");
        assert_eq!(updated_case.description, "Assistant updated description");
        assert_eq!(updated_case.status, Status::Review);
        assert!((updated_case.similarity as f64 - 25.0).abs() < 1e-6);
    }

    /// Update similarity only
    #[tokio::test]
    async fn test_update_plagiarism_case_similarity_only() {
        let (app, app_state) = make_test_app().await;
        let data = setup_test_data(app_state.db()).await;

        let payload = UpdatePlagiarismCasePayload {
            description: None,
            status: None,
            similarity: Some(42.0),
        };

        let req = make_put_request(
            &data.lecturer_user,
            data.module.id,
            data.assignment.id,
            data.plagiarism_case.id,
            &payload,
        );

        let response = app.oneshot(req).await.unwrap();
        assert_eq!(response.status(), StatusCode::OK);

        let body = axum::body::to_bytes(response.into_body(), usize::MAX).await.unwrap();
        let json: Value = serde_json::from_slice(&body).unwrap();
        assert!(approx_eq_f64(json["data"]["similarity"].as_f64().unwrap(), 42.0, 1e-6));

        let updated_case = PlagiarismCaseEntity::find_by_id(data.plagiarism_case.id)
            .one(app_state.db())
            .await
            .unwrap()
            .expect("Case should exist");
        assert!((updated_case.similarity as f64 - 42.0).abs() < 1e-6);
    }

    /// Forbidden Access for Non-Permitted Roles
    #[tokio::test]
    #[serial]
    async fn test_update_plagiarism_case_forbidden_roles() {
        let app = make_test_app().await;
        let data = setup_test_data(db::get_connection().await).await;

        let payload = UpdatePlagiarismCasePayload {
            description: Some("Unauthorized update".to_string()),
            status: Some("reviewed".to_string()),
            similarity: Some(12.0),
        };

        let req = make_put_request(
            &data.tutor_user,
            data.module.id,
            data.assignment.id,
            data.plagiarism_case.id,
            &payload,
        );
        let response = app.clone().oneshot(req).await.unwrap();
        assert_eq!(response.status(), StatusCode::FORBIDDEN);

        let req = make_put_request(
            &data.student_user,
            data.module.id,
            data.assignment.id,
            data.plagiarism_case.id,
            &payload,
        );
        let response = app.oneshot(req).await.unwrap();
        assert_eq!(response.status(), StatusCode::FORBIDDEN);
    }

    /// Validation Failures
    #[tokio::test]
    #[serial]
    async fn test_update_plagiarism_case_validation_errors() {
        let app = make_test_app().await;
        let data = setup_test_data(db::get_connection().await).await;

        // No fields -> 400
        let payload = UpdatePlagiarismCasePayload {
            description: None,
            status: None,
            similarity: None,
        };
        let req = make_put_request(
            &data.lecturer_user,
            data.module.id,
            data.assignment.id,
            data.plagiarism_case.id,
            &payload,
        );
        let response = app.clone().oneshot(req).await.unwrap();
        assert_eq!(response.status(), StatusCode::BAD_REQUEST);
        let body = axum::body::to_bytes(response.into_body(), usize::MAX).await.unwrap();
        let json: Value = serde_json::from_slice(&body).unwrap();
        assert_eq!(json["message"], "At least one field (description, status, or similarity) must be provided");

        // Invalid status -> 400
        let payload = UpdatePlagiarismCasePayload {
            description: None,
            status: Some("invalid_status".to_string()),
            similarity: None,
        };
        let req = make_put_request(
            &data.lecturer_user,
            data.module.id,
            data.assignment.id,
            data.plagiarism_case.id,
            &payload,
        );
        let response = app.clone().oneshot(req).await.unwrap();
        assert_eq!(response.status(), StatusCode::BAD_REQUEST);
        let body = axum::body::to_bytes(response.into_body(), usize::MAX).await.unwrap();
        let json: Value = serde_json::from_slice(&body).unwrap();
        assert_eq!(
            json["message"], 
            "Invalid status value. Must be one of: 'review', 'flagged', 'reviewed'"
        );

        // similarity < 0 -> 400
        let payload = UpdatePlagiarismCasePayload {
            description: None,
            status: None,
            similarity: Some(-0.1),
        };
        let req = make_put_request(
            &data.lecturer_user,
            data.module.id,
            data.assignment.id,
            data.plagiarism_case.id,
            &payload,
        );
        let response = app.clone().oneshot(req).await.unwrap();
        assert_eq!(response.status(), StatusCode::BAD_REQUEST);

        // similarity > 100 -> 400
        let payload = UpdatePlagiarismCasePayload {
            description: None,
            status: None,
            similarity: Some(120.0),
        };
        let req = make_put_request(
            &data.lecturer_user,
            data.module.id,
            data.assignment.id,
            data.plagiarism_case.id,
            &payload,
        );
        let response = app.oneshot(req).await.unwrap();
        assert_eq!(response.status(), StatusCode::BAD_REQUEST);
    }

    /// Case Not Found
    #[tokio::test]
    #[serial]
    async fn test_update_plagiarism_case_not_found() {
        let app = make_test_app().await;
        let data = setup_test_data(db::get_connection().await).await;

        let payload = UpdatePlagiarismCasePayload {
            description: Some("Update non-existent case".to_string()),
            status: Some("reviewed".to_string()),
            similarity: Some(33.0),
        };

        let req = make_put_request(
            &data.lecturer_user,
            data.module.id,
            data.assignment.id,
            999999,
            &payload,
        );
        
        let response = app.oneshot(req).await.unwrap();
        assert_eq!(response.status(), StatusCode::NOT_FOUND);
        
        let body = axum::body::to_bytes(response.into_body(), usize::MAX).await.unwrap();
        let json: Value = serde_json::from_slice(&body).unwrap();

        // If your handler returns a simple "Plagiarism case not found", assert that instead:
        // assert_eq!(json["message"], "Plagiarism case not found");
        // Keeping original custom message if your route uses it:
        assert_eq!(json["success"], false);
        assert_eq!(json["message"], "Plagiarism case 999999 in Assignment 1 not found.");
    }

    /// Unauthorized Access
    #[tokio::test]
    #[serial]
    async fn test_update_plagiarism_case_unauthorized() {
        let app = make_test_app().await;
        let data = setup_test_data(db::get_connection().await).await;

        let payload = UpdatePlagiarismCasePayload {
            description: Some("Unauthorized update".to_string()),
            status: Some("reviewed".to_string()),
            similarity: Some(10.0),
        };

        let uri = format!(
            "/api/modules/{}/assignments/{}/plagiarism/{}", 
            data.module.id, data.assignment.id, data.plagiarism_case.id
        );
        let req = Request::builder()
            .method("PUT")
            .uri(&uri)
            .header("Content-Type", "application/json")
            .body(AxumBody::from(serde_json::to_string(&payload).unwrap()))
            .unwrap();
        let response = app.clone().oneshot(req).await.unwrap();
        assert_eq!(response.status(), StatusCode::UNAUTHORIZED);

        let req = Request::builder()
            .method("PUT")
            .uri(&uri)
            .header("Authorization", "Bearer invalid.token.here")
            .header("Content-Type", "application/json")
            .body(AxumBody::from(serde_json::to_string(&payload).unwrap()))
            .unwrap();
        let response = app.oneshot(req).await.unwrap();
        assert_eq!(response.status(), StatusCode::UNAUTHORIZED);
    }
}<|MERGE_RESOLUTION|>--- conflicted
+++ resolved
@@ -26,7 +26,6 @@
     use crate::helpers::app::make_test_app;
     use chrono::{Datelike, TimeZone, Utc};
     use api::routes::modules::assignments::plagiarism::put::UpdatePlagiarismCasePayload;
-    use serial_test::serial;
 
     // small helper for float compares in JSON
     fn approx_eq_f64(a: f64, b: f64, eps: f64) -> bool { (a - b).abs() <= eps }
@@ -44,18 +43,6 @@
     async fn setup_test_data(db: &DatabaseConnection) -> TestData {
         dotenvy::dotenv().ok();
 
-<<<<<<< HEAD
-        let module = ModuleModel::create(db, "CS101", Utc::now().year(), Some("Intro to CS"), 5).await.expect("Failed to create test module");
-        let service = UserService::new(UserRepository::new(db.clone()));
-        let lecturer_user = service.create(CreateUser{ username: "lecturer".to_string(), email: "lecturer@test.com".to_string(), password: "password".to_string(), admin: false }).await.expect("Failed to create lecturer user");
-        let assistant_user = service.create(CreateUser{ username: "assistant".to_string(), email: "assistant@test.com".to_string(), password: "password".to_string(), admin: false }).await.expect("Failed to create assistant user");
-        let tutor_user = service.create(CreateUser{ username: "tutor".to_string(), email: "tutor@test.com".to_string(), password: "password".to_string(), admin: false }).await.expect("Failed to create tutor user");
-        let student_user = service.create(CreateUser{ username: "student".to_string(), email: "student@test.com".to_string(), password: "password".to_string(), admin: false }).await.expect("Failed to create student user");
-        UserModuleRoleModel::assign_user_to_module(db, lecturer_user.id, module.id, Role::Lecturer).await.expect("Failed to assign lecturer role");
-        UserModuleRoleModel::assign_user_to_module(db, assistant_user.id, module.id, Role::AssistantLecturer).await.expect("Failed to assign assistant lecturer role");
-        UserModuleRoleModel::assign_user_to_module(db, tutor_user.id, module.id, Role::Tutor).await.expect("Failed to assign tutor role");
-        UserModuleRoleModel::assign_user_to_module(db, student_user.id, module.id, Role::Student).await.expect("Failed to assign student role");
-=======
         let module = ModuleModel::create(db, "CS101", Utc::now().year(), Some("Intro to CS"), 5)
             .await
             .expect("Failed to create test module");
@@ -78,7 +65,6 @@
         UserModuleRoleModel::assign_user_to_module(db, tutor_user.id, module.id, Role::Tutor).await.unwrap();
         UserModuleRoleModel::assign_user_to_module(db, student_user.id, module.id, Role::Student).await.unwrap();
         
->>>>>>> 35b14be3
         let assignment = AssignmentModel::create(
             db, 
             module.id, 
@@ -112,11 +98,8 @@
             "hash456#", 
             b"ontime"
         ).await.unwrap();
-<<<<<<< HEAD
-=======
 
         // NOTE: create_case signature now accepts similarity; seed with 25.0%
->>>>>>> 35b14be3
         let plagiarism_case = PlagiarismCaseModel::create_case(
             db,
             assignment.id,
@@ -297,10 +280,9 @@
 
     /// Forbidden Access for Non-Permitted Roles
     #[tokio::test]
-    #[serial]
     async fn test_update_plagiarism_case_forbidden_roles() {
-        let app = make_test_app().await;
-        let data = setup_test_data(db::get_connection().await).await;
+        let (app, app_state) = make_test_app().await;
+        let data = setup_test_data(app_state.db()).await;
 
         let payload = UpdatePlagiarismCasePayload {
             description: Some("Unauthorized update".to_string()),
