#[cfg(test)]
mod update_plagiarism_tests {
    use db::{
        models::{
            assignment::{Model as AssignmentModel, AssignmentType},
            assignment_submission::Model as SubmissionModel,
            module::Model as ModuleModel,
            plagiarism_case::{Status, Entity as PlagiarismCaseEntity, Model as PlagiarismCaseModel},
            user::Model as UserModel,
            user_module_role::{Model as UserModuleRoleModel, Role},
        },
        repositories::user_repository::UserRepository,
    };
    use axum::{
        body::Body as AxumBody,
        http::{Request, StatusCode},
    };
    use services::{
        service::Service,
        user::{CreateUser, UserService},
    };
    use sea_orm::{EntityTrait, DatabaseConnection};
    use tower::ServiceExt;
    use serde_json::Value;
    use api::auth::generate_jwt;
    use crate::helpers::app::make_test_app_with_storage;
    use chrono::{Datelike, TimeZone, Utc};
    use api::routes::modules::assignments::plagiarism::put::UpdatePlagiarismCasePayload;

    // small helper for float compares in JSON
    fn approx_eq_f64(a: f64, b: f64, eps: f64) -> bool { (a - b).abs() <= eps }

    struct TestData {
        lecturer_user: UserModel,
        assistant_user: UserModel,
        tutor_user: UserModel,
        student_user: UserModel,
        module: ModuleModel,
        assignment: AssignmentModel,
        plagiarism_case: PlagiarismCaseModel,
    }

    async fn setup_test_data(db: &DatabaseConnection) -> TestData {
        dotenvy::dotenv().ok();

        let module = ModuleModel::create(db, "CS101", Utc::now().year(), Some("Intro to CS"), 5)
            .await
            .expect("Failed to create test module");
        
        let lecturer_user = UserModel::create(db, "lecturer", "lecturer@test.com", "password", false)
            .await
            .expect("Failed to create lecturer user");
        let assistant_user = UserModel::create(db, "assistant", "assistant@test.com", "password", false)
            .await
            .expect("Failed to create assistant user");
        let tutor_user = UserModel::create(db, "tutor", "tutor@test.com", "password", false)
            .await
            .expect("Failed to create tutor user");
        let student_user = UserModel::create(db, "student", "student@test.com", "password", false)
            .await
            .expect("Failed to create student user");
        
        UserModuleRoleModel::assign_user_to_module(db, lecturer_user.id, module.id, Role::Lecturer).await.unwrap();
        UserModuleRoleModel::assign_user_to_module(db, assistant_user.id, module.id, Role::AssistantLecturer).await.unwrap();
        UserModuleRoleModel::assign_user_to_module(db, tutor_user.id, module.id, Role::Tutor).await.unwrap();
        UserModuleRoleModel::assign_user_to_module(db, student_user.id, module.id, Role::Student).await.unwrap();
        
        let assignment = AssignmentModel::create(
            db, 
            module.id, 
            "Assignment 1", 
            Some("Desc 1"), 
            AssignmentType::Assignment, 
            Utc.with_ymd_and_hms(2024, 1, 1, 0, 0, 0).unwrap(), 
            Utc.with_ymd_and_hms(2024, 1, 31, 23, 59, 59).unwrap()
        ).await.unwrap();
        let submission1 = SubmissionModel::save_file(
            db, 
            assignment.id, 
            student_user.id, 
            1, 
            10,
            10,
            false, 
            "sub1.txt", 
            "hash123#", 
            b"ontime"
        ).await.unwrap();
        let submission2 = SubmissionModel::save_file(
            db, 
            assignment.id, 
            student_user.id, 
            1, 
            10,
            10,
            false, 
            "sub2.txt", 
            "hash456#", 
            b"ontime"
        ).await.unwrap();

        // NOTE: create_case signature now accepts similarity; seed with 25.0%
        let plagiarism_case = PlagiarismCaseModel::create_case(
            db,
            assignment.id,
            submission1.id,
            submission2.id,
            "Initial description",
            25.0_f32,
            12_i64,          // lines_matched
            None,            // report_id
        ).await.unwrap();

        TestData {
            lecturer_user,
            assistant_user,
            tutor_user,
            student_user,
            module,
            assignment,
            plagiarism_case,
        }
    }

    fn make_put_request(
        user: &UserModel,
        module_id: i64,
        assignment_id: i64,
        case_id: i64,
        payload: &UpdatePlagiarismCasePayload,
    ) -> Request<AxumBody> {
        let (token, _) = generate_jwt(user.id, user.admin);
        let uri = format!(
            "/api/modules/{}/assignments/{}/plagiarism/{}", 
            module_id, assignment_id, case_id
        );
        let body = AxumBody::from(serde_json::to_string(&payload).unwrap());
        
        Request::builder()
            .method("PUT")
            .uri(&uri)
            .header("Authorization", format!("Bearer {}", token))
            .header("Content-Type", "application/json")
            .body(body)
            .unwrap()
    }

    /// Successful Update by Lecturer (description + status + similarity)
    #[tokio::test]
    #[serial]
    async fn test_update_plagiarism_case_success_as_lecturer() {
<<<<<<< HEAD
        let app = make_test_app().await;
        let data = setup_test_data(db::get_connection().await).await;
=======
        let (app, app_state, _tmp) = make_test_app_with_storage().await;
        let data = setup_test_data(app_state.db()).await;
>>>>>>> 164afae5

        let original_updated_at = data.plagiarism_case.updated_at;
        tokio::time::sleep(std::time::Duration::from_millis(10)).await;

        let payload = UpdatePlagiarismCasePayload {
            description: Some("Updated description".to_string()),
            status: Some("flagged".to_string()),
            similarity: Some(80.25),
        };

        let req = make_put_request(
            &data.lecturer_user,
            data.module.id,
            data.assignment.id,
            data.plagiarism_case.id,
            &payload,
        );
        
        let response = app.oneshot(req).await.unwrap();
        assert_eq!(response.status(), StatusCode::OK);
        
        let body = axum::body::to_bytes(response.into_body(), usize::MAX).await.unwrap();
        let json: Value = serde_json::from_slice(&body).unwrap();
        
        assert_eq!(json["success"], true);
        assert_eq!(json["message"], "Plagiarism case updated successfully");
        
        let case_data = &json["data"];
        assert_eq!(case_data["id"], data.plagiarism_case.id);
        assert_eq!(case_data["description"], "Updated description");
        // status serialized as lowercase string
        assert_eq!(case_data["status"], "flagged");
        assert!(approx_eq_f64(case_data["similarity"].as_f64().unwrap(), 80.25, 1e-6));
        assert!(*case_data["updated_at"].as_str().unwrap() > *original_updated_at.to_rfc3339());

        let updated_case = PlagiarismCaseEntity::find_by_id(data.plagiarism_case.id)
            .one(db::get_connection().await)
            .await
            .unwrap()
            .expect("Case should exist");
        assert_eq!(updated_case.description, "Updated description");
        assert_eq!(updated_case.status, Status::Flagged);
        assert!((updated_case.similarity as f64 - 80.25).abs() < 1e-6);
        assert!(updated_case.updated_at > original_updated_at);
    }

    /// Partial Update by Assistant Lecturer (description only; similarity & status unchanged)
    #[tokio::test]
    #[serial]
    async fn test_update_plagiarism_case_partial_update() {
<<<<<<< HEAD
        let app = make_test_app().await;
        let data = setup_test_data(db::get_connection().await).await;
=======
        let (app, app_state, _tmp) = make_test_app_with_storage().await;
        let data = setup_test_data(app_state.db()).await;
>>>>>>> 164afae5
        
        let original_updated_at = data.plagiarism_case.updated_at;
        tokio::time::sleep(std::time::Duration::from_millis(10)).await;

        let payload = UpdatePlagiarismCasePayload {
            description: Some("Assistant updated description".to_string()),
            status: None,
            similarity: None,
        };

        let req = make_put_request(
            &data.assistant_user,
            data.module.id,
            data.assignment.id,
            data.plagiarism_case.id,
            &payload,
        );
        
        let response = app.oneshot(req).await.unwrap();
        assert_eq!(response.status(), StatusCode::OK);
        
        let body = axum::body::to_bytes(response.into_body(), usize::MAX).await.unwrap();
        let json: Value = serde_json::from_slice(&body).unwrap();
        
        let case_data = &json["data"];
        assert_eq!(case_data["description"], "Assistant updated description");
        // stays review by default
        assert_eq!(case_data["status"], "review");
        // similarity should remain at the seeded 25.0
        assert!(approx_eq_f64(case_data["similarity"].as_f64().unwrap(), 25.0, 1e-6));
        assert!(*case_data["updated_at"].as_str().unwrap() > *original_updated_at.to_rfc3339());
        
        let updated_case = PlagiarismCaseEntity::find_by_id(data.plagiarism_case.id)
            .one(db::get_connection().await)
            .await
            .unwrap()
            .expect("Case should exist");
        assert_eq!(updated_case.description, "Assistant updated description");
        assert_eq!(updated_case.status, Status::Review);
        assert!((updated_case.similarity as f64 - 25.0).abs() < 1e-6);
    }

    /// Update similarity only
    #[tokio::test]
    async fn test_update_plagiarism_case_similarity_only() {
        let (app, app_state, _tmp) = make_test_app_with_storage().await;
        let data = setup_test_data(app_state.db()).await;

        let payload = UpdatePlagiarismCasePayload {
            description: None,
            status: None,
            similarity: Some(42.0),
        };

        let req = make_put_request(
            &data.lecturer_user,
            data.module.id,
            data.assignment.id,
            data.plagiarism_case.id,
            &payload,
        );

        let response = app.oneshot(req).await.unwrap();
        assert_eq!(response.status(), StatusCode::OK);

        let body = axum::body::to_bytes(response.into_body(), usize::MAX).await.unwrap();
        let json: Value = serde_json::from_slice(&body).unwrap();
        assert!(approx_eq_f64(json["data"]["similarity"].as_f64().unwrap(), 42.0, 1e-6));

        let updated_case = PlagiarismCaseEntity::find_by_id(data.plagiarism_case.id)
            .one(app_state.db())
            .await
            .unwrap()
            .expect("Case should exist");
        assert!((updated_case.similarity as f64 - 42.0).abs() < 1e-6);
    }

    /// Forbidden Access for Non-Permitted Roles
    #[tokio::test]
    async fn test_update_plagiarism_case_forbidden_roles() {
        let (app, app_state, _tmp) = make_test_app_with_storage().await;
        let data = setup_test_data(app_state.db()).await;

        let payload = UpdatePlagiarismCasePayload {
            description: Some("Unauthorized update".to_string()),
            status: Some("reviewed".to_string()),
            similarity: Some(12.0),
        };

        let req = make_put_request(
            &data.tutor_user,
            data.module.id,
            data.assignment.id,
            data.plagiarism_case.id,
            &payload,
        );
        let response = app.clone().oneshot(req).await.unwrap();
        assert_eq!(response.status(), StatusCode::FORBIDDEN);

        let req = make_put_request(
            &data.student_user,
            data.module.id,
            data.assignment.id,
            data.plagiarism_case.id,
            &payload,
        );
        let response = app.oneshot(req).await.unwrap();
        assert_eq!(response.status(), StatusCode::FORBIDDEN);
    }

    /// Validation Failures
    #[tokio::test]
    #[serial]
    async fn test_update_plagiarism_case_validation_errors() {
<<<<<<< HEAD
        let app = make_test_app().await;
        let data = setup_test_data(db::get_connection().await).await;
=======
        let (app, app_state, _tmp) = make_test_app_with_storage().await;
        let data = setup_test_data(app_state.db()).await;
>>>>>>> 164afae5

        // No fields -> 400
        let payload = UpdatePlagiarismCasePayload {
            description: None,
            status: None,
            similarity: None,
        };
        let req = make_put_request(
            &data.lecturer_user,
            data.module.id,
            data.assignment.id,
            data.plagiarism_case.id,
            &payload,
        );
        let response = app.clone().oneshot(req).await.unwrap();
        assert_eq!(response.status(), StatusCode::BAD_REQUEST);
        let body = axum::body::to_bytes(response.into_body(), usize::MAX).await.unwrap();
        let json: Value = serde_json::from_slice(&body).unwrap();
        assert_eq!(json["message"], "At least one field (description, status, or similarity) must be provided");

        // Invalid status -> 400
        let payload = UpdatePlagiarismCasePayload {
            description: None,
            status: Some("invalid_status".to_string()),
            similarity: None,
        };
        let req = make_put_request(
            &data.lecturer_user,
            data.module.id,
            data.assignment.id,
            data.plagiarism_case.id,
            &payload,
        );
        let response = app.clone().oneshot(req).await.unwrap();
        assert_eq!(response.status(), StatusCode::BAD_REQUEST);
        let body = axum::body::to_bytes(response.into_body(), usize::MAX).await.unwrap();
        let json: Value = serde_json::from_slice(&body).unwrap();
        assert_eq!(
            json["message"], 
            "Invalid status value. Must be one of: 'review', 'flagged', 'reviewed'"
        );

        // similarity < 0 -> 400
        let payload = UpdatePlagiarismCasePayload {
            description: None,
            status: None,
            similarity: Some(-0.1),
        };
        let req = make_put_request(
            &data.lecturer_user,
            data.module.id,
            data.assignment.id,
            data.plagiarism_case.id,
            &payload,
        );
        let response = app.clone().oneshot(req).await.unwrap();
        assert_eq!(response.status(), StatusCode::BAD_REQUEST);

        // similarity > 100 -> 400
        let payload = UpdatePlagiarismCasePayload {
            description: None,
            status: None,
            similarity: Some(120.0),
        };
        let req = make_put_request(
            &data.lecturer_user,
            data.module.id,
            data.assignment.id,
            data.plagiarism_case.id,
            &payload,
        );
        let response = app.oneshot(req).await.unwrap();
        assert_eq!(response.status(), StatusCode::BAD_REQUEST);
    }

    /// Case Not Found
    #[tokio::test]
    #[serial]
    async fn test_update_plagiarism_case_not_found() {
<<<<<<< HEAD
        let app = make_test_app().await;
        let data = setup_test_data(db::get_connection().await).await;
=======
        let (app, app_state, _tmp) = make_test_app_with_storage().await;
        let data = setup_test_data(app_state.db()).await;
>>>>>>> 164afae5

        let payload = UpdatePlagiarismCasePayload {
            description: Some("Update non-existent case".to_string()),
            status: Some("reviewed".to_string()),
            similarity: Some(33.0),
        };

        let req = make_put_request(
            &data.lecturer_user,
            data.module.id,
            data.assignment.id,
            999999,
            &payload,
        );
        
        let response = app.oneshot(req).await.unwrap();
        assert_eq!(response.status(), StatusCode::NOT_FOUND);
        
        let body = axum::body::to_bytes(response.into_body(), usize::MAX).await.unwrap();
        let json: Value = serde_json::from_slice(&body).unwrap();

        // If your handler returns a simple "Plagiarism case not found", assert that instead:
        // assert_eq!(json["message"], "Plagiarism case not found");
        // Keeping original custom message if your route uses it:
        assert_eq!(json["success"], false);
        assert_eq!(json["message"], "Plagiarism case 999999 in Assignment 1 not found.");
    }

    /// Unauthorized Access
    #[tokio::test]
    #[serial]
    async fn test_update_plagiarism_case_unauthorized() {
<<<<<<< HEAD
        let app = make_test_app().await;
        let data = setup_test_data(db::get_connection().await).await;
=======
        let (app, app_state, _tmp) = make_test_app_with_storage().await;
        let data = setup_test_data(app_state.db()).await;
>>>>>>> 164afae5

        let payload = UpdatePlagiarismCasePayload {
            description: Some("Unauthorized update".to_string()),
            status: Some("reviewed".to_string()),
            similarity: Some(10.0),
        };

        let uri = format!(
            "/api/modules/{}/assignments/{}/plagiarism/{}", 
            data.module.id, data.assignment.id, data.plagiarism_case.id
        );
        let req = Request::builder()
            .method("PUT")
            .uri(&uri)
            .header("Content-Type", "application/json")
            .body(AxumBody::from(serde_json::to_string(&payload).unwrap()))
            .unwrap();
        let response = app.clone().oneshot(req).await.unwrap();
        assert_eq!(response.status(), StatusCode::UNAUTHORIZED);

        let req = Request::builder()
            .method("PUT")
            .uri(&uri)
            .header("Authorization", "Bearer invalid.token.here")
            .header("Content-Type", "application/json")
            .body(AxumBody::from(serde_json::to_string(&payload).unwrap()))
            .unwrap();
        let response = app.oneshot(req).await.unwrap();
        assert_eq!(response.status(), StatusCode::UNAUTHORIZED);
    }
}<|MERGE_RESOLUTION|>--- conflicted
+++ resolved
@@ -149,13 +149,8 @@
     #[tokio::test]
     #[serial]
     async fn test_update_plagiarism_case_success_as_lecturer() {
-<<<<<<< HEAD
-        let app = make_test_app().await;
-        let data = setup_test_data(db::get_connection().await).await;
-=======
-        let (app, app_state, _tmp) = make_test_app_with_storage().await;
-        let data = setup_test_data(app_state.db()).await;
->>>>>>> 164afae5
+        let (app, app_state, _tmp) = make_test_app_with_storage().await;
+        let data = setup_test_data(app_state.db()).await;
 
         let original_updated_at = data.plagiarism_case.updated_at;
         tokio::time::sleep(std::time::Duration::from_millis(10)).await;
@@ -206,13 +201,8 @@
     #[tokio::test]
     #[serial]
     async fn test_update_plagiarism_case_partial_update() {
-<<<<<<< HEAD
-        let app = make_test_app().await;
-        let data = setup_test_data(db::get_connection().await).await;
-=======
-        let (app, app_state, _tmp) = make_test_app_with_storage().await;
-        let data = setup_test_data(app_state.db()).await;
->>>>>>> 164afae5
+        let (app, app_state, _tmp) = make_test_app_with_storage().await;
+        let data = setup_test_data(app_state.db()).await;
         
         let original_updated_at = data.plagiarism_case.updated_at;
         tokio::time::sleep(std::time::Duration::from_millis(10)).await;
@@ -327,13 +317,8 @@
     #[tokio::test]
     #[serial]
     async fn test_update_plagiarism_case_validation_errors() {
-<<<<<<< HEAD
-        let app = make_test_app().await;
-        let data = setup_test_data(db::get_connection().await).await;
-=======
-        let (app, app_state, _tmp) = make_test_app_with_storage().await;
-        let data = setup_test_data(app_state.db()).await;
->>>>>>> 164afae5
+        let (app, app_state, _tmp) = make_test_app_with_storage().await;
+        let data = setup_test_data(app_state.db()).await;
 
         // No fields -> 400
         let payload = UpdatePlagiarismCasePayload {
@@ -413,13 +398,8 @@
     #[tokio::test]
     #[serial]
     async fn test_update_plagiarism_case_not_found() {
-<<<<<<< HEAD
-        let app = make_test_app().await;
-        let data = setup_test_data(db::get_connection().await).await;
-=======
-        let (app, app_state, _tmp) = make_test_app_with_storage().await;
-        let data = setup_test_data(app_state.db()).await;
->>>>>>> 164afae5
+        let (app, app_state, _tmp) = make_test_app_with_storage().await;
+        let data = setup_test_data(app_state.db()).await;
 
         let payload = UpdatePlagiarismCasePayload {
             description: Some("Update non-existent case".to_string()),
@@ -452,13 +432,8 @@
     #[tokio::test]
     #[serial]
     async fn test_update_plagiarism_case_unauthorized() {
-<<<<<<< HEAD
-        let app = make_test_app().await;
-        let data = setup_test_data(db::get_connection().await).await;
-=======
-        let (app, app_state, _tmp) = make_test_app_with_storage().await;
-        let data = setup_test_data(app_state.db()).await;
->>>>>>> 164afae5
+        let (app, app_state, _tmp) = make_test_app_with_storage().await;
+        let data = setup_test_data(app_state.db()).await;
 
         let payload = UpdatePlagiarismCasePayload {
             description: Some("Unauthorized update".to_string()),
