--- conflicted
+++ resolved
@@ -74,7 +74,6 @@
         ).await.unwrap();
         
         let submission1 = SubmissionModel::save_file(
-<<<<<<< HEAD
             db, 
             assignment.id, 
             student_user1.id, 
@@ -98,13 +97,6 @@
             "sub2.txt", 
             "hash123#", 
             b"ontime"
-=======
-            db, assignment.id, student_user1.id, 1, false, "sub1.txt", "hash123#", b"ontime"
-        ).await.unwrap();
-        
-        let submission2 = SubmissionModel::save_file(
-            db, assignment.id, student_user2.id, 1, false, "sub2.txt", "hash123#", b"ontime"
->>>>>>> 0343f6b6
         ).await.unwrap();
 
         TestData {
