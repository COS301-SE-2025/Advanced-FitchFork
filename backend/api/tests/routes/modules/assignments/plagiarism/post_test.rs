#[cfg(test)]
mod create_plagiarism_tests {
    use crate::helpers::app::make_test_app_with_storage;
    use api::auth::generate_jwt;
    use api::routes::modules::assignments::plagiarism::post::CreatePlagiarismCasePayload;
    use axum::{
        body::Body as AxumBody,
        http::{Request, StatusCode},
    };
    use chrono::{Datelike, TimeZone, Utc};
<<<<<<< HEAD
    use db::{
        models::{
            assignment::{AssignmentType, Model as AssignmentModel},
            assignment_submission::Model as SubmissionModel,
            module::Model as ModuleModel,
            plagiarism_case::{Entity as PlagiarismCaseEntity, Status},
            user::Model as UserModel,
            user_module_role::{Model as UserModuleRoleModel, Role},
        },
        repositories::user_repository::UserRepository,
    };
    use sea_orm::{DatabaseConnection, EntityTrait};
    use serde_json::{Value, json};
    use services::{
        service::Service,
        user::{CreateUser, UserService},
    };
=======
    use db::models::{
        assignment::{AssignmentType, Model as AssignmentModel},
        assignment_submission::Model as SubmissionModel,
        module::Model as ModuleModel,
        plagiarism_case::{Entity as PlagiarismCaseEntity, Status},
        user::Model as UserModel,
        user_module_role::{Model as UserModuleRoleModel, Role},
    };
    use sea_orm::{DatabaseConnection, EntityTrait};
    use serde_json::{Value, json};
>>>>>>> 0c8f0684
    use tower::ServiceExt;

    // Small helper for float compare
    fn approx_eq_f64(a: f64, b: f64, eps: f64) -> bool {
        (a - b).abs() <= eps
    }

    struct TestData {
        lecturer_user: UserModel,
        assistant_user: UserModel,
        tutor_user: UserModel,
        student_user1: UserModel,
        module: ModuleModel,
        assignment: AssignmentModel,
        submission1: SubmissionModel,
        submission2: SubmissionModel,
    }

    async fn setup_test_data(db: &DatabaseConnection) -> TestData {
        dotenvy::dotenv().ok();

        let module = ModuleModel::create(db, "CS101", Utc::now().year(), Some("Intro to CS"), 5)
            .await
            .expect("Failed to create test module");

        let lecturer_user =
            UserModel::create(db, "lecturer", "lecturer@test.com", "password", false)
                .await
                .expect("Failed to create lecturer user");
        let assistant_user =
            UserModel::create(db, "assistant", "assistant@test.com", "password", false)
                .await
                .expect("Failed to create assistant user");
        let tutor_user = UserModel::create(db, "tutor", "tutor@test.com", "password", false)
            .await
            .expect("Failed to create tutor user");
        let student_user1 =
            UserModel::create(db, "student1", "student1@test.com", "password", false)
                .await
                .expect("Failed to create student1 user");
        let student_user2 =
            UserModel::create(db, "student2", "student2@test.com", "password", false)
                .await
                .expect("Failed to create student2 user");

        UserModuleRoleModel::assign_user_to_module(db, lecturer_user.id, module.id, Role::Lecturer)
<<<<<<< HEAD
            .await
            .unwrap();
        UserModuleRoleModel::assign_user_to_module(
            db,
            assistant_user.id,
            module.id,
            Role::AssistantLecturer,
        )
        .await
        .unwrap();
        UserModuleRoleModel::assign_user_to_module(db, tutor_user.id, module.id, Role::Tutor)
            .await
            .unwrap();
        UserModuleRoleModel::assign_user_to_module(db, student_user1.id, module.id, Role::Student)
            .await
            .unwrap();
        UserModuleRoleModel::assign_user_to_module(db, student_user2.id, module.id, Role::Student)
            .await
            .unwrap();
=======
            .await
            .unwrap();
        UserModuleRoleModel::assign_user_to_module(
            db,
            assistant_user.id,
            module.id,
            Role::AssistantLecturer,
        )
        .await
        .unwrap();
        UserModuleRoleModel::assign_user_to_module(db, tutor_user.id, module.id, Role::Tutor)
            .await
            .unwrap();
        UserModuleRoleModel::assign_user_to_module(db, student_user1.id, module.id, Role::Student)
            .await
            .unwrap();
        UserModuleRoleModel::assign_user_to_module(db, student_user2.id, module.id, Role::Student)
            .await
            .unwrap();
>>>>>>> 0c8f0684

        let assignment = AssignmentModel::create(
            db,
            module.id,
            "Assignment 1",
            Some("Desc 1"),
            AssignmentType::Assignment,
            Utc.with_ymd_and_hms(2024, 1, 1, 0, 0, 0).unwrap(),
            Utc.with_ymd_and_hms(2024, 1, 31, 23, 59, 59).unwrap(),
        )
        .await
        .unwrap();
<<<<<<< HEAD
=======

>>>>>>> 0c8f0684
        let submission1 = SubmissionModel::save_file(
            db,
            assignment.id,
            student_user1.id,
            1,
            10,
            10,
            false,
            "sub1.txt",
            "hash123#",
            b"ontime",
        )
        .await
        .unwrap();
<<<<<<< HEAD
=======

>>>>>>> 0c8f0684
        let submission2 = SubmissionModel::save_file(
            db,
            assignment.id,
            student_user2.id,
            1,
            10,
            10,
            false,
            "sub2.txt",
            "hash123#",
            b"ontime",
        )
        .await
        .unwrap();

        TestData {
            lecturer_user,
            assistant_user,
            tutor_user,
            student_user1,
            module,
            assignment,
            submission1,
            submission2,
        }
    }

    fn make_post_request(
        user: &UserModel,
        module_id: i64,
        assignment_id: i64,
        payload: CreatePlagiarismCasePayload,
    ) -> Request<AxumBody> {
        let (token, _) = generate_jwt(user.id, user.admin);
        let uri = format!(
            "/api/modules/{}/assignments/{}/plagiarism",
            module_id, assignment_id
        );
        let body = AxumBody::from(serde_json::to_string(&payload).unwrap());

        Request::builder()
            .method("POST")
            .uri(&uri)
            .header("Authorization", format!("Bearer {}", token))
            .header("Content-Type", "application/json")
            .body(body)
            .unwrap()
    }

    /// Test Case: Successful Creation by Lecturer (explicit similarity)
    #[tokio::test]
    #[serial]
    async fn test_create_plagiarism_case_success_as_lecturer() {
        let (app, app_state, _tmp) = make_test_app_with_storage().await;
        let data = setup_test_data(app_state.db()).await;

        let payload = CreatePlagiarismCasePayload {
            submission_id_1: data.submission1.id,
            submission_id_2: data.submission2.id,
            description: "Code similarity detected".to_string(),
            similarity: 67.5,
            lines_matched: 0,
            report_id: None,
        };

        let req = make_post_request(
            &data.lecturer_user,
            data.module.id,
            data.assignment.id,
            payload,
        );

        let response = app.oneshot(req).await.unwrap();
        assert_eq!(response.status(), StatusCode::CREATED);

        let body = axum::body::to_bytes(response.into_body(), usize::MAX)
            .await
            .unwrap();
        let json: Value = serde_json::from_slice(&body).unwrap();

        assert_eq!(json["success"], true);
        assert_eq!(json["message"], "Plagiarism case created successfully");

        let case_data = &json["data"];
        assert!(case_data["id"].is_i64());
        assert_eq!(case_data["assignment_id"], data.assignment.id);
        assert_eq!(case_data["submission_id_1"], data.submission1.id);
        assert_eq!(case_data["submission_id_2"], data.submission2.id);
        assert_eq!(case_data["description"], "Code similarity detected");
        assert_eq!(case_data["status"], "review");
        assert!(case_data["created_at"].is_string());
        assert!(case_data["updated_at"].is_string());
        assert!(case_data["similarity"].is_number());
        assert!(approx_eq_f64(
            case_data["similarity"].as_f64().unwrap(),
            67.5,
            1e-6
        ));
        assert_eq!(case_data["lines_matched"], 0); // server defaults to 0
        assert!(case_data["report_id"].is_null()); // manually created case has no report

        // Verify DB row
        let case = PlagiarismCaseEntity::find_by_id(case_data["id"].as_i64().unwrap())
            .one(db::get_connection().await)
            .await
            .unwrap()
            .expect("Plagiarism case should exist");
        assert_eq!(case.status, Status::Review);
        assert!((case.similarity as f64 - 67.5).abs() < 1e-6);
    }

    /// Test Case: Successful Creation by Assistant Lecturer (explicit 0.0 similarity)
    #[tokio::test]
    #[serial]
    async fn test_create_plagiarism_case_success_as_assistant() {
        let (app, app_state, _tmp) = make_test_app_with_storage().await;
        let data = setup_test_data(app_state.db()).await;

        let payload = CreatePlagiarismCasePayload {
            submission_id_1: data.submission1.id,
            submission_id_2: data.submission2.id,
            description: "Similar solution structure".to_string(),
            similarity: 0.0,
            lines_matched: 0,
            report_id: None,
        };

        let req = make_post_request(
            &data.assistant_user,
            data.module.id,
            data.assignment.id,
            payload,
        );

        let response = app.oneshot(req).await.unwrap();
        assert_eq!(response.status(), StatusCode::CREATED);

        let body = axum::body::to_bytes(response.into_body(), usize::MAX)
            .await
            .unwrap();
        let json: Value = serde_json::from_slice(&body).unwrap();
        let case_data = &json["data"];
        assert!(approx_eq_f64(
            case_data["similarity"].as_f64().unwrap(),
            0.0,
            1e-6
        ));
    }

    /// Test Case: Forbidden Access for Tutor
    #[tokio::test]
    #[serial]
    async fn test_create_plagiarism_case_forbidden_as_tutor() {
        let (app, app_state, _tmp) = make_test_app_with_storage().await;
        let data = setup_test_data(app_state.db()).await;

        let payload = CreatePlagiarismCasePayload {
            submission_id_1: data.submission1.id,
            submission_id_2: data.submission2.id,
            description: "Tutor should not access".to_string(),
            similarity: 10.0,
            lines_matched: 0,
            report_id: None,
        };

        let req = make_post_request(
            &data.tutor_user,
            data.module.id,
            data.assignment.id,
            payload,
        );

        let response = app.oneshot(req).await.unwrap();
        assert_eq!(response.status(), StatusCode::FORBIDDEN);
    }

    /// Test Case: Same Submission IDs Validation
    #[tokio::test]
    #[serial]
    async fn test_create_plagiarism_case_same_submission_ids() {
        let (app, app_state, _tmp) = make_test_app_with_storage().await;
        let data = setup_test_data(app_state.db()).await;

        let payload = CreatePlagiarismCasePayload {
            submission_id_1: data.submission1.id,
            submission_id_2: data.submission1.id, // Same submission
            description: "Invalid same submission".to_string(),
            similarity: 50.0,
            lines_matched: 0,
            report_id: None,
        };

        let req = make_post_request(
            &data.lecturer_user,
            data.module.id,
            data.assignment.id,
            payload,
        );

        let response = app.oneshot(req).await.unwrap();
        assert_eq!(response.status(), StatusCode::BAD_REQUEST);

        let body = axum::body::to_bytes(response.into_body(), usize::MAX)
            .await
            .unwrap();
        let json: Value = serde_json::from_slice(&body).unwrap();
        assert_eq!(json["success"], false);
        assert_eq!(json["message"], "Submissions cannot be the same");
    }

    /// Test Case: Submission Not Found Validation
    #[tokio::test]
    #[serial]
    async fn test_create_plagiarism_case_submission_not_found() {
        let (app, app_state, _tmp) = make_test_app_with_storage().await;
        let data = setup_test_data(app_state.db()).await;

        let payload = CreatePlagiarismCasePayload {
            submission_id_1: data.submission1.id,
            submission_id_2: 999999, // Non-existent submission
            description: "Invalid submission".to_string(),
            similarity: 15.0,
            lines_matched: 0,
            report_id: None,
        };

        let req = make_post_request(
            &data.lecturer_user,
            data.module.id,
            data.assignment.id,
            payload,
        );

        let response = app.oneshot(req).await.unwrap();
        assert_eq!(response.status(), StatusCode::BAD_REQUEST);

        let body = axum::body::to_bytes(response.into_body(), usize::MAX)
            .await
            .unwrap();
        let json: Value = serde_json::from_slice(&body).unwrap();
        assert_eq!(json["success"], false);
        assert_eq!(
            json["message"],
            "One or both submissions do not exist or belong to a different assignment"
        );
    }

    /// Test Case: Submission from Different Assignment
    #[tokio::test]
    #[serial]
    async fn test_create_plagiarism_case_wrong_assignment() {
        let (app, app_state, _tmp) = make_test_app_with_storage().await;
        let data = setup_test_data(app_state.db()).await;

        // Create another assignment and submission
        let other_assignment = AssignmentModel::create(
            db::get_connection().await,
            data.module.id,
            "Other Assignment",
            None,
            AssignmentType::Assignment,
            Utc.with_ymd_and_hms(2024, 2, 1, 0, 0, 0).unwrap(),
            Utc.with_ymd_and_hms(2024, 2, 28, 23, 59, 59).unwrap(),
        )
        .await
        .unwrap();

        let other_submission = SubmissionModel::save_file(
            db::get_connection().await,
            other_assignment.id,
            data.student_user1.id,
            1,
            10,
            10,
            false,
            "other.txt",
            "hash456#",
            b"ontime",
        )
        .await
        .unwrap();

        let payload = CreatePlagiarismCasePayload {
            submission_id_1: data.submission1.id,
            submission_id_2: other_submission.id, // From different assignment
            description: "Cross-assignment submission".to_string(),
            similarity: 88.0,
            lines_matched: 0,
            report_id: None,
        };

        let req = make_post_request(
            &data.lecturer_user,
            data.module.id,
            data.assignment.id, // Current assignment
            payload,
        );

        let response = app.oneshot(req).await.unwrap();
        assert_eq!(response.status(), StatusCode::BAD_REQUEST);

        let body = axum::body::to_bytes(response.into_body(), usize::MAX)
            .await
            .unwrap();
        let json: Value = serde_json::from_slice(&body).unwrap();
        assert_eq!(json["success"], false);
        assert_eq!(
            json["message"],
            "One or both submissions do not exist or belong to a different assignment"
        );
    }

    /// Test Case: Missing Authorization Header
    #[tokio::test]
    #[serial]
    async fn test_create_plagiarism_case_unauthorized() {
        let (app, app_state, _tmp) = make_test_app_with_storage().await;
        let data = setup_test_data(app_state.db()).await;

        let payload = CreatePlagiarismCasePayload {
            submission_id_1: data.submission1.id,
            submission_id_2: data.submission2.id,
            description: "Unauthorized attempt".to_string(),
            similarity: 10.0,
            lines_matched: 0,
            report_id: None,
        };

        let uri = format!(
            "/api/modules/{}/assignments/{}/plagiarism",
            data.module.id, data.assignment.id
        );

        let req = Request::builder()
            .method("POST")
            .uri(&uri)
            .header("Content-Type", "application/json")
            .body(AxumBody::from(serde_json::to_string(&payload).unwrap()))
            .unwrap();

        let response = app.oneshot(req).await.unwrap();
        assert_eq!(response.status(), StatusCode::UNAUTHORIZED);
    }

    /// Test Case: Invalid Payload Format (serde 422)
    #[tokio::test]
    #[serial]
    async fn test_create_plagiarism_case_invalid_payload() {
        let (app, app_state, _tmp) = make_test_app_with_storage().await;
        let data = setup_test_data(app_state.db()).await;

        // Wrong types + missing required fields => 422
        let invalid_payload = json!({
            "submission_id_1": "not_a_number",
            "description": "Missing numeric fields"
            // submission_id_2 missing, similarity missing, etc.
        });

        let (token, _) = generate_jwt(data.lecturer_user.id, data.lecturer_user.admin);
        let uri = format!(
            "/api/modules/{}/assignments/{}/plagiarism",
            data.module.id, data.assignment.id
        );

        let req = Request::builder()
            .method("POST")
            .uri(&uri)
            .header("Authorization", format!("Bearer {}", token))
            .header("Content-Type", "application/json")
            .body(AxumBody::from(invalid_payload.to_string()))
            .unwrap();

        let response = app.oneshot(req).await.unwrap();
        assert_eq!(response.status(), StatusCode::UNPROCESSABLE_ENTITY);
    }

    /// NEW: Missing similarity alone should 422 (required field)
    #[tokio::test]
    async fn test_create_plagiarism_case_missing_similarity_is_422() {
        let (app, app_state, _tmp) = make_test_app_with_storage().await;
        let data = setup_test_data(app_state.db()).await;

        // Build JSON manually without "similarity"
        let invalid_payload = json!({
            "submission_id_1": data.submission1.id,
            "submission_id_2": data.submission2.id,
            "description": "No similarity provided"
        });

        let (token, _) = generate_jwt(data.lecturer_user.id, data.lecturer_user.admin);
        let uri = format!(
            "/api/modules/{}/assignments/{}/plagiarism",
            data.module.id, data.assignment.id
        );
        let req = Request::builder()
            .method("POST")
            .uri(&uri)
            .header("Authorization", format!("Bearer {}", token))
            .header("Content-Type", "application/json")
            .body(AxumBody::from(invalid_payload.to_string()))
            .unwrap();

        let response = app.oneshot(req).await.unwrap();
        assert_eq!(response.status(), StatusCode::UNPROCESSABLE_ENTITY);
    }

    /// Test Case: Similarity boundary 0.0 and 100.0 are accepted
    #[tokio::test]
    async fn test_create_plagiarism_case_similarity_boundaries() {
        let (app, app_state, _tmp) = make_test_app_with_storage().await;
        let data = setup_test_data(app_state.db()).await;

        // 0.0
        let payload0 = CreatePlagiarismCasePayload {
            submission_id_1: data.submission1.id,
            submission_id_2: data.submission2.id,
            description: "Boundary 0".to_string(),
            similarity: 0.0,
            lines_matched: 0,
            report_id: None,
        };
        let req0 = make_post_request(
            &data.lecturer_user,
            data.module.id,
            data.assignment.id,
            payload0,
        );
        let resp0 = app.clone().oneshot(req0).await.unwrap();
        assert_eq!(resp0.status(), StatusCode::CREATED);
        let body0 = axum::body::to_bytes(resp0.into_body(), usize::MAX)
            .await
            .unwrap();
        let json0: Value = serde_json::from_slice(&body0).unwrap();
        assert!(approx_eq_f64(
            json0["data"]["similarity"].as_f64().unwrap(),
            0.0,
            1e-6
        ));

        // 100.0
        let payload100 = CreatePlagiarismCasePayload {
            submission_id_1: data.submission1.id,
            submission_id_2: data.submission2.id,
            description: "Boundary 100".to_string(),
            similarity: 100.0,
            lines_matched: 0,
            report_id: None,
        };
        let req100 = make_post_request(
            &data.lecturer_user,
            data.module.id,
            data.assignment.id,
            payload100,
        );
        let resp100 = app.oneshot(req100).await.unwrap();
        assert_eq!(resp100.status(), StatusCode::CREATED);
        let body100 = axum::body::to_bytes(resp100.into_body(), usize::MAX)
            .await
            .unwrap();
        let json100: Value = serde_json::from_slice(&body100).unwrap();
        assert!(approx_eq_f64(
            json100["data"]["similarity"].as_f64().unwrap(),
            100.0,
            1e-6
        ));
    }

    /// Test Case: Similarity out of range (negative) -> 400
    #[tokio::test]
    async fn test_create_plagiarism_case_similarity_too_low() {
        let (app, app_state, _tmp) = make_test_app_with_storage().await;
        let data = setup_test_data(app_state.db()).await;

        let payload = CreatePlagiarismCasePayload {
            submission_id_1: data.submission1.id,
            submission_id_2: data.submission2.id,
            description: "Too low".to_string(),
            similarity: -1.0,
            lines_matched: 0,
            report_id: None,
        };

        let req = make_post_request(
            &data.lecturer_user,
            data.module.id,
            data.assignment.id,
            payload,
        );
        let resp = app.oneshot(req).await.unwrap();
        assert_eq!(resp.status(), StatusCode::BAD_REQUEST);
    }

    /// Test Case: Similarity out of range (>100) -> 400
    #[tokio::test]
    async fn test_create_plagiarism_case_similarity_too_high() {
        let (app, app_state, _tmp) = make_test_app_with_storage().await;
        let data = setup_test_data(app_state.db()).await;

        let payload = CreatePlagiarismCasePayload {
            submission_id_1: data.submission1.id,
            submission_id_2: data.submission2.id,
            description: "Too high".to_string(),
            similarity: 120.0,
            lines_matched: 0,
            report_id: None,
        };

        let req = make_post_request(
            &data.lecturer_user,
            data.module.id,
            data.assignment.id,
            payload,
        );
        let resp = app.oneshot(req).await.unwrap();
        assert_eq!(resp.status(), StatusCode::BAD_REQUEST);
    }

    /// NEW: Similarity with fractional value is preserved (precision check)
    #[tokio::test]
    async fn test_create_plagiarism_case_similarity_fractional_precision() {
        let (app, app_state, _tmp) = make_test_app_with_storage().await;
        let data = setup_test_data(app_state.db()).await;

        let sim = 33.333_f32;
        let payload = CreatePlagiarismCasePayload {
            submission_id_1: data.submission1.id,
            submission_id_2: data.submission2.id,
            description: "Fractional".to_string(),
            similarity: sim,
            lines_matched: 0,
            report_id: None,
        };

        let req = make_post_request(
            &data.lecturer_user,
            data.module.id,
            data.assignment.id,
            payload,
        );
        let resp = app.oneshot(req).await.unwrap();
        assert_eq!(resp.status(), StatusCode::CREATED);

        let body = axum::body::to_bytes(resp.into_body(), usize::MAX)
            .await
            .unwrap();
        let json: Value = serde_json::from_slice(&body).unwrap();
        let v = json["data"]["similarity"].as_f64().unwrap();
        assert!(approx_eq_f64(v, sim as f64, 1e-3)); // allow small float error
    }
}

#[cfg(test)]
mod hash_scan_tests {
    use crate::helpers::app::make_test_app_with_storage;
    use api::auth::generate_jwt;
    use api::routes::modules::assignments::plagiarism::post::{HashScanPayload, HashScanResponse};
    use axum::{
        body::Body as AxumBody,
        http::{Request, StatusCode},
    };
    use chrono::{Datelike, TimeZone, Utc};
    use db::models::{
        assignment::{AssignmentType, Model as AssignmentModel},
        assignment_submission::Model as SubmissionModel,
        module::Model as ModuleModel,
        plagiarism_case::{Entity as PlagiarismCaseEntity, Model as PlagiarismCaseModel, Status},
        user::Model as UserModel,
        user_module_role::{Model as UserModuleRoleModel, Role},
    };
    use sea_orm::{DatabaseConnection, EntityTrait};
    use serde_json::Value;
    use tower::ServiceExt;

    struct TestData {
        lecturer_user: UserModel,
        tutor_user: UserModel,
        student_user1: UserModel,
        student_user2: UserModel,
        module: ModuleModel,
        assignment: AssignmentModel,
    }

    async fn setup_test_data(db: &DatabaseConnection) -> TestData {
        dotenvy::dotenv().ok();

        let module = ModuleModel::create(db, "CS101", Utc::now().year(), Some("Intro to CS"), 5)
            .await
            .expect("Failed to create test module");

        let lecturer_user =
            UserModel::create(db, "lecturer", "lecturer@test.com", "password", false)
                .await
                .expect("Failed to create lecturer user");
        let assistant_user =
            UserModel::create(db, "assistant", "assistant@test.com", "password", false)
                .await
                .expect("Failed to create assistant user");
        let tutor_user = UserModel::create(db, "tutor", "tutor@test.com", "password", false)
            .await
            .expect("Failed to create tutor user");
        let student_user1 =
            UserModel::create(db, "student1", "student1@test.com", "password", false)
                .await
                .expect("Failed to create student1 user");
        let student_user2 =
            UserModel::create(db, "student2", "student2@test.com", "password", false)
                .await
                .expect("Failed to create student2 user");
        let student_user3 =
            UserModel::create(db, "student3", "student3@test.com", "password", false)
                .await
                .expect("Failed to create student3 user");

        UserModuleRoleModel::assign_user_to_module(db, lecturer_user.id, module.id, Role::Lecturer)
            .await
            .unwrap();
        UserModuleRoleModel::assign_user_to_module(
            db,
            assistant_user.id,
            module.id,
            Role::AssistantLecturer,
        )
        .await
        .unwrap();
        UserModuleRoleModel::assign_user_to_module(db, tutor_user.id, module.id, Role::Tutor)
            .await
            .unwrap();
        UserModuleRoleModel::assign_user_to_module(db, student_user1.id, module.id, Role::Student)
            .await
            .unwrap();
        UserModuleRoleModel::assign_user_to_module(db, student_user2.id, module.id, Role::Student)
            .await
            .unwrap();
        UserModuleRoleModel::assign_user_to_module(db, student_user3.id, module.id, Role::Student)
            .await
            .unwrap();

        let assignment = AssignmentModel::create(
            db,
            module.id,
            "Assignment 1",
            Some("Desc 1"),
            AssignmentType::Assignment,
            Utc.with_ymd_and_hms(2024, 1, 1, 0, 0, 0).unwrap(),
            Utc.with_ymd_and_hms(2024, 1, 31, 23, 59, 59).unwrap(),
        )
        .await
        .unwrap();

        TestData {
            lecturer_user,
            tutor_user,
            student_user1,
            student_user2,
            module,
            assignment,
        }
    }

    fn make_hash_scan_request(
        user: &UserModel,
        module_id: i64,
        assignment_id: i64,
        payload: HashScanPayload,
    ) -> Request<AxumBody> {
        let (token, _) = generate_jwt(user.id, user.admin);
        let uri = format!(
            "/api/modules/{}/assignments/{}/plagiarism/hash-scan",
            module_id, assignment_id
        );
        let body = AxumBody::from(serde_json::to_string(&payload).unwrap());

        Request::builder()
            .method("POST")
            .uri(&uri)
            .header("Authorization", format!("Bearer {}", token))
            .header("Content-Type", "application/json")
            .body(body)
            .unwrap()
    }

    /// Test Case: Successful hash scan with no case creation
    #[tokio::test]
    async fn test_hash_scan_success_no_create_cases() {
        let (app, app_state, _tmp) = make_test_app_with_storage().await;
        let data = setup_test_data(app_state.db()).await;

        let mut cfg = util::execution_config::ExecutionConfig::default_config();
        cfg.marking.grading_policy = util::execution_config::GradingPolicy::Last;
        cfg.save(data.module.id, data.assignment.id).unwrap();

        let _collision_submission_user1 = SubmissionModel::save_file(
            app_state.db(),
            data.assignment.id,
            data.student_user1.id,
            3,
            10,
            10,
            false,
            "sub3_u1_collision.txt",
            "hash_abc",
            b"content_abc",
        )
        .await
        .unwrap();

        let _collision_submission_user2 = SubmissionModel::save_file(
            app_state.db(),
            data.assignment.id,
            data.student_user2.id,
            3,
            10,
            10,
            false,
            "sub3_u2_collision.txt",
            "hash_abc",
            b"content_abc",
        )
        .await
        .unwrap();

        let payload = HashScanPayload {
            create_cases: false,
        };

        let req = make_hash_scan_request(
            &data.lecturer_user,
            data.module.id,
            data.assignment.id,
            payload,
        );

        let response = app.oneshot(req).await.unwrap();
        assert_eq!(response.status(), StatusCode::OK);

        let body = axum::body::to_bytes(response.into_body(), usize::MAX)
            .await
            .unwrap();
        let json: Value = serde_json::from_slice(&body).unwrap();
        let res: HashScanResponse = serde_json::from_value(json["data"].clone()).unwrap();

        assert_eq!(json["success"], true);
        assert_eq!(json["message"], "Hash scan complete.");
        assert_eq!(res.assignment_id, data.assignment.id);
        assert_eq!(res.policy_used, "Last");
        assert_eq!(res.group_count, 1);
        assert_eq!(res.groups.len(), 1);
        assert_eq!(res.groups[0].file_hash, "hash_abc");
        assert_eq!(res.groups[0].submissions.len(), 2);

        let sub_ids: Vec<i64> = res.groups[0]
            .submissions
            .iter()
            .map(|s| s.submission_id)
            .collect();
        assert!(sub_ids.contains(&_collision_submission_user1.id));
        assert!(sub_ids.contains(&_collision_submission_user2.id));

        assert_eq!(res.cases.created.len(), 0);
        assert_eq!(res.cases.skipped_existing, 0);
    }

    /// Test Case: Successful hash scan with case creation
    #[tokio::test]
    async fn test_hash_scan_success_create_cases() {
        let (app, app_state, _tmp) = make_test_app_with_storage().await;
        let data = setup_test_data(app_state.db()).await;

        let mut cfg = util::execution_config::ExecutionConfig::default_config();
        cfg.marking.grading_policy = util::execution_config::GradingPolicy::Last;
        cfg.save(data.module.id, data.assignment.id).unwrap();

        let _collision_submission_user1 = SubmissionModel::save_file(
            app_state.db(),
            data.assignment.id,
            data.student_user1.id,
            3,
            10,
            10,
            false,
            "sub3_u1_collision.txt",
            "hash_abc",
            b"content_abc",
        )
        .await
        .unwrap();

        let _collision_submission_user2 = SubmissionModel::save_file(
            app_state.db(),
            data.assignment.id,
            data.student_user2.id,
            3,
            10,
            10,
            false,
            "sub3_u2_collision.txt",
            "hash_abc",
            b"content_abc",
        )
        .await
        .unwrap();

        let payload = HashScanPayload { create_cases: true };

        let req = make_hash_scan_request(
            &data.lecturer_user,
            data.module.id,
            data.assignment.id,
            payload,
        );

        let response = app.oneshot(req).await.unwrap();
        assert_eq!(response.status(), StatusCode::OK);

        let body = axum::body::to_bytes(response.into_body(), usize::MAX)
            .await
            .unwrap();
        let json: Value = serde_json::from_slice(&body).unwrap();
        let res: HashScanResponse = serde_json::from_value(json["data"].clone()).unwrap();

        assert_eq!(json["success"], true);
        assert_eq!(json["message"], "Hash scan complete.");
        assert_eq!(res.assignment_id, data.assignment.id);
        assert_eq!(res.policy_used, "Last");
        assert_eq!(res.group_count, 1);
        assert_eq!(res.groups.len(), 1);
        assert_eq!(res.groups[0].file_hash, "hash_abc");
        assert_eq!(res.groups[0].submissions.len(), 2);

        assert_eq!(res.cases.created.len(), 1);
        assert_eq!(res.cases.skipped_existing, 0);

        let created_case = &res.cases.created[0];
        assert_eq!(created_case.assignment_id, data.assignment.id);
        assert_eq!(created_case.status, "review");
        assert_eq!(created_case.similarity, 100.0);
        assert_eq!(created_case.lines_matched, 0);
        assert_eq!(created_case.description, "Identical file hash collision");
        assert!(created_case.report_id.is_none());

        let db_case = PlagiarismCaseEntity::find_by_id(created_case.id)
            .one(app_state.db())
            .await
            .unwrap()
            .expect("Created plagiarism case not found in DB");
        assert_eq!(db_case.status, Status::Review);
        assert_eq!(db_case.similarity, 100.0);
    }

    /// Test Case: Hash scan with existing cases
    #[tokio::test]
    async fn test_hash_scan_skipped_existing_cases() {
        let (app, app_state, _tmp) = make_test_app_with_storage().await;
        let data = setup_test_data(app_state.db()).await;

        let mut cfg = util::execution_config::ExecutionConfig::default_config();
        cfg.marking.grading_policy = util::execution_config::GradingPolicy::Last;
        cfg.save(data.module.id, data.assignment.id).unwrap();

        let collision_submission_user1 = SubmissionModel::save_file(
            app_state.db(),
            data.assignment.id,
            data.student_user1.id,
            3,
            10,
            10,
            false,
            "sub3_u1_collision.txt",
            "hash_abc",
            b"content_abc",
        )
        .await
        .unwrap();

        let collision_submission_user2 = SubmissionModel::save_file(
            app_state.db(),
            data.assignment.id,
            data.student_user2.id,
            3,
            10,
            10,
            false,
            "sub3_u2_collision.txt",
            "hash_abc",
            b"content_abc",
        )
        .await
        .unwrap();

        let (sub_id1, sub_id2) = (
            std::cmp::min(collision_submission_user1.id, collision_submission_user2.id),
            std::cmp::max(collision_submission_user1.id, collision_submission_user2.id),
        );
        PlagiarismCaseModel::create_case(
            app_state.db(),
            data.assignment.id,
            sub_id1,
            sub_id2,
            "Existing hash collision",
            99.0,
            5,
            None,
        )
        .await
        .unwrap();

        let payload = HashScanPayload { create_cases: true };

        let req = make_hash_scan_request(
            &data.lecturer_user,
            data.module.id,
            data.assignment.id,
            payload,
        );

        let response = app.oneshot(req).await.unwrap();
        assert_eq!(response.status(), StatusCode::OK);

        let body = axum::body::to_bytes(response.into_body(), usize::MAX)
            .await
            .unwrap();
        let json: Value = serde_json::from_slice(&body).unwrap();
        let res: HashScanResponse = serde_json::from_value(json["data"].clone()).unwrap();

        assert_eq!(res.cases.created.len(), 0);
        assert_eq!(res.cases.skipped_existing, 1);
    }

    /// Test Case: Forbidden access for Tutor
    #[tokio::test]
    async fn test_hash_scan_forbidden_as_tutor() {
        let (app, app_state, _tmp) = make_test_app_with_storage().await;
        let data = setup_test_data(app_state.db()).await;

        let payload = HashScanPayload {
            create_cases: false,
        };

        let req = make_hash_scan_request(
            &data.tutor_user,
            data.module.id,
            data.assignment.id,
            payload,
        );

        let response = app.oneshot(req).await.unwrap();
        assert_eq!(response.status(), StatusCode::FORBIDDEN);
    }

    /// Test Case: Assignment not found
    #[tokio::test]
    async fn test_hash_scan_assignment_not_found() {
        let (app, app_state, _tmp) = make_test_app_with_storage().await;
        let data = setup_test_data(app_state.db()).await;

        let payload = HashScanPayload {
            create_cases: false,
        };

        let req = make_hash_scan_request(&data.lecturer_user, data.module.id, 999999, payload);

        let response = app.oneshot(req).await.unwrap();
        assert_eq!(response.status(), StatusCode::NOT_FOUND);

        let body = axum::body::to_bytes(response.into_body(), usize::MAX)
            .await
            .unwrap();
        let json: Value = serde_json::from_slice(&body).unwrap();
        assert_eq!(json["success"], false);
        assert_eq!(json["message"], "Assignment 999999 in Module 1 not found.");
    }

    /// Test Case: No collisions found
    #[tokio::test]
    async fn test_hash_scan_no_collisions() {
        let (app, app_state, _tmp) = make_test_app_with_storage().await;
        let data = setup_test_data(app_state.db()).await;

        let assignment = AssignmentModel::create(
            app_state.db(),
            data.module.id,
            "Assignment No Collisions",
            None,
            AssignmentType::Assignment,
            Utc.with_ymd_and_hms(2024, 1, 1, 0, 0, 0).unwrap(),
            Utc.with_ymd_and_hms(2024, 1, 31, 23, 59, 59).unwrap(),
        )
        .await
        .unwrap();

        SubmissionModel::save_file(
            app_state.db(),
            assignment.id,
            data.student_user1.id,
            1,
            10,
            10,
            false,
            "sub_u1.txt",
            "unique_hash_1",
            b"content_1",
        )
        .await
        .unwrap();
        SubmissionModel::save_file(
            app_state.db(),
            assignment.id,
            data.student_user2.id,
            1,
            10,
            10,
            false,
            "sub_u2.txt",
            "unique_hash_2",
            b"content_2",
        )
        .await
        .unwrap();

        let payload = HashScanPayload {
            create_cases: false,
        };

        let req =
            make_hash_scan_request(&data.lecturer_user, data.module.id, assignment.id, payload);

        let response = app.oneshot(req).await.unwrap();
        assert_eq!(response.status(), StatusCode::OK);

        let body = axum::body::to_bytes(response.into_body(), usize::MAX)
            .await
            .unwrap();
        let json: Value = serde_json::from_slice(&body).unwrap();
        let res: HashScanResponse = serde_json::from_value(json["data"].clone()).unwrap();

        assert_eq!(json["success"], true);
        assert_eq!(json["message"], "Hash scan complete.");
        assert_eq!(res.group_count, 0);
        assert!(res.groups.is_empty());
        assert_eq!(res.cases.created.len(), 0);
        assert_eq!(res.cases.skipped_existing, 0);
    }

    /// Test Case: Policy used is 'best'
    #[tokio::test]
    async fn test_hash_scan_policy_best() {
        let (app, app_state, _tmp) = make_test_app_with_storage().await;

        dotenvy::dotenv().ok();

        let module = ModuleModel::create(
            app_state.db(),
            "CS102_Best",
            Utc::now().year(),
            Some("Best Policy Test"),
            5,
        )
        .await
        .expect("Failed to create test module");

        let lecturer_user = UserModel::create(
            app_state.db(),
            "lecturer_best",
            "lecturer_best@test.com",
            "password",
            false,
        )
        .await
        .expect("Failed to create lecturer user");
        let student_user1 = UserModel::create(
            app_state.db(),
            "student1_best",
            "student1_best@test.com",
            "password",
            false,
        )
        .await
        .expect("Failed to create student1 user");

        UserModuleRoleModel::assign_user_to_module(
            app_state.db(),
            lecturer_user.id,
            module.id,
            Role::Lecturer,
        )
        .await
        .unwrap();
        UserModuleRoleModel::assign_user_to_module(
            app_state.db(),
            student_user1.id,
            module.id,
            Role::Student,
        )
        .await
        .unwrap();

        let assignment = AssignmentModel::create(
            app_state.db(),
            module.id,
            "Assignment Best",
            Some("Best policy test assignment"),
            AssignmentType::Assignment,
            Utc.with_ymd_and_hms(2024, 1, 1, 0, 0, 0).unwrap(),
            Utc.with_ymd_and_hms(2024, 1, 31, 23, 59, 59).unwrap(),
        )
        .await
        .unwrap();

        let mut cfg = util::execution_config::ExecutionConfig::default_config();
        cfg.marking.grading_policy = util::execution_config::GradingPolicy::Best;
        cfg.save(module.id, assignment.id).unwrap();

        SubmissionModel::save_file(
            app_state.db(),
            assignment.id,
            student_user1.id,
            3,
            10,
            100,
            false,
            "sub3_u1_best.txt",
            "hash_best_u1",
            b"content_best_u1",
        )
        .await
        .unwrap();

        let payload = HashScanPayload {
            create_cases: false,
        };

        let req = make_hash_scan_request(&lecturer_user, module.id, assignment.id, payload);

        let response = app.oneshot(req).await.unwrap();
        assert_eq!(response.status(), StatusCode::OK);

        let body = axum::body::to_bytes(response.into_body(), usize::MAX)
            .await
            .unwrap();
        let json: Value = serde_json::from_slice(&body).unwrap();
        let res: HashScanResponse = serde_json::from_value(json["data"].clone()).unwrap();

        assert_eq!(json["success"], true);
        assert_eq!(res.policy_used, "Best");
        assert_eq!(res.group_count, 0);
        assert!(res.groups.is_empty());
    }

    /// Test Case: Policy used is 'last'
    #[tokio::test]
    async fn test_hash_scan_policy_last() {
        let (app, app_state, _tmp) = make_test_app_with_storage().await;
        let data = setup_test_data(app_state.db()).await;

        let mut cfg = util::execution_config::ExecutionConfig::default_config();
        cfg.marking.grading_policy = util::execution_config::GradingPolicy::Last;
        cfg.save(data.module.id, data.assignment.id).unwrap();

        let _late_submission_user1 = SubmissionModel::save_file(
            app_state.db(),
            data.assignment.id,
            data.student_user1.id,
            3,
            10,
            10,
            false,
            "sub3_u1_late.txt",
            "hash_late_u1",
            b"content_late_u1",
        )
        .await
        .unwrap();

        let late_collision_submission_user2 = SubmissionModel::save_file(
            app_state.db(),
            data.assignment.id,
            data.student_user2.id,
            3,
            10,
            10,
            false,
            "sub3_u2_late.txt",
            "hash_late_u1",
            b"content_late_u1",
        )
        .await
        .unwrap();

        let payload = HashScanPayload {
            create_cases: false,
        };

        let req = make_hash_scan_request(
            &data.lecturer_user,
            data.module.id,
            data.assignment.id,
            payload,
        );

        let response = app.oneshot(req).await.unwrap();
        assert_eq!(response.status(), StatusCode::OK);

        let body = axum::body::to_bytes(response.into_body(), usize::MAX)
            .await
            .unwrap();
        let json: Value = serde_json::from_slice(&body).unwrap();
        let res: HashScanResponse = serde_json::from_value(json["data"].clone()).unwrap();

        assert_eq!(json["success"], true);
        assert_eq!(res.policy_used, "Last");
        assert_eq!(res.group_count, 1);
        assert_eq!(res.groups.len(), 1);
        assert_eq!(res.groups[0].file_hash, "hash_late_u1");
        assert_eq!(res.groups[0].submissions.len(), 2);

        let sub_ids: Vec<i64> = res.groups[0]
            .submissions
            .iter()
            .map(|s| s.submission_id)
            .collect();
        assert!(sub_ids.contains(&_late_submission_user1.id));
        assert!(sub_ids.contains(&late_collision_submission_user2.id));
    }
}<|MERGE_RESOLUTION|>--- conflicted
+++ resolved
@@ -8,25 +8,6 @@
         http::{Request, StatusCode},
     };
     use chrono::{Datelike, TimeZone, Utc};
-<<<<<<< HEAD
-    use db::{
-        models::{
-            assignment::{AssignmentType, Model as AssignmentModel},
-            assignment_submission::Model as SubmissionModel,
-            module::Model as ModuleModel,
-            plagiarism_case::{Entity as PlagiarismCaseEntity, Status},
-            user::Model as UserModel,
-            user_module_role::{Model as UserModuleRoleModel, Role},
-        },
-        repositories::user_repository::UserRepository,
-    };
-    use sea_orm::{DatabaseConnection, EntityTrait};
-    use serde_json::{Value, json};
-    use services::{
-        service::Service,
-        user::{CreateUser, UserService},
-    };
-=======
     use db::models::{
         assignment::{AssignmentType, Model as AssignmentModel},
         assignment_submission::Model as SubmissionModel,
@@ -37,7 +18,6 @@
     };
     use sea_orm::{DatabaseConnection, EntityTrait};
     use serde_json::{Value, json};
->>>>>>> 0c8f0684
     use tower::ServiceExt;
 
     // Small helper for float compare
@@ -84,7 +64,6 @@
                 .expect("Failed to create student2 user");
 
         UserModuleRoleModel::assign_user_to_module(db, lecturer_user.id, module.id, Role::Lecturer)
-<<<<<<< HEAD
             .await
             .unwrap();
         UserModuleRoleModel::assign_user_to_module(
@@ -104,27 +83,6 @@
         UserModuleRoleModel::assign_user_to_module(db, student_user2.id, module.id, Role::Student)
             .await
             .unwrap();
-=======
-            .await
-            .unwrap();
-        UserModuleRoleModel::assign_user_to_module(
-            db,
-            assistant_user.id,
-            module.id,
-            Role::AssistantLecturer,
-        )
-        .await
-        .unwrap();
-        UserModuleRoleModel::assign_user_to_module(db, tutor_user.id, module.id, Role::Tutor)
-            .await
-            .unwrap();
-        UserModuleRoleModel::assign_user_to_module(db, student_user1.id, module.id, Role::Student)
-            .await
-            .unwrap();
-        UserModuleRoleModel::assign_user_to_module(db, student_user2.id, module.id, Role::Student)
-            .await
-            .unwrap();
->>>>>>> 0c8f0684
 
         let assignment = AssignmentModel::create(
             db,
@@ -137,10 +95,7 @@
         )
         .await
         .unwrap();
-<<<<<<< HEAD
-=======
-
->>>>>>> 0c8f0684
+
         let submission1 = SubmissionModel::save_file(
             db,
             assignment.id,
@@ -155,10 +110,7 @@
         )
         .await
         .unwrap();
-<<<<<<< HEAD
-=======
-
->>>>>>> 0c8f0684
+
         let submission2 = SubmissionModel::save_file(
             db,
             assignment.id,
