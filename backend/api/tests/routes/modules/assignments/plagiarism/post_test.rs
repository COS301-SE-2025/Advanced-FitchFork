#[cfg(test)]
mod create_plagiarism_tests {
    use db::{
        models::{
            assignment::{Model as AssignmentModel, AssignmentType},
            assignment_submission::Model as SubmissionModel,
            module::Model as ModuleModel,
            plagiarism_case::{Status, Entity as PlagiarismCaseEntity},
            user::Model as UserModel,
            user_module_role::{Model as UserModuleRoleModel, Role},
        },
        repositories::user_repository::UserRepository,
    };
    use axum::{
        body::Body as AxumBody,
        http::{Request, StatusCode},
    };
    use services::{
        service::Service,
        user_service::{CreateUser, UserService},
    };
    use sea_orm::{EntityTrait, DatabaseConnection};
    use tower::ServiceExt;
    use serde_json::{Value, json};
    use api::auth::generate_jwt;
    use crate::helpers::app::make_test_app;
    use chrono::{Datelike, TimeZone, Utc};
    use api::routes::modules::assignments::plagiarism::post::CreatePlagiarismCasePayload;
    use serial_test::serial;

    // Small helper for float compare
    fn approx_eq_f64(a: f64, b: f64, eps: f64) -> bool { (a - b).abs() <= eps }

    struct TestData {
        lecturer_user: UserModel,
        assistant_user: UserModel,
        tutor_user: UserModel,
        student_user1: UserModel,
        module: ModuleModel,
        assignment: AssignmentModel,
        submission1: SubmissionModel,
        submission2: SubmissionModel,
    }

    async fn setup_test_data(db: &DatabaseConnection) -> TestData {
        dotenvy::dotenv().ok();

<<<<<<< HEAD
        let module = ModuleModel::create(db, "CS101", Utc::now().year(), Some("Intro to CS"), 5).await.expect("Failed to create test module");
        let service = UserService::new(UserRepository::new(db.clone()));
        let lecturer_user = service.create(CreateUser { username: "lecturer".into(), email: "lecturer@test.com".into(), password: "password".into(), admin: false }).await.expect("Failed to create lecturer user");
        let assistant_user = service.create(CreateUser { username: "assistant".into(), email: "assistant@test.com".into(), password: "password".into(), admin: false }).await.expect("Failed to create assistant user");
        let tutor_user = service.create(CreateUser { username: "tutor".into(), email: "tutor@test.com".into(), password: "password".into(), admin: false }).await.expect("Failed to create tutor user");
        let student_user1 = service.create(CreateUser { username: "student1".into(), email: "student1@test.com".into(), password: "password".into(), admin: false }).await.expect("Failed to create student1 user");
        let student_user2 = service.create(CreateUser { username: "student2".into(), email: "student2@test.com".into(), password: "password".into(), admin: false }).await.expect("Failed to create student2 user");
        UserModuleRoleModel::assign_user_to_module(db, lecturer_user.id, module.id, Role::Lecturer).await.expect("Failed to assign lecturer role");
        UserModuleRoleModel::assign_user_to_module(db, assistant_user.id, module.id, Role::AssistantLecturer).await.expect("Failed to assign assistant lecturer role");
        UserModuleRoleModel::assign_user_to_module(db, tutor_user.id, module.id, Role::Tutor).await.expect("Failed to assign tutor role");
        UserModuleRoleModel::assign_user_to_module(db, student_user1.id, module.id, Role::Student).await.expect("Failed to assign student role");
        UserModuleRoleModel::assign_user_to_module(db, student_user2.id, module.id, Role::Student).await.expect("Failed to assign student role");
=======
        let module = ModuleModel::create(db, "CS101", Utc::now().year(), Some("Intro to CS"), 5)
            .await
            .expect("Failed to create test module");
    
        let lecturer_user = UserModel::create(db, "lecturer", "lecturer@test.com", "password", false)
            .await
            .expect("Failed to create lecturer user");
        let assistant_user = UserModel::create(db, "assistant", "assistant@test.com", "password", false)
            .await
            .expect("Failed to create assistant user");
        let tutor_user = UserModel::create(db, "tutor", "tutor@test.com", "password", false)
            .await
            .expect("Failed to create tutor user");
        let student_user1 = UserModel::create(db, "student1", "student1@test.com", "password", false)
            .await
            .expect("Failed to create student1 user");
        let student_user2 = UserModel::create(db, "student2", "student2@test.com", "password", false)
            .await
            .expect("Failed to create student2 user");
        
        UserModuleRoleModel::assign_user_to_module(db, lecturer_user.id, module.id, Role::Lecturer).await.unwrap();
        UserModuleRoleModel::assign_user_to_module(db, assistant_user.id, module.id, Role::AssistantLecturer).await.unwrap();
        UserModuleRoleModel::assign_user_to_module(db, tutor_user.id, module.id, Role::Tutor).await.unwrap();
        UserModuleRoleModel::assign_user_to_module(db, student_user1.id, module.id, Role::Student).await.unwrap();
        UserModuleRoleModel::assign_user_to_module(db, student_user2.id, module.id, Role::Student).await.unwrap();
        
>>>>>>> 35b14be3
        let assignment = AssignmentModel::create(
            db, 
            module.id, 
            "Assignment 1", 
            Some("Desc 1"), 
            AssignmentType::Assignment, 
            Utc.with_ymd_and_hms(2024, 1, 1, 0, 0, 0).unwrap(), 
            Utc.with_ymd_and_hms(2024, 1, 31, 23, 59, 59).unwrap()
        ).await.unwrap();
        let submission1 = SubmissionModel::save_file(
            db, 
            assignment.id, 
            student_user1.id, 
            1, 
            10,
            10,
            false, 
            "sub1.txt", 
            "hash123#", 
            b"ontime"
        ).await.unwrap();
        let submission2 = SubmissionModel::save_file(
            db, 
            assignment.id, 
            student_user2.id, 
            1, 
            10,
            10,
            false, 
            "sub2.txt", 
            "hash123#", 
            b"ontime"
        ).await.unwrap();

        TestData {
            lecturer_user,
            assistant_user,
            tutor_user,
            student_user1,
            module,
            assignment,
            submission1,
            submission2,
        }
    }

    fn make_post_request(
        user: &UserModel,
        module_id: i64,
        assignment_id: i64,
        payload: CreatePlagiarismCasePayload,
    ) -> Request<AxumBody> {
        let (token, _) = generate_jwt(user.id, user.admin);
        let uri = format!("/api/modules/{}/assignments/{}/plagiarism", module_id, assignment_id);
        let body = AxumBody::from(serde_json::to_string(&payload).unwrap());
        
        Request::builder()
            .method("POST")
            .uri(&uri)
            .header("Authorization", format!("Bearer {}", token))
            .header("Content-Type", "application/json")
            .body(body)
            .unwrap()
    }

    /// Test Case: Successful Creation by Lecturer (explicit similarity)
    #[tokio::test]
    #[serial]
    async fn test_create_plagiarism_case_success_as_lecturer() {
        let app = make_test_app().await;
        let data = setup_test_data(db::get_connection().await).await;

        let payload = CreatePlagiarismCasePayload {
            submission_id_1: data.submission1.id,
            submission_id_2: data.submission2.id,
            description: "Code similarity detected".to_string(),
            similarity: 67.5,
        };

        let req = make_post_request(
            &data.lecturer_user,
            data.module.id,
            data.assignment.id,
            payload,
        );
        
        let response = app.oneshot(req).await.unwrap();
        assert_eq!(response.status(), StatusCode::CREATED);
        
        let body = axum::body::to_bytes(response.into_body(), usize::MAX).await.unwrap();
        let json: Value = serde_json::from_slice(&body).unwrap();
        
        assert_eq!(json["success"], true);
        assert_eq!(json["message"], "Plagiarism case created successfully");
        
        let case_data = &json["data"];
        assert!(case_data["id"].is_i64());
        assert_eq!(case_data["assignment_id"], data.assignment.id);
        assert_eq!(case_data["submission_id_1"], data.submission1.id);
        assert_eq!(case_data["submission_id_2"], data.submission2.id);
        assert_eq!(case_data["description"], "Code similarity detected");
        assert_eq!(case_data["status"], "review");
        assert!(case_data["created_at"].is_string());
        assert!(case_data["updated_at"].is_string());
        assert!(case_data["similarity"].is_number());
        assert!(approx_eq_f64(case_data["similarity"].as_f64().unwrap(), 67.5, 1e-6));

        // Verify DB row
        let case = PlagiarismCaseEntity::find_by_id(case_data["id"].as_i64().unwrap())
            .one(db::get_connection().await)
            .await
            .unwrap()
            .expect("Plagiarism case should exist");
        assert_eq!(case.status, Status::Review);
        assert!((case.similarity as f64 - 67.5).abs() < 1e-6);
    }

    /// Test Case: Successful Creation by Assistant Lecturer (explicit 0.0 similarity)
    #[tokio::test]
    #[serial]
    async fn test_create_plagiarism_case_success_as_assistant() {
        let app = make_test_app().await;
        let data = setup_test_data(db::get_connection().await).await;

        let payload = CreatePlagiarismCasePayload {
            submission_id_1: data.submission1.id,
            submission_id_2: data.submission2.id,
            description: "Similar solution structure".to_string(),
            similarity: 0.0,
        };

        let req = make_post_request(
            &data.assistant_user,
            data.module.id,
            data.assignment.id,
            payload,
        );
        
        let response = app.oneshot(req).await.unwrap();
        assert_eq!(response.status(), StatusCode::CREATED);

        let body = axum::body::to_bytes(response.into_body(), usize::MAX).await.unwrap();
        let json: Value = serde_json::from_slice(&body).unwrap();
        let case_data = &json["data"];
        assert!(approx_eq_f64(case_data["similarity"].as_f64().unwrap(), 0.0, 1e-6));
    }

    /// Test Case: Forbidden Access for Tutor
    #[tokio::test]
    #[serial]
    async fn test_create_plagiarism_case_forbidden_as_tutor() {
        let app = make_test_app().await;
        let data = setup_test_data(db::get_connection().await).await;

        let payload = CreatePlagiarismCasePayload {
            submission_id_1: data.submission1.id,
            submission_id_2: data.submission2.id,
            description: "Tutor should not access".to_string(),
            similarity: 10.0,
        };

        let req = make_post_request(
            &data.tutor_user,
            data.module.id,
            data.assignment.id,
            payload,
        );
        
        let response = app.oneshot(req).await.unwrap();
        assert_eq!(response.status(), StatusCode::FORBIDDEN);
    }

    /// Test Case: Same Submission IDs Validation
    #[tokio::test]
    #[serial]
    async fn test_create_plagiarism_case_same_submission_ids() {
        let app = make_test_app().await;
        let data = setup_test_data(db::get_connection().await).await;

        let payload = CreatePlagiarismCasePayload {
            submission_id_1: data.submission1.id,
            submission_id_2: data.submission1.id, // Same submission
            description: "Invalid same submission".to_string(),
            similarity: 50.0,
        };

        let req = make_post_request(
            &data.lecturer_user,
            data.module.id,
            data.assignment.id,
            payload,
        );
        
        let response = app.oneshot(req).await.unwrap();
        assert_eq!(response.status(), StatusCode::BAD_REQUEST);
        
        let body = axum::body::to_bytes(response.into_body(), usize::MAX).await.unwrap();
        let json: Value = serde_json::from_slice(&body).unwrap();
        assert_eq!(json["success"], false);
        assert_eq!(json["message"], "Submissions cannot be the same");
    }

    /// Test Case: Submission Not Found Validation
    #[tokio::test]
    #[serial]
    async fn test_create_plagiarism_case_submission_not_found() {
        let app = make_test_app().await;
        let data = setup_test_data(db::get_connection().await).await;

        let payload = CreatePlagiarismCasePayload {
            submission_id_1: data.submission1.id,
            submission_id_2: 999999, // Non-existent submission
            description: "Invalid submission".to_string(),
            similarity: 15.0,
        };

        let req = make_post_request(
            &data.lecturer_user,
            data.module.id,
            data.assignment.id,
            payload,
        );
        
        let response = app.oneshot(req).await.unwrap();
        assert_eq!(response.status(), StatusCode::BAD_REQUEST);
        
        let body = axum::body::to_bytes(response.into_body(), usize::MAX).await.unwrap();
        let json: Value = serde_json::from_slice(&body).unwrap();
        assert_eq!(json["success"], false);
        assert_eq!(
            json["message"], 
            "One or both submissions do not exist or belong to a different assignment"
        );
    }

    /// Test Case: Submission from Different Assignment
    #[tokio::test]
    #[serial]
    async fn test_create_plagiarism_case_wrong_assignment() {
        let app = make_test_app().await;
        let data = setup_test_data(db::get_connection().await).await;

        // Create another assignment and submission
        let other_assignment = AssignmentModel::create(
            db::get_connection().await,
            data.module.id,
            "Other Assignment",
            None,
            AssignmentType::Assignment,
            Utc.with_ymd_and_hms(2024, 2, 1, 0, 0, 0).unwrap(),
            Utc.with_ymd_and_hms(2024, 2, 28, 23, 59, 59).unwrap(),
        ).await.unwrap();
        
        let other_submission = SubmissionModel::save_file(
            db::get_connection().await,
            other_assignment.id,
            data.student_user1.id,
            1,
            10,
            10,
            false,
            "other.txt",
            "hash456#",
            b"ontime",
        ).await.unwrap();

        let payload = CreatePlagiarismCasePayload {
            submission_id_1: data.submission1.id,
            submission_id_2: other_submission.id, // From different assignment
            description: "Cross-assignment submission".to_string(),
            similarity: 88.0,
        };

        let req = make_post_request(
            &data.lecturer_user,
            data.module.id,
            data.assignment.id, // Current assignment
            payload,
        );
        
        let response = app.oneshot(req).await.unwrap();
        assert_eq!(response.status(), StatusCode::BAD_REQUEST);
        
        let body = axum::body::to_bytes(response.into_body(), usize::MAX).await.unwrap();
        let json: Value = serde_json::from_slice(&body).unwrap();
        assert_eq!(json["success"], false);
        assert_eq!(
            json["message"], 
            "One or both submissions do not exist or belong to a different assignment"
        );
    }

    /// Test Case: Missing Authorization Header
    #[tokio::test]
    #[serial]
    async fn test_create_plagiarism_case_unauthorized() {
        let app = make_test_app().await;
        let data = setup_test_data(db::get_connection().await).await;

        let payload = CreatePlagiarismCasePayload {
            submission_id_1: data.submission1.id,
            submission_id_2: data.submission2.id,
            description: "Unauthorized attempt".to_string(),
            similarity: 10.0,
        };

        let uri = format!(
            "/api/modules/{}/assignments/{}/plagiarism",
            data.module.id, data.assignment.id
        );
        
        let req = Request::builder()
            .method("POST")
            .uri(&uri)
            .header("Content-Type", "application/json")
            .body(AxumBody::from(serde_json::to_string(&payload).unwrap()))
            .unwrap();

        let response = app.oneshot(req).await.unwrap();
        assert_eq!(response.status(), StatusCode::UNAUTHORIZED);
    }

    /// Test Case: Invalid Payload Format (serde 422)
    #[tokio::test]
    #[serial]
    async fn test_create_plagiarism_case_invalid_payload() {
        let app = make_test_app().await;
        let data = setup_test_data(db::get_connection().await).await;

        // Wrong types + missing required fields => 422
        let invalid_payload = json!({
            "submission_id_1": "not_a_number",
            "description": "Missing numeric fields"
            // submission_id_2 missing, similarity missing, etc.
        });

        let (token, _) = generate_jwt(data.lecturer_user.id, data.lecturer_user.admin);
        let uri = format!(
            "/api/modules/{}/assignments/{}/plagiarism",
            data.module.id, data.assignment.id
        );
        
        let req = Request::builder()
            .method("POST")
            .uri(&uri)
            .header("Authorization", format!("Bearer {}", token))
            .header("Content-Type", "application/json")
            .body(AxumBody::from(invalid_payload.to_string()))
            .unwrap();

        let response = app.oneshot(req).await.unwrap();
        assert_eq!(response.status(), StatusCode::UNPROCESSABLE_ENTITY);
    }

    /// NEW: Missing similarity alone should 422 (required field)
    #[tokio::test]
    async fn test_create_plagiarism_case_missing_similarity_is_422() {
        let (app, app_state) = make_test_app().await;
        let data = setup_test_data(app_state.db()).await;

        // Build JSON manually without "similarity"
        let invalid_payload = json!({
            "submission_id_1": data.submission1.id,
            "submission_id_2": data.submission2.id,
            "description": "No similarity provided"
        });

        let (token, _) = generate_jwt(data.lecturer_user.id, data.lecturer_user.admin);
        let uri = format!(
            "/api/modules/{}/assignments/{}/plagiarism",
            data.module.id, data.assignment.id
        );
        let req = Request::builder()
            .method("POST")
            .uri(&uri)
            .header("Authorization", format!("Bearer {}", token))
            .header("Content-Type", "application/json")
            .body(AxumBody::from(invalid_payload.to_string()))
            .unwrap();

        let response = app.oneshot(req).await.unwrap();
        assert_eq!(response.status(), StatusCode::UNPROCESSABLE_ENTITY);
    }

    /// Test Case: Similarity boundary 0.0 and 100.0 are accepted
    #[tokio::test]
    async fn test_create_plagiarism_case_similarity_boundaries() {
        let (app, app_state) = make_test_app().await;
        let data = setup_test_data(app_state.db()).await;

        // 0.0
        let payload0 = CreatePlagiarismCasePayload {
            submission_id_1: data.submission1.id,
            submission_id_2: data.submission2.id,
            description: "Boundary 0".to_string(),
            similarity: 0.0,
        };
        let req0 = make_post_request(&data.lecturer_user, data.module.id, data.assignment.id, payload0);
        let resp0 = app.clone().oneshot(req0).await.unwrap();
        assert_eq!(resp0.status(), StatusCode::CREATED);
        let body0 = axum::body::to_bytes(resp0.into_body(), usize::MAX).await.unwrap();
        let json0: Value = serde_json::from_slice(&body0).unwrap();
        assert!(approx_eq_f64(json0["data"]["similarity"].as_f64().unwrap(), 0.0, 1e-6));

        // 100.0
        let payload100 = CreatePlagiarismCasePayload {
            submission_id_1: data.submission1.id,
            submission_id_2: data.submission2.id,
            description: "Boundary 100".to_string(),
            similarity: 100.0,
        };
        let req100 = make_post_request(&data.lecturer_user, data.module.id, data.assignment.id, payload100);
        let resp100 = app.oneshot(req100).await.unwrap();
        assert_eq!(resp100.status(), StatusCode::CREATED);
        let body100 = axum::body::to_bytes(resp100.into_body(), usize::MAX).await.unwrap();
        let json100: Value = serde_json::from_slice(&body100).unwrap();
        assert!(approx_eq_f64(json100["data"]["similarity"].as_f64().unwrap(), 100.0, 1e-6));
    }

    /// Test Case: Similarity out of range (negative) -> 400
    #[tokio::test]
    async fn test_create_plagiarism_case_similarity_too_low() {
        let (app, app_state) = make_test_app().await;
        let data = setup_test_data(app_state.db()).await;

        let payload = CreatePlagiarismCasePayload {
            submission_id_1: data.submission1.id,
            submission_id_2: data.submission2.id,
            description: "Too low".to_string(),
            similarity: -1.0,
        };

        let req = make_post_request(&data.lecturer_user, data.module.id, data.assignment.id, payload);
        let resp = app.oneshot(req).await.unwrap();
        assert_eq!(resp.status(), StatusCode::BAD_REQUEST);
    }

    /// Test Case: Similarity out of range (>100) -> 400
    #[tokio::test]
    async fn test_create_plagiarism_case_similarity_too_high() {
        let (app, app_state) = make_test_app().await;
        let data = setup_test_data(app_state.db()).await;

        let payload = CreatePlagiarismCasePayload {
            submission_id_1: data.submission1.id,
            submission_id_2: data.submission2.id,
            description: "Too high".to_string(),
            similarity: 120.0,
        };

        let req = make_post_request(&data.lecturer_user, data.module.id, data.assignment.id, payload);
        let resp = app.oneshot(req).await.unwrap();
        assert_eq!(resp.status(), StatusCode::BAD_REQUEST);
    }

    /// NEW: Similarity with fractional value is preserved (precision check)
    #[tokio::test]
    async fn test_create_plagiarism_case_similarity_fractional_precision() {
        let (app, app_state) = make_test_app().await;
        let data = setup_test_data(app_state.db()).await;

        let sim = 33.333_f32;
        let payload = CreatePlagiarismCasePayload {
            submission_id_1: data.submission1.id,
            submission_id_2: data.submission2.id,
            description: "Fractional".to_string(),
            similarity: sim,
        };

        let req = make_post_request(&data.lecturer_user, data.module.id, data.assignment.id, payload);
        let resp = app.oneshot(req).await.unwrap();
        assert_eq!(resp.status(), StatusCode::CREATED);

        let body = axum::body::to_bytes(resp.into_body(), usize::MAX).await.unwrap();
        let json: Value = serde_json::from_slice(&body).unwrap();
        let v = json["data"]["similarity"].as_f64().unwrap();
        assert!(approx_eq_f64(v, sim as f64, 1e-3)); // allow small float error
    }
}<|MERGE_RESOLUTION|>--- conflicted
+++ resolved
@@ -26,7 +26,6 @@
     use crate::helpers::app::make_test_app;
     use chrono::{Datelike, TimeZone, Utc};
     use api::routes::modules::assignments::plagiarism::post::CreatePlagiarismCasePayload;
-    use serial_test::serial;
 
     // Small helper for float compare
     fn approx_eq_f64(a: f64, b: f64, eps: f64) -> bool { (a - b).abs() <= eps }
@@ -45,20 +44,6 @@
     async fn setup_test_data(db: &DatabaseConnection) -> TestData {
         dotenvy::dotenv().ok();
 
-<<<<<<< HEAD
-        let module = ModuleModel::create(db, "CS101", Utc::now().year(), Some("Intro to CS"), 5).await.expect("Failed to create test module");
-        let service = UserService::new(UserRepository::new(db.clone()));
-        let lecturer_user = service.create(CreateUser { username: "lecturer".into(), email: "lecturer@test.com".into(), password: "password".into(), admin: false }).await.expect("Failed to create lecturer user");
-        let assistant_user = service.create(CreateUser { username: "assistant".into(), email: "assistant@test.com".into(), password: "password".into(), admin: false }).await.expect("Failed to create assistant user");
-        let tutor_user = service.create(CreateUser { username: "tutor".into(), email: "tutor@test.com".into(), password: "password".into(), admin: false }).await.expect("Failed to create tutor user");
-        let student_user1 = service.create(CreateUser { username: "student1".into(), email: "student1@test.com".into(), password: "password".into(), admin: false }).await.expect("Failed to create student1 user");
-        let student_user2 = service.create(CreateUser { username: "student2".into(), email: "student2@test.com".into(), password: "password".into(), admin: false }).await.expect("Failed to create student2 user");
-        UserModuleRoleModel::assign_user_to_module(db, lecturer_user.id, module.id, Role::Lecturer).await.expect("Failed to assign lecturer role");
-        UserModuleRoleModel::assign_user_to_module(db, assistant_user.id, module.id, Role::AssistantLecturer).await.expect("Failed to assign assistant lecturer role");
-        UserModuleRoleModel::assign_user_to_module(db, tutor_user.id, module.id, Role::Tutor).await.expect("Failed to assign tutor role");
-        UserModuleRoleModel::assign_user_to_module(db, student_user1.id, module.id, Role::Student).await.expect("Failed to assign student role");
-        UserModuleRoleModel::assign_user_to_module(db, student_user2.id, module.id, Role::Student).await.expect("Failed to assign student role");
-=======
         let module = ModuleModel::create(db, "CS101", Utc::now().year(), Some("Intro to CS"), 5)
             .await
             .expect("Failed to create test module");
@@ -85,7 +70,6 @@
         UserModuleRoleModel::assign_user_to_module(db, student_user1.id, module.id, Role::Student).await.unwrap();
         UserModuleRoleModel::assign_user_to_module(db, student_user2.id, module.id, Role::Student).await.unwrap();
         
->>>>>>> 35b14be3
         let assignment = AssignmentModel::create(
             db, 
             module.id, 
