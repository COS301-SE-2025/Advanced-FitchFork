#[cfg(test)]
mod patch_plagiarism_tests {
    use api::auth::generate_jwt;
    use axum::{
        body::Body as AxumBody,
        http::{Request, StatusCode},
    };
    use chrono::{Datelike, TimeZone, Utc};
    use db::{
        models::{
            assignment::{AssignmentType, Model as AssignmentModel},
            assignment_submission::Model as SubmissionModel,
            module::Model as ModuleModel,
            plagiarism_case::{
                Entity as PlagiarismCaseEntity, Model as PlagiarismCaseModel, Status,
            },
            user::Model as UserModel,
            user_module_role::{Model as UserModuleRoleModel, Role},
        },
        repositories::user_repository::UserRepository,
    };
    use sea_orm::{DatabaseConnection, EntityTrait};
    use serde_json::Value;
    use services::{
        service::Service,
        user::{CreateUser, UserService},
    };
    use tower::ServiceExt;

    use crate::helpers::app::make_test_app_with_storage;

    pub struct TestData {
        pub lecturer_user: UserModel,
        pub assistant_user: UserModel,
        pub tutor_user: UserModel,
        pub student_user: UserModel,
        pub module: ModuleModel,
        pub assignment: AssignmentModel,
        pub plagiarism_case: PlagiarismCaseModel,
    }

    pub async fn setup_test_data(db: &DatabaseConnection) -> TestData {
        dotenvy::dotenv().ok();

        let module = ModuleModel::create(db, "CS101", Utc::now().year(), Some("Intro to CS"), 5)
            .await
            .expect("Failed to create test module");
        let service = UserService::new(UserRepository::new(db.clone()));
        let lecturer_user = service
            .create(CreateUser {
                username: "lecturer".to_string(),
                email: "lecturer@test.com".to_string(),
                password: "password".to_string(),
                admin: false,
            })
            .await
            .expect("Failed to create lecturer user");
        let assistant_user = service
            .create(CreateUser {
                username: "assistant".to_string(),
                email: "assistant@test.com".to_string(),
                password: "password".to_string(),
                admin: false,
            })
            .await
            .expect("Failed to create assistant user");
        let tutor_user = service
            .create(CreateUser {
                username: "tutor".to_string(),
                email: "tutor@test.com".to_string(),
                password: "password".to_string(),
                admin: false,
            })
            .await
            .expect("Failed to create tutor user");
<<<<<<< HEAD
        let student_user = service
            .create(CreateUser {
                username: "student".to_string(),
                email: "student@test.com".to_string(),
                password: "password".to_string(),
                admin: false,
            })
            .await
            .expect("Failed to create student user");
=======
        let student_user = UserModel::create(db, "student", "student@test.com", "password", false)
            .await
            .expect("Failed to create student user");

        // Assign roles
>>>>>>> 0c8f0684
        UserModuleRoleModel::assign_user_to_module(db, lecturer_user.id, module.id, Role::Lecturer)
            .await
            .expect("Failed to assign lecturer role");
        UserModuleRoleModel::assign_user_to_module(
            db,
            assistant_user.id,
            module.id,
            Role::AssistantLecturer,
        )
        .await
        .expect("Failed to assign assistant lecturer role");
        UserModuleRoleModel::assign_user_to_module(db, tutor_user.id, module.id, Role::Tutor)
            .await
            .expect("Failed to assign tutor role");
        UserModuleRoleModel::assign_user_to_module(db, student_user.id, module.id, Role::Student)
            .await
            .expect("Failed to assign student role");
        let assignment = AssignmentModel::create(
            db,
            module.id,
            "Assignment 1",
            Some("Desc 1"),
            AssignmentType::Assignment,
            Utc.with_ymd_and_hms(2024, 1, 1, 0, 0, 0).unwrap(),
            Utc.with_ymd_and_hms(2024, 1, 31, 23, 59, 59).unwrap(),
        )
        .await
        .unwrap();
        let submission1 = SubmissionModel::save_file(
            db,
            assignment.id,
            student_user.id,
            1,
            10,
            10,
            false,
            "sub1.txt",
            "hash123#",
            b"ontime",
        )
        .await
        .unwrap();
        let submission2 = SubmissionModel::save_file(
            db,
            assignment.id,
            student_user.id,
            1,
            10,
            10,
            false,
            "sub2.txt",
            "hash456#",
            b"ontime",
        )
        .await
        .unwrap();
        let plagiarism_case = PlagiarismCaseModel::create_case(
            db,
            assignment.id,
            submission1.id,
            submission2.id,
            "Initial description",
            0.0,  // similarity
            0,    // lines_matched
            None, // report_id
        )
        .await
        .unwrap();

        TestData {
            lecturer_user,
            assistant_user,
            tutor_user,
            student_user,
            module,
            assignment,
            plagiarism_case,
        }
    }

    fn make_patch_request(
        user: &UserModel,
        module_id: i64,
        assignment_id: i64,
        case_id: i64,
    ) -> Request<AxumBody> {
        let (token, _) = generate_jwt(user.id, user.admin);
        let uri = format!(
            "/api/modules/{}/assignments/{}/plagiarism/{}/flag",
            module_id, assignment_id, case_id
        );

        Request::builder()
            .method("PATCH")
            .uri(&uri)
            .header("Authorization", format!("Bearer {}", token))
            .body(AxumBody::empty())
            .unwrap()
    }

    #[tokio::test]
    #[serial]
    async fn test_flag_plagiarism_case_success_as_lecturer() {
        let (app, app_state, _tmp) = make_test_app_with_storage().await;
        let data = setup_test_data(app_state.db()).await;

        let req = make_patch_request(
            &data.lecturer_user,
            data.module.id,
            data.assignment.id,
            data.plagiarism_case.id,
        );

        let response = app.oneshot(req).await.unwrap();
        assert_eq!(response.status(), StatusCode::OK);

        let body = axum::body::to_bytes(response.into_body(), usize::MAX)
            .await
            .unwrap();
        let json: Value = serde_json::from_slice(&body).unwrap();

        assert_eq!(json["success"], true);
        assert_eq!(json["message"], "Plagiarism case flagged");
        assert_eq!(json["data"]["status"], "flagged");

        let updated_case = PlagiarismCaseEntity::find_by_id(data.plagiarism_case.id)
            .one(db::get_connection().await)
            .await
            .unwrap()
            .unwrap();
        assert_eq!(updated_case.status, Status::Flagged);
    }

    #[tokio::test]
    #[serial]
    async fn test_flag_plagiarism_case_success_as_assistant() {
        let (app, app_state, _tmp) = make_test_app_with_storage().await;
        let data = setup_test_data(app_state.db()).await;

        let req = make_patch_request(
            &data.assistant_user,
            data.module.id,
            data.assignment.id,
            data.plagiarism_case.id,
        );

        let response = app.oneshot(req).await.unwrap();
        assert_eq!(response.status(), StatusCode::OK);

        let updated_case = PlagiarismCaseEntity::find_by_id(data.plagiarism_case.id)
            .one(db::get_connection().await)
            .await
            .unwrap()
            .unwrap();
        assert_eq!(updated_case.status, Status::Flagged);
    }

    #[tokio::test]
    #[serial]
    async fn test_flag_plagiarism_case_forbidden_roles() {
        let (app, app_state, _tmp) = make_test_app_with_storage().await;
        let data = setup_test_data(app_state.db()).await;

        // Test tutor
        let req = make_patch_request(
            &data.tutor_user,
            data.module.id,
            data.assignment.id,
            data.plagiarism_case.id,
        );
        let response = app.clone().oneshot(req).await.unwrap();
        assert_eq!(response.status(), StatusCode::FORBIDDEN);

        // Test student
        let req = make_patch_request(
            &data.student_user,
            data.module.id,
            data.assignment.id,
            data.plagiarism_case.id,
        );
        let response = app.oneshot(req).await.unwrap();
        assert_eq!(response.status(), StatusCode::FORBIDDEN);
    }

    #[tokio::test]
    #[serial]
    async fn test_flag_plagiarism_case_not_found() {
        let (app, app_state, _tmp) = make_test_app_with_storage().await;
        let data = setup_test_data(app_state.db()).await;

        let req = make_patch_request(
            &data.lecturer_user,
            data.module.id,
            data.assignment.id,
            999999, // Non-existent case ID
        );

        let response = app.oneshot(req).await.unwrap();
        assert_eq!(response.status(), StatusCode::NOT_FOUND);
    }

    #[tokio::test]
    #[serial]
    async fn test_flag_plagiarism_case_unauthorized() {
        let (app, app_state, _tmp) = make_test_app_with_storage().await;
        let data = setup_test_data(app_state.db()).await;

        let uri = format!(
            "/api/modules/{}/assignments/{}/plagiarism/{}/flag",
            data.module.id, data.assignment.id, data.plagiarism_case.id
        );

        // Case 1: Missing authorization header
        let req = Request::builder()
            .method("PATCH")
            .uri(&uri)
            .body(AxumBody::empty())
            .unwrap();
        let response = app.clone().oneshot(req).await.unwrap();
        assert_eq!(response.status(), StatusCode::UNAUTHORIZED);

        // Case 2: Invalid token
        let req = Request::builder()
            .method("PATCH")
            .uri(&uri)
            .header("Authorization", "Bearer invalid.token.here")
            .body(AxumBody::empty())
            .unwrap();
        let response = app.oneshot(req).await.unwrap();
        assert_eq!(response.status(), StatusCode::UNAUTHORIZED);
    }
}

#[cfg(test)]
mod review_plagiarism_tests {
    use super::patch_plagiarism_tests::setup_test_data;
    use api::auth::generate_jwt;
    use axum::{
        body::Body as AxumBody,
        http::{Request, StatusCode},
    };
    use db::models::{
        plagiarism_case::{Entity as PlagiarismCaseEntity, Status},
        user::Model as UserModel,
    };
    use sea_orm::EntityTrait;
    use serde_json::Value;
    use serial_test::serial;
    use tower::ServiceExt;

    use crate::helpers::app::make_test_app_with_storage;

    fn make_review_request(
        user: &UserModel,
        module_id: i64,
        assignment_id: i64,
        case_id: i64,
    ) -> Request<AxumBody> {
        let (token, _) = generate_jwt(user.id, user.admin);
        let uri = format!(
            "/api/modules/{}/assignments/{}/plagiarism/{}/review",
            module_id, assignment_id, case_id
        );

        Request::builder()
            .method("PATCH")
            .uri(&uri)
            .header("Authorization", format!("Bearer {}", token))
            .body(AxumBody::empty())
            .unwrap()
    }

    #[tokio::test]
    #[serial]
    async fn test_review_plagiarism_case_success_as_lecturer() {
        let (app, app_state, _tmp) = make_test_app_with_storage().await;
        let data = setup_test_data(app_state.db()).await;

        let req = make_review_request(
            &data.lecturer_user,
            data.module.id,
            data.assignment.id,
            data.plagiarism_case.id,
        );

        let response = app.oneshot(req).await.unwrap();
        assert_eq!(response.status(), StatusCode::OK);

        let body = axum::body::to_bytes(response.into_body(), usize::MAX)
            .await
            .unwrap();
        let json: Value = serde_json::from_slice(&body).unwrap();

        assert_eq!(json["success"], true);
        assert_eq!(json["message"], "Plagiarism case marked as reviewed");
        assert_eq!(json["data"]["status"], "reviewed");

        let updated_case = PlagiarismCaseEntity::find_by_id(data.plagiarism_case.id)
            .one(db::get_connection().await)
            .await
            .unwrap()
            .unwrap();
        assert_eq!(updated_case.status, Status::Reviewed);
    }

    #[tokio::test]
    #[serial]
    async fn test_review_plagiarism_case_success_as_assistant() {
        let (app, app_state, _tmp) = make_test_app_with_storage().await;
        let data = setup_test_data(app_state.db()).await;

        let req = make_review_request(
            &data.assistant_user,
            data.module.id,
            data.assignment.id,
            data.plagiarism_case.id,
        );

        let response = app.oneshot(req).await.unwrap();
        assert_eq!(response.status(), StatusCode::OK);

        let updated_case = PlagiarismCaseEntity::find_by_id(data.plagiarism_case.id)
            .one(db::get_connection().await)
            .await
            .unwrap()
            .unwrap();
        assert_eq!(updated_case.status, Status::Reviewed);
    }

    #[tokio::test]
    #[serial]
    async fn test_review_plagiarism_case_forbidden_roles() {
        let (app, app_state, _tmp) = make_test_app_with_storage().await;
        let data = setup_test_data(app_state.db()).await;

        // Test tutor
        let req = make_review_request(
            &data.tutor_user,
            data.module.id,
            data.assignment.id,
            data.plagiarism_case.id,
        );
        let response = app.clone().oneshot(req).await.unwrap();
        assert_eq!(response.status(), StatusCode::FORBIDDEN);

        // Test student
        let req = make_review_request(
            &data.student_user,
            data.module.id,
            data.assignment.id,
            data.plagiarism_case.id,
        );
        let response = app.oneshot(req).await.unwrap();
        assert_eq!(response.status(), StatusCode::FORBIDDEN);
    }

    #[tokio::test]
    #[serial]
    async fn test_review_plagiarism_case_not_found() {
        let (app, app_state, _tmp) = make_test_app_with_storage().await;
        let data = setup_test_data(app_state.db()).await;

        let req = make_review_request(
            &data.lecturer_user,
            data.module.id,
            data.assignment.id,
            999999, // Non-existent case ID
        );

        let response = app.oneshot(req).await.unwrap();
        assert_eq!(response.status(), StatusCode::NOT_FOUND);
    }

    #[tokio::test]
    #[serial]
    async fn test_review_plagiarism_case_unauthorized() {
        let (app, app_state, _tmp) = make_test_app_with_storage().await;
        let data = setup_test_data(app_state.db()).await;

        let uri = format!(
            "/api/modules/{}/assignments/{}/plagiarism/{}/review",
            data.module.id, data.assignment.id, data.plagiarism_case.id
        );

        // Case 1: Missing authorization header
        let req = Request::builder()
            .method("PATCH")
            .uri(&uri)
            .body(AxumBody::empty())
            .unwrap();
        let response = app.clone().oneshot(req).await.unwrap();
        assert_eq!(response.status(), StatusCode::UNAUTHORIZED);

        // Case 2: Invalid token
        let req = Request::builder()
            .method("PATCH")
            .uri(&uri)
            .header("Authorization", "Bearer invalid.token.here")
            .body(AxumBody::empty())
            .unwrap();
        let response = app.oneshot(req).await.unwrap();
        assert_eq!(response.status(), StatusCode::UNAUTHORIZED);
    }
}<|MERGE_RESOLUTION|>--- conflicted
+++ resolved
@@ -73,23 +73,11 @@
             })
             .await
             .expect("Failed to create tutor user");
-<<<<<<< HEAD
-        let student_user = service
-            .create(CreateUser {
-                username: "student".to_string(),
-                email: "student@test.com".to_string(),
-                password: "password".to_string(),
-                admin: false,
-            })
+        let student_user = UserModel::create(db, "student", "student@test.com", "password", false)
             .await
             .expect("Failed to create student user");
-=======
-        let student_user = UserModel::create(db, "student", "student@test.com", "password", false)
-            .await
-            .expect("Failed to create student user");
 
         // Assign roles
->>>>>>> 0c8f0684
         UserModuleRoleModel::assign_user_to_module(db, lecturer_user.id, module.id, Role::Lecturer)
             .await
             .expect("Failed to assign lecturer role");
