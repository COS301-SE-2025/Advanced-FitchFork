--- conflicted
+++ resolved
@@ -24,13 +24,8 @@
     use sea_orm::{DatabaseConnection, EntityTrait};
     use serde_json::Value;
     use tower::ServiceExt;
-<<<<<<< HEAD
-    use crate::helpers::app::make_test_app;
-    use serial_test::serial;
-=======
 
     use crate::helpers::app::make_test_app_with_storage;
->>>>>>> 164afae5
 
     pub struct TestData {
         pub lecturer_user: UserModel,
@@ -133,13 +128,8 @@
     #[tokio::test]
     #[serial]
     async fn test_flag_plagiarism_case_success_as_lecturer() {
-<<<<<<< HEAD
-        let app = make_test_app().await;
-        let data = setup_test_data(db::get_connection().await).await;
-=======
-        let (app, app_state, _tmp) = make_test_app_with_storage().await;
-        let data = setup_test_data(app_state.db()).await;
->>>>>>> 164afae5
+        let (app, app_state, _tmp) = make_test_app_with_storage().await;
+        let data = setup_test_data(app_state.db()).await;
 
         let req = make_patch_request(
             &data.lecturer_user,
@@ -171,13 +161,8 @@
     #[tokio::test]
     #[serial]
     async fn test_flag_plagiarism_case_success_as_assistant() {
-<<<<<<< HEAD
-        let app = make_test_app().await;
-        let data = setup_test_data(db::get_connection().await).await;
-=======
-        let (app, app_state, _tmp) = make_test_app_with_storage().await;
-        let data = setup_test_data(app_state.db()).await;
->>>>>>> 164afae5
+        let (app, app_state, _tmp) = make_test_app_with_storage().await;
+        let data = setup_test_data(app_state.db()).await;
 
         let req = make_patch_request(
             &data.assistant_user,
@@ -200,13 +185,8 @@
     #[tokio::test]
     #[serial]
     async fn test_flag_plagiarism_case_forbidden_roles() {
-<<<<<<< HEAD
-        let app = make_test_app().await;
-        let data = setup_test_data(db::get_connection().await).await;
-=======
-        let (app, app_state, _tmp) = make_test_app_with_storage().await;
-        let data = setup_test_data(app_state.db()).await;
->>>>>>> 164afae5
+        let (app, app_state, _tmp) = make_test_app_with_storage().await;
+        let data = setup_test_data(app_state.db()).await;
 
         // Test tutor
         let req = make_patch_request(
@@ -232,13 +212,8 @@
     #[tokio::test]
     #[serial]
     async fn test_flag_plagiarism_case_not_found() {
-<<<<<<< HEAD
-        let app = make_test_app().await;
-        let data = setup_test_data(db::get_connection().await).await;
-=======
-        let (app, app_state, _tmp) = make_test_app_with_storage().await;
-        let data = setup_test_data(app_state.db()).await;
->>>>>>> 164afae5
+        let (app, app_state, _tmp) = make_test_app_with_storage().await;
+        let data = setup_test_data(app_state.db()).await;
 
         let req = make_patch_request(
             &data.lecturer_user,
@@ -254,13 +229,8 @@
     #[tokio::test]
     #[serial]
     async fn test_flag_plagiarism_case_unauthorized() {
-<<<<<<< HEAD
-        let app = make_test_app().await;
-        let data = setup_test_data(db::get_connection().await).await;
-=======
-        let (app, app_state, _tmp) = make_test_app_with_storage().await;
-        let data = setup_test_data(app_state.db()).await;
->>>>>>> 164afae5
+        let (app, app_state, _tmp) = make_test_app_with_storage().await;
+        let data = setup_test_data(app_state.db()).await;
 
         let uri = format!(
             "/api/modules/{}/assignments/{}/plagiarism/{}/flag",
@@ -330,13 +300,8 @@
     #[tokio::test]
     #[serial]
     async fn test_review_plagiarism_case_success_as_lecturer() {
-<<<<<<< HEAD
-        let app = make_test_app().await;
-        let data = setup_test_data(db::get_connection().await).await;
-=======
-        let (app, app_state, _tmp) = make_test_app_with_storage().await;
-        let data = setup_test_data(app_state.db()).await;
->>>>>>> 164afae5
+        let (app, app_state, _tmp) = make_test_app_with_storage().await;
+        let data = setup_test_data(app_state.db()).await;
 
         let req = make_review_request(
             &data.lecturer_user,
@@ -368,13 +333,8 @@
     #[tokio::test]
     #[serial]
     async fn test_review_plagiarism_case_success_as_assistant() {
-<<<<<<< HEAD
-        let app = make_test_app().await;
-        let data = setup_test_data(db::get_connection().await).await;
-=======
-        let (app, app_state, _tmp) = make_test_app_with_storage().await;
-        let data = setup_test_data(app_state.db()).await;
->>>>>>> 164afae5
+        let (app, app_state, _tmp) = make_test_app_with_storage().await;
+        let data = setup_test_data(app_state.db()).await;
 
         let req = make_review_request(
             &data.assistant_user,
@@ -397,13 +357,8 @@
     #[tokio::test]
     #[serial]
     async fn test_review_plagiarism_case_forbidden_roles() {
-<<<<<<< HEAD
-        let app = make_test_app().await;
-        let data = setup_test_data(db::get_connection().await).await;
-=======
-        let (app, app_state, _tmp) = make_test_app_with_storage().await;
-        let data = setup_test_data(app_state.db()).await;
->>>>>>> 164afae5
+        let (app, app_state, _tmp) = make_test_app_with_storage().await;
+        let data = setup_test_data(app_state.db()).await;
 
         // Test tutor
         let req = make_review_request(
@@ -429,13 +384,8 @@
     #[tokio::test]
     #[serial]
     async fn test_review_plagiarism_case_not_found() {
-<<<<<<< HEAD
-        let app = make_test_app().await;
-        let data = setup_test_data(db::get_connection().await).await;
-=======
-        let (app, app_state, _tmp) = make_test_app_with_storage().await;
-        let data = setup_test_data(app_state.db()).await;
->>>>>>> 164afae5
+        let (app, app_state, _tmp) = make_test_app_with_storage().await;
+        let data = setup_test_data(app_state.db()).await;
 
         let req = make_review_request(
             &data.lecturer_user,
@@ -451,13 +401,8 @@
     #[tokio::test]
     #[serial]
     async fn test_review_plagiarism_case_unauthorized() {
-<<<<<<< HEAD
-        let app = make_test_app().await;
-        let data = setup_test_data(db::get_connection().await).await;
-=======
-        let (app, app_state, _tmp) = make_test_app_with_storage().await;
-        let data = setup_test_data(app_state.db()).await;
->>>>>>> 164afae5
+        let (app, app_state, _tmp) = make_test_app_with_storage().await;
+        let data = setup_test_data(app_state.db()).await;
 
         let uri = format!(
             "/api/modules/{}/assignments/{}/plagiarism/{}/review",
