--- conflicted
+++ resolved
@@ -25,13 +25,6 @@
             user::Model as UserModel,
             user_module_role::{Model as UserModuleRoleModel, Role},
         },
-<<<<<<< HEAD
-        repositories::user_repository::UserRepository,
-    };
-    use services::{
-        service::Service,
-        user::{CreateUser, UserService},
-=======
         assignment_submission::{self, Model as AssignmentSubmissionModel},
         assignment_submission_output,
         assignment_task::Model as AssignmentTaskModel,
@@ -39,7 +32,6 @@
         user::Model as UserModel,
         assignment_task,
         user_module_role::{Model as UserModuleRoleModel, Role},
->>>>>>> 164afae5
     };
     use flate2::{Compression, write::GzEncoder};
     use sea_orm::{
@@ -65,22 +57,6 @@
         assignment: AssignmentModel,
     }
 
-<<<<<<< HEAD
-    fn setup_assignment_storage_root() -> TempDir {
-        let temp_dir = tempdir().expect("Failed to create temporary directory");
-        unsafe {
-            std::env::set_var("ASSIGNMENT_STORAGE_ROOT", temp_dir.path());
-        }
-        temp_dir
-    }
-
-    async fn setup_test_data(db: &DatabaseConnection, temp_dir: &TempDir) -> TestData {
-        let module = ModuleModel::create(db, "COS101", 2024, Some("Test Module"), 16).await.unwrap();
-        let service = UserService::new(UserRepository::new(db.clone()));
-        let student_user = service.create(CreateUser { username: "student1".to_string(), email: "student1@test.com".to_string(), password: "password2".to_string(), admin: false }).await.unwrap();
-        let unassigned_user = service.create(CreateUser { username: "unassigned".to_string(), email: "unassigned@test.com".to_string(), password: "password".to_string(), admin: false }).await.unwrap();
-        UserModuleRoleModel::assign_user_to_module(db, student_user.id, module.id, Role::Student).await.unwrap();
-=======
     async fn setup_test_data(db: &DatabaseConnection) -> TestData {
         let module = ModuleModel::create(db, "COS101", 2024, Some("Test Module"), 16)
             .await
@@ -96,7 +72,6 @@
         UserModuleRoleModel::assign_user_to_module(db, student_user.id, module.id, Role::Student)
             .await
             .unwrap();
->>>>>>> 164afae5
         let assignment = AssignmentModel::create(
             db,
             module.id,
@@ -439,14 +414,8 @@
     #[tokio::test]
     #[serial]
     async fn test_valid_submission_zip() {
-<<<<<<< HEAD
-        let temp_dir = setup_assignment_storage_root();
-        let app = make_test_app().await;
-        let data = setup_test_data(db::get_connection().await, &temp_dir).await;
-=======
-        let (app, app_state, _tmp) = make_test_app_with_storage().await;
-        let data = setup_test_data(app_state.db()).await;
->>>>>>> 164afae5
+        let (app, app_state, _tmp) = make_test_app_with_storage().await;
+        let data = setup_test_data(app_state.db()).await;
         let file = create_submission_zip();
 
         let (boundary, body) = multipart_body("solution.zip", &file, None, Some("true"));
@@ -480,14 +449,8 @@
     #[tokio::test]
     #[serial]
     async fn test_valid_submission_tar() {
-<<<<<<< HEAD
-        let temp_dir = setup_assignment_storage_root();
-        let app = make_test_app().await;
-        let data = setup_test_data(db::get_connection().await, &temp_dir).await;
-=======
-        let (app, app_state, _tmp) = make_test_app_with_storage().await;
-        let data = setup_test_data(app_state.db()).await;
->>>>>>> 164afae5
+        let (app, app_state, _tmp) = make_test_app_with_storage().await;
+        let data = setup_test_data(app_state.db()).await;
         let file = create_submission_tar();
 
         let (boundary, body) = multipart_body("solution.tar", &file, None, Some("true"));
@@ -521,14 +484,8 @@
     #[tokio::test]
     #[serial]
     async fn test_valid_submission_tgz() {
-<<<<<<< HEAD
-        let temp_dir = setup_assignment_storage_root();
-        let app = make_test_app().await;
-        let data = setup_test_data(db::get_connection().await, &temp_dir).await;
-=======
-        let (app, app_state, _tmp) = make_test_app_with_storage().await;
-        let data = setup_test_data(app_state.db()).await;
->>>>>>> 164afae5
+        let (app, app_state, _tmp) = make_test_app_with_storage().await;
+        let data = setup_test_data(app_state.db()).await;
         let file = create_submission_tgz();
 
         let (boundary, body) = multipart_body("solution.tgz", &file, None, Some("true"));
@@ -562,14 +519,8 @@
     #[tokio::test]
     #[serial]
     async fn test_valid_submission_gz() {
-<<<<<<< HEAD
-        let temp_dir = setup_assignment_storage_root();
-        let app = make_test_app().await;
-        let data = setup_test_data(db::get_connection().await, &temp_dir).await;
-=======
-        let (app, app_state, _tmp) = make_test_app_with_storage().await;
-        let data = setup_test_data(app_state.db()).await;
->>>>>>> 164afae5
+        let (app, app_state, _tmp) = make_test_app_with_storage().await;
+        let data = setup_test_data(app_state.db()).await;
         let file = create_submission_gz();
 
         let (boundary, body) = multipart_body("solution.gz", &file, None, Some("true"));
@@ -603,15 +554,8 @@
     #[tokio::test]
     #[serial]
     async fn test_practice_submission() {
-<<<<<<< HEAD
-        let temp_dir = setup_assignment_storage_root();
-        let app = make_test_app().await;
-        let data = setup_test_data(db::get_connection().await, &temp_dir).await;
-        let file = create_submission_zip();
-=======
-        let (app, app_state, _tmp) = make_test_app_with_storage().await;
-        let data = setup_test_data(app_state.db()).await;
->>>>>>> 164afae5
+        let (app, app_state, _tmp) = make_test_app_with_storage().await;
+        let data = setup_test_data(app_state.db()).await;
 
         // allow practice submissions for this assignment via execution config
         write_attempt_policy_config(
@@ -650,14 +594,8 @@
     #[tokio::test]
     #[serial]
     async fn test_multiple_attempts_increments() {
-<<<<<<< HEAD
-        let temp_dir = setup_assignment_storage_root();
-        let app = make_test_app().await;
-        let data = setup_test_data(db::get_connection().await, &temp_dir).await;
-=======
-        let (app, app_state, _tmp) = make_test_app_with_storage().await;
-        let data = setup_test_data(app_state.db()).await;
->>>>>>> 164afae5
+        let (app, app_state, _tmp) = make_test_app_with_storage().await;
+        let data = setup_test_data(app_state.db()).await;
         let file = create_submission_zip();
 
         let (boundary, body) = multipart_body("solution.zip", &file, None, Some("true"));
@@ -947,14 +885,8 @@
     #[tokio::test]
     #[serial]
     async fn test_submission_exactly_at_due_date() {
-<<<<<<< HEAD
-        let temp_dir = setup_assignment_storage_root();
-        let app = make_test_app().await;
-        let data = setup_test_data(db::get_connection().await, &temp_dir).await;
-=======
-        let (app, app_state, _tmp) = make_test_app_with_storage().await;
-        let data = setup_test_data(app_state.db()).await;
->>>>>>> 164afae5
+        let (app, app_state, _tmp) = make_test_app_with_storage().await;
+        let data = setup_test_data(app_state.db()).await;
         let file = create_submission_zip();
 
         let mut assignment_active_model: AssignmentActiveModel =
@@ -1001,14 +933,8 @@
     #[tokio::test]
     #[serial]
     async fn test_submission_just_after_due_date() {
-<<<<<<< HEAD
-        let temp_dir = setup_assignment_storage_root();
-        let app = make_test_app().await;
-        let data = setup_test_data(db::get_connection().await, &temp_dir).await;
-=======
-        let (app, app_state, _tmp) = make_test_app_with_storage().await;
-        let data = setup_test_data(app_state.db()).await;
->>>>>>> 164afae5
+        let (app, app_state, _tmp) = make_test_app_with_storage().await;
+        let data = setup_test_data(app_state.db()).await;
         let file = create_submission_zip();
 
         let mut assignment_active_model: AssignmentActiveModel =
@@ -1055,14 +981,8 @@
     #[tokio::test]
     #[serial]
     async fn test_submission_just_before_due_date() {
-<<<<<<< HEAD
-        let temp_dir = setup_assignment_storage_root();
-        let app = make_test_app().await;
-        let data = setup_test_data(db::get_connection().await, &temp_dir).await;
-=======
-        let (app, app_state, _tmp) = make_test_app_with_storage().await;
-        let data = setup_test_data(app_state.db()).await;
->>>>>>> 164afae5
+        let (app, app_state, _tmp) = make_test_app_with_storage().await;
+        let data = setup_test_data(app_state.db()).await;
         let file = create_submission_zip();
 
         let mut assignment_active_model: AssignmentActiveModel =
@@ -1110,14 +1030,8 @@
     #[tokio::test]
     #[serial]
     async fn test_large_file_submission() {
-<<<<<<< HEAD
-        let temp_dir = setup_assignment_storage_root();
-        let app = make_test_app().await;
-        let data = setup_test_data(db::get_connection().await, &temp_dir).await;
-=======
-        let (app, app_state, _tmp) = make_test_app_with_storage().await;
-        let data = setup_test_data(app_state.db()).await;
->>>>>>> 164afae5
+        let (app, app_state, _tmp) = make_test_app_with_storage().await;
+        let data = setup_test_data(app_state.db()).await;
         let file = create_large_zip_file(1000 * 1000);
 
         let (boundary, body) = multipart_body("large.zip", &file, None, Some("true"));
@@ -1151,14 +1065,8 @@
     #[tokio::test]
     #[serial]
     async fn test_missing_file() {
-<<<<<<< HEAD
-        let temp_dir = setup_assignment_storage_root();
-        let app = make_test_app().await;
-        let data = setup_test_data(db::get_connection().await, &temp_dir).await;
-=======
-        let (app, app_state, _tmp) = make_test_app_with_storage().await;
-        let data = setup_test_data(app_state.db()).await;
->>>>>>> 164afae5
+        let (app, app_state, _tmp) = make_test_app_with_storage().await;
+        let data = setup_test_data(app_state.db()).await;
 
         let boundary = "----BoundaryTest".to_string();
         let mut body = Vec::new();
@@ -1194,14 +1102,8 @@
     #[tokio::test]
     #[serial]
     async fn test_empty_file() {
-<<<<<<< HEAD
-        let temp_dir = setup_assignment_storage_root();
-        let app = make_test_app().await;
-        let data = setup_test_data(db::get_connection().await, &temp_dir).await;
-=======
-        let (app, app_state, _tmp) = make_test_app_with_storage().await;
-        let data = setup_test_data(app_state.db()).await;
->>>>>>> 164afae5
+        let (app, app_state, _tmp) = make_test_app_with_storage().await;
+        let data = setup_test_data(app_state.db()).await;
         let file = Vec::new();
 
         let (boundary, body) = multipart_body("solution.zip", &file, None, Some("true"));
@@ -1235,14 +1137,8 @@
     #[tokio::test]
     #[serial]
     async fn test_invalid_file_extension() {
-<<<<<<< HEAD
-        let temp_dir = setup_assignment_storage_root();
-        let app = make_test_app().await;
-        let data = setup_test_data(db::get_connection().await, &temp_dir).await;
-=======
-        let (app, app_state, _tmp) = make_test_app_with_storage().await;
-        let data = setup_test_data(app_state.db()).await;
->>>>>>> 164afae5
+        let (app, app_state, _tmp) = make_test_app_with_storage().await;
+        let data = setup_test_data(app_state.db()).await;
         let file = create_exe_file();
 
         let (boundary, body) = multipart_body("solution.exe", &file, None, Some("true"));
@@ -1279,14 +1175,8 @@
     #[tokio::test]
     #[serial]
     async fn test_corrupted_archive() {
-<<<<<<< HEAD
-        let temp_dir = setup_assignment_storage_root();
-        let app = make_test_app().await;
-        let data = setup_test_data(db::get_connection().await, &temp_dir).await;
-=======
-        let (app, app_state, _tmp) = make_test_app_with_storage().await;
-        let data = setup_test_data(app_state.db()).await;
->>>>>>> 164afae5
+        let (app, app_state, _tmp) = make_test_app_with_storage().await;
+        let data = setup_test_data(app_state.db()).await;
         let file = create_corrupted_zip();
 
         let (boundary, body) = multipart_body("corrupted.zip", &file, None, Some("true"));
@@ -1322,14 +1212,8 @@
     #[tokio::test]
     #[serial]
     async fn test_assignment_not_found() {
-<<<<<<< HEAD
-        let temp_dir = setup_assignment_storage_root();
-        let app = make_test_app().await;
-        let data = setup_test_data(db::get_connection().await, &temp_dir).await;
-=======
-        let (app, app_state, _tmp) = make_test_app_with_storage().await;
-        let data = setup_test_data(app_state.db()).await;
->>>>>>> 164afae5
+        let (app, app_state, _tmp) = make_test_app_with_storage().await;
+        let data = setup_test_data(app_state.db()).await;
         let file = create_submission_zip();
 
         let (boundary, body) = multipart_body("solution.zip", &file, None, Some("true"));
@@ -1364,14 +1248,8 @@
     #[tokio::test]
     #[serial]
     async fn test_user_not_assigned() {
-<<<<<<< HEAD
-        let temp_dir = setup_assignment_storage_root();
-        let app = make_test_app().await;
-        let data = setup_test_data(db::get_connection().await, &temp_dir).await;
-=======
-        let (app, app_state, _tmp) = make_test_app_with_storage().await;
-        let data = setup_test_data(app_state.db()).await;
->>>>>>> 164afae5
+        let (app, app_state, _tmp) = make_test_app_with_storage().await;
+        let data = setup_test_data(app_state.db()).await;
         let file = create_submission_zip();
 
         let (boundary, body) = multipart_body("solution.zip", &file, None, Some("true"));
@@ -1405,14 +1283,8 @@
     #[tokio::test]
     #[serial]
     async fn test_submitting_to_invalid_assignment() {
-<<<<<<< HEAD
-        let temp_dir = setup_assignment_storage_root();
-        let app = make_test_app().await;
-        let data = setup_test_data(db::get_connection().await, &temp_dir).await;
-=======
-        let (app, app_state, _tmp) = make_test_app_with_storage().await;
-        let data = setup_test_data(app_state.db()).await;
->>>>>>> 164afae5
+        let (app, app_state, _tmp) = make_test_app_with_storage().await;
+        let data = setup_test_data(app_state.db()).await;
         let file = create_submission_zip();
 
         let (boundary, body) = multipart_body("solution.zip", &file, None, Some("true"));
@@ -1483,14 +1355,8 @@
     #[tokio::test]
     #[serial]
     async fn test_failed_to_load_mark_allocator() {
-<<<<<<< HEAD
-        let temp_dir = setup_assignment_storage_root();
-        let app = make_test_app().await;
-        let data = setup_test_data(db::get_connection().await, &temp_dir).await;
-=======
-        let (app, app_state, _tmp) = make_test_app_with_storage().await;
-        let data = setup_test_data(app_state.db()).await;
->>>>>>> 164afae5
+        let (app, app_state, _tmp) = make_test_app_with_storage().await;
+        let data = setup_test_data(app_state.db()).await;
         let file = create_submission_zip();
 
         let allocator_path = mark_allocator_path(data.module.id, data.assignment.id);
@@ -1797,16 +1663,6 @@
     #[tokio::test]
     #[serial]
     async fn test_remark_all_submissions_as_lec() {
-<<<<<<< HEAD
-        let temp_dir = setup_assignment_storage_root();
-        let app = make_test_app().await;
-        let db = db::get_connection().await;
-        let data = setup_test_data(db::get_connection().await, &temp_dir).await;
-    
-        let service = UserService::new(UserRepository::new(db.clone()));
-        let lecturer = service.create(CreateUser{ username: "lecturer1".to_string(), email: "lecturer@test.com".to_string(), password: "password".to_string(), admin: false }).await.unwrap();
-        UserModuleRoleModel::assign_user_to_module(db, lecturer.id, data.module.id, Role::Lecturer).await.unwrap();
-=======
         let (app, app_state, _tmp) = make_test_app_with_storage().await;
         let db = app_state.db();
         let data = setup_test_data(app_state.db()).await;
@@ -1817,7 +1673,6 @@
         UserModuleRoleModel::assign_user_to_module(db, lecturer.id, data.module.id, Role::Lecturer)
             .await
             .unwrap();
->>>>>>> 164afae5
 
         create_remarkable_submission(
             db,
@@ -1854,16 +1709,6 @@
     #[tokio::test]
     #[serial]
     async fn test_remark_all_submissions() {
-<<<<<<< HEAD
-        let temp_dir = setup_assignment_storage_root();
-        let app = make_test_app().await;
-        let db = db::get_connection().await;
-        let data = setup_test_data(db::get_connection().await, &temp_dir).await;
-    
-        let service = UserService::new(UserRepository::new(db.clone()));
-        let assistant = service.create(CreateUser{ username: "assistant1".to_string(), email: "assistant@test.com".to_string(), password: "password".to_string(), admin: false }).await.unwrap();
-        UserModuleRoleModel::assign_user_to_module(db, assistant.id, data.module.id, Role::AssistantLecturer).await.unwrap();
-=======
         let (app, app_state, _tmp) = make_test_app_with_storage().await;
         let db = app_state.db();
         let data = setup_test_data(app_state.db()).await;
@@ -1880,7 +1725,6 @@
         )
         .await
         .unwrap();
->>>>>>> 164afae5
 
         create_remarkable_submission(
             db,
@@ -1917,16 +1761,9 @@
     #[tokio::test]
     #[serial]
     async fn test_remark_missing_parameters() {
-<<<<<<< HEAD
-        let temp_dir = setup_assignment_storage_root();
-        let app = make_test_app().await;
-        let db = db::get_connection().await;
-        let data = setup_test_data(db::get_connection().await, &temp_dir).await;
-=======
         let (app, app_state, _tmp) = make_test_app_with_storage().await;
         let db = app_state.db();
         let data = setup_test_data(app_state.db()).await;
->>>>>>> 164afae5
 
         let service = UserService::new(UserRepository::new(db.clone()));
         let admin = service.create(CreateUser{ username: "admin1".to_string(), email: "admin@test.com".to_string(), password: "password".to_string(), admin: true }).await.unwrap();
@@ -1949,16 +1786,9 @@
     #[tokio::test]
     #[serial]
     async fn test_remark_unauthorized_user() {
-<<<<<<< HEAD
-        let temp_dir = setup_assignment_storage_root();
-        let app = make_test_app().await;
-        let db = db::get_connection().await;
-        let data = setup_test_data(db::get_connection().await, &temp_dir).await;
-=======
         let (app, app_state, _tmp) = make_test_app_with_storage().await;
         let db = app_state.db();
         let data = setup_test_data(app_state.db()).await;
->>>>>>> 164afae5
 
         let submission = create_remarkable_submission(
             db,
@@ -1989,68 +1819,48 @@
     #[tokio::test]
     #[serial]
     async fn test_remark_assignment_not_found() {
-<<<<<<< HEAD
-        let temp_dir = setup_assignment_storage_root();
-        let app = make_test_app().await;
-        let db = db::get_connection().await;
-        let data = setup_test_data(db::get_connection().await, &temp_dir).await;
-    
+        let (app, app_state, _tmp) = make_test_app_with_storage().await;
+        let db = app_state.db();
+        let data = setup_test_data(app_state.db()).await;
+
+        let lecturer = UserModel::create(db, "lecturer1", "lecturer@test.com", "password", false)
+            .await
+            .unwrap();
+        UserModuleRoleModel::assign_user_to_module(db, lecturer.id, data.module.id, Role::Lecturer)
+            .await
+            .unwrap();
+
+        let (token, _) = generate_jwt(lecturer.id, lecturer.admin);
+        let body = json!({
+            "all": true
+        });
+
+        let (status, json) = send_remark_request(&app, &token, data.module.id, 9999, body).await;
+
+        assert_eq!(status, StatusCode::NOT_FOUND);
+        assert_eq!(json["success"], false);
+        assert_eq!(json["message"], "Assignment 9999 in Module 1 not found.");
+    }
+
+    /// Test 6: Submission not found in assignment
+    #[tokio::test]
+    #[serial]
+    async fn test_remark_submission_not_found() {
+        let (app, app_state, _tmp) = make_test_app_with_storage().await;
+        let db = app_state.db();
+        let data = setup_test_data(app_state.db()).await;
+
+        let lecturer = UserModel::create(db, "lecturer1", "lecturer@test.com", "password", false)
+            .await
+            .unwrap();
+        UserModuleRoleModel::assign_user_to_module(db, lecturer.id, data.module.id, Role::Lecturer)
+            .await
+            .unwrap();
+
         let service = UserService::new(UserRepository::new(db.clone()));
         let lecturer = service.create(CreateUser{ username: "lecturer1".to_string(), email: "lecturer@test.com".to_string(), password: "password".to_string(), admin: false }).await.unwrap();
         UserModuleRoleModel::assign_user_to_module(db, lecturer.id, data.module.id, Role::Lecturer).await.unwrap();
         
-=======
-        let (app, app_state, _tmp) = make_test_app_with_storage().await;
-        let db = app_state.db();
-        let data = setup_test_data(app_state.db()).await;
-
-        let lecturer = UserModel::create(db, "lecturer1", "lecturer@test.com", "password", false)
-            .await
-            .unwrap();
-        UserModuleRoleModel::assign_user_to_module(db, lecturer.id, data.module.id, Role::Lecturer)
-            .await
-            .unwrap();
-
->>>>>>> 164afae5
-        let (token, _) = generate_jwt(lecturer.id, lecturer.admin);
-        let body = json!({
-            "all": true
-        });
-
-        let (status, json) = send_remark_request(&app, &token, data.module.id, 9999, body).await;
-
-        assert_eq!(status, StatusCode::NOT_FOUND);
-        assert_eq!(json["success"], false);
-        assert_eq!(json["message"], "Assignment 9999 in Module 1 not found.");
-    }
-
-    /// Test 6: Submission not found in assignment
-    #[tokio::test]
-    #[serial]
-    async fn test_remark_submission_not_found() {
-<<<<<<< HEAD
-        let temp_dir = setup_assignment_storage_root();
-        let app = make_test_app().await;
-        let db = db::get_connection().await;
-        let data = setup_test_data(db::get_connection().await, &temp_dir).await;
-
-        let service = UserService::new(UserRepository::new(db.clone()));
-        let lecturer = service.create(CreateUser{ username: "lecturer1".to_string(), email: "lecturer@test.com".to_string(), password: "password".to_string(), admin: false }).await.unwrap();
-        UserModuleRoleModel::assign_user_to_module(db, lecturer.id, data.module.id, Role::Lecturer).await.unwrap();
-        
-=======
-        let (app, app_state, _tmp) = make_test_app_with_storage().await;
-        let db = app_state.db();
-        let data = setup_test_data(app_state.db()).await;
-
-        let lecturer = UserModel::create(db, "lecturer1", "lecturer@test.com", "password", false)
-            .await
-            .unwrap();
-        UserModuleRoleModel::assign_user_to_module(db, lecturer.id, data.module.id, Role::Lecturer)
-            .await
-            .unwrap();
-
->>>>>>> 164afae5
         let (token, _) = generate_jwt(lecturer.id, lecturer.admin);
         let body = json!({
             "submission_ids": [9999]
@@ -2071,16 +1881,9 @@
     #[tokio::test]
     #[serial]
     async fn test_remark_failed_allocator() {
-<<<<<<< HEAD
-        let temp_dir = setup_assignment_storage_root();
-        let app = make_test_app().await;
-        let db = db::get_connection().await;
-        let data = setup_test_data(db::get_connection().await, &temp_dir).await;
-=======
         let (app, app_state, _tmp) = make_test_app_with_storage().await;
         let db = app_state.db();
         let data = setup_test_data(app_state.db()).await;
->>>>>>> 164afae5
 
         let lecturer = UserModel::create(db, "lecturer1", "lecturer@test.com", "password", false)
             .await
@@ -2123,16 +1926,9 @@
     #[tokio::test]
     #[serial]
     async fn test_remark_grading_failure() {
-<<<<<<< HEAD
-        let temp_dir = setup_assignment_storage_root();
-        let app = make_test_app().await;
-        let db = db::get_connection().await;
-        let data = setup_test_data(db::get_connection().await, &temp_dir).await;
-=======
         let (app, app_state, _tmp) = make_test_app_with_storage().await;
         let db = app_state.db();
         let data = setup_test_data(app_state.db()).await;
->>>>>>> 164afae5
 
         let service = UserService::new(UserRepository::new(db.clone()));
         let lecturer = service.create(CreateUser{ username: "lecturer1".to_string(), email: "lecturer@test.com".to_string(), password: "password".to_string(), admin: false }).await.unwrap();
@@ -2178,16 +1974,9 @@
     #[tokio::test]
     #[serial]
     async fn test_remark_mixed_results() {
-<<<<<<< HEAD
-        let temp_dir = setup_assignment_storage_root();
-        let app = make_test_app().await;
-        let db = db::get_connection().await;
-        let data = setup_test_data(db::get_connection().await, &temp_dir).await;
-=======
         let (app, app_state, _tmp) = make_test_app_with_storage().await;
         let db = app_state.db();
         let data = setup_test_data(app_state.db()).await;
->>>>>>> 164afae5
 
         let service = UserService::new(UserRepository::new(db.clone()));
         let lecturer = service.create(CreateUser{ username: "lecturer1".to_string(), email: "lecturer@test.com".to_string(), password: "password".to_string(), admin: false }).await.unwrap();
@@ -2248,114 +2037,7 @@
     #[tokio::test]
     #[serial]
     async fn test_remark_invalid_module() {
-<<<<<<< HEAD
-        let temp_dir = setup_assignment_storage_root();
-        let app = make_test_app().await;
-        let db = db::get_connection().await;
-        let data = setup_test_data(db::get_connection().await, &temp_dir).await;
-
-        let service = UserService::new(UserRepository::new(db.clone()));
-        let lecturer = service.create(CreateUser{ username: "lecturer1".to_string(), email: "lecturer@test.com".to_string(), password: "password".to_string(), admin: false }).await.unwrap();
-        UserModuleRoleModel::assign_user_to_module(db, lecturer.id, data.module.id, Role::Lecturer).await.unwrap();
-
-        let (token, _) = generate_jwt(lecturer.id, lecturer.admin);
-        let body = json!({
-            "all": true
-        });
-
-        let (status, json) =
-            send_remark_request(&app, &token, 9999, data.assignment.id, body).await;
-
-        assert_eq!(status, StatusCode::NOT_FOUND);
-        assert_eq!(json["success"], false);
-        assert_eq!(json["message"], "Module 9999 not found.");
-    }
-
-    async fn send_resubmit_request(
-        app: &BoxCloneService<Request<Body>, Response, Infallible>,
-        token: &str,
-        module_id: i64,
-        assignment_id: i64,
-        body: Value,
-    ) -> Response {
-        let req = Request::builder()
-            .method("POST")
-            .uri(&format!(
-                "/api/modules/{}/assignments/{}/submissions/resubmit",
-                module_id, assignment_id
-            ))
-            .header(AUTHORIZATION, format!("Bearer {}", token))
-            .header(CONTENT_TYPE, "application/json")
-            .body(Body::from(body.to_string()))
-            .unwrap();
-
-        app.clone().oneshot(req).await.unwrap()
-    }
-
-    async fn response_body_to_json(response: Response) -> Value {
-        let body = axum::body::to_bytes(response.into_body(), usize::MAX)
-            .await
-            .unwrap();
-        serde_json::from_slice(&body).unwrap()
-    }
-
-    async fn create_resubmitable_submission(
-        db: &DatabaseConnection,
-        module_id: i64,
-        assignment_id: i64,
-        user_id: i64,
-        attempt: i64,
-        temp_dir: &TempDir,
-    ) -> AssignmentSubmissionModel {
-        let submission = assignment_submission::ActiveModel {
-            assignment_id: Set(assignment_id),
-            user_id: Set(user_id),
-            attempt: Set(attempt),
-            earned: Set(10),
-            total: Set(10),
-            filename: Set("test_submission.zip".to_string()),
-            file_hash: Set("d41d8cd98f00b204e9800998ecf8427e".to_string()),
-            path: Set(format!(
-                "module_{}/assignment_{}/assignment_submissions/user_{}/attempt_{}/submission.zip",
-                module_id, assignment_id, user_id, attempt
-            )),
-            is_practice: Set(false),
-            ..Default::default()
-        };
-        let submission = submission.insert(db).await.unwrap();
-
-        let task = db::models::assignment_task::Entity::find()
-            .filter(db::models::assignment_task::Column::AssignmentId.eq(assignment_id))
-            .one(db)
-            .await
-            .unwrap()
-            .unwrap();
-
-        let output = assignment_submission_output::ActiveModel {
-            task_id: Set(task.id),
-            submission_id: Set(submission.id),
-            path: Set("".to_string()),
-            ..Default::default()
-        };
-        let _output = output.insert(db).await.unwrap();
-
-        let submission_file_path = temp_dir.path().join(&submission.path);
-        if let Some(parent) = submission_file_path.parent() {
-            std::fs::create_dir_all(parent).unwrap();
-        }
-        std::fs::write(&submission_file_path, create_submission_zip()).unwrap();
-
-        submission
-    }
-
-    #[tokio::test]
-    #[serial]
-    async fn test_resubmit_specific_submissions() {
-        let temp_dir = setup_assignment_storage_root();
-        let (app, app_state) = make_test_app().await;
-=======
-        let (app, app_state, _tmp) = make_test_app_with_storage().await;
->>>>>>> 164afae5
+        let (app, app_state, _tmp) = make_test_app_with_storage().await;
         let db = app_state.db();
         let data = setup_test_data(app_state.db()).await;
 
