--- conflicted
+++ resolved
@@ -80,13 +80,9 @@
         active_assignment.status = Set(db::models::assignment::Status::Ready);
         active_assignment.updated_at = Set(Utc::now());
         let assignment = active_assignment.update(db).await.unwrap();
-<<<<<<< HEAD
-        AssignmentTaskModel::create(db, assignment.id, 1, "Task 1", "make task1").await.unwrap();
-=======
         AssignmentTaskModel::create(db, assignment.id, 1, "Task 1", "make task1", false)
             .await
             .unwrap();
->>>>>>> 2215d6f6
 
         let assignment_base_path = temp_dir
             .path()
