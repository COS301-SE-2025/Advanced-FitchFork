--- conflicted
+++ resolved
@@ -1134,17 +1134,7 @@
         assert_eq!(json["message"], "Failed to load mark allocator");
     }
 
-<<<<<<< HEAD
-    #[tokio::test]
-    #[serial]
-    async fn test_failed_marking_due_to_broken_allocator() {
-        let temp_dir = setup_assignment_storage_root();
-        let app = make_test_app().await;
-        let data = setup_test_data(db::get_connection().await, &temp_dir).await;
-        let file = create_submission_zip();
-=======
     //Test invalidated since Broken Allocator should not crash the system but return a mark of 0
->>>>>>> 35b14be3
 
     // #[tokio::test]
     // #[serial]
@@ -1308,19 +1298,6 @@
     #[serial]
     async fn test_remark_specific_submissions_as_lec() {
         let temp_dir = setup_assignment_storage_root();
-<<<<<<< HEAD
-        let app = make_test_app().await;
-        let db = db::get_connection().await;
-        let data = setup_test_data(db::get_connection().await, &temp_dir).await;
-        
-        let service = UserService::new(UserRepository::new(db.clone()));
-        let lecturer = service.create(CreateUser{ username: "lecturer1".to_string(), email: "lecturer@test.com".to_string(), password: "password".to_string(), admin: false }).await.unwrap();
-        UserModuleRoleModel::assign_user_to_module(db, lecturer.id, data.module.id, Role::Lecturer).await.unwrap();
-        
-        let sub1 = create_submission(db, data.assignment.module_id, data.assignment.id, data.student_user.id, 1, &temp_dir).await;
-        let sub2 = create_submission(db, data.assignment.module_id, data.assignment.id, data.student_user.id, 2, &temp_dir).await;
-        
-=======
         let (app, app_state) = make_test_app().await;
         let db = app_state.db();
         let data = setup_test_data(app_state.db(), &temp_dir).await;
@@ -1351,7 +1328,6 @@
         )
         .await;
 
->>>>>>> 35b14be3
         let (token, _) = generate_jwt(lecturer.id, lecturer.admin);
         let body = json!({
             "submission_ids": [sub1.id, sub2.id]
@@ -1371,19 +1347,6 @@
     #[serial]
     async fn test_remark_specific_submissions_as_al() {
         let temp_dir = setup_assignment_storage_root();
-<<<<<<< HEAD
-        let app = make_test_app().await;
-        let db = db::get_connection().await;
-        let data = setup_test_data(db::get_connection().await, &temp_dir).await;
-        
-        let service = UserService::new(UserRepository::new(db.clone()));
-        let assistant = service.create(CreateUser{ username: "assistant1".to_string(), email: "assistant@test.com".to_string(), password: "password".to_string(), admin: false }).await.unwrap();
-        UserModuleRoleModel::assign_user_to_module(db, assistant.id, data.module.id, Role::AssistantLecturer).await.unwrap();
-        
-        let sub1 = create_submission(db, data.assignment.module_id, data.assignment.id, data.student_user.id, 1, &temp_dir).await;
-        let sub2 = create_submission(db, data.assignment.module_id, data.assignment.id, data.student_user.id, 2, &temp_dir).await;
-        
-=======
         let (app, app_state) = make_test_app().await;
         let db = app_state.db();
         let data = setup_test_data(app_state.db(), &temp_dir).await;
@@ -1420,7 +1383,6 @@
         )
         .await;
 
->>>>>>> 35b14be3
         let (token, _) = generate_jwt(assistant.id, assistant.admin);
         let body = json!({
             "submission_ids": [sub1.id, sub2.id]
@@ -1447,17 +1409,6 @@
         let service = UserService::new(UserRepository::new(db.clone()));
         let lecturer = service.create(CreateUser{ username: "lecturer1".to_string(), email: "lecturer@test.com".to_string(), password: "password".to_string(), admin: false }).await.unwrap();
         UserModuleRoleModel::assign_user_to_module(db, lecturer.id, data.module.id, Role::Lecturer).await.unwrap();
-
-<<<<<<< HEAD
-        create_submission(db, data.assignment.module_id, data.assignment.id, data.student_user.id, 1, &temp_dir).await;
-        create_submission(db, data.assignment.module_id, data.assignment.id, data.student_user.id, 2, &temp_dir).await;
-=======
-        let lecturer = UserModel::create(db, "lecturer1", "lecturer@test.com", "password", false)
-            .await
-            .unwrap();
-        UserModuleRoleModel::assign_user_to_module(db, lecturer.id, data.module.id, Role::Lecturer)
-            .await
-            .unwrap();
 
         create_remarkable_submission(
             db,
@@ -1477,7 +1428,6 @@
             &temp_dir,
         )
         .await;
->>>>>>> 35b14be3
 
         let (token, _) = generate_jwt(lecturer.id, lecturer.admin);
         let body = json!({
@@ -1498,7 +1448,6 @@
     #[serial]
     async fn test_remark_all_submissions() {
         let temp_dir = setup_assignment_storage_root();
-<<<<<<< HEAD
         let app = make_test_app().await;
         let db = db::get_connection().await;
         let data = setup_test_data(db::get_connection().await, &temp_dir).await;
@@ -1506,27 +1455,6 @@
         let service = UserService::new(UserRepository::new(db.clone()));
         let assistant = service.create(CreateUser{ username: "assistant1".to_string(), email: "assistant@test.com".to_string(), password: "password".to_string(), admin: false }).await.unwrap();
         UserModuleRoleModel::assign_user_to_module(db, assistant.id, data.module.id, Role::AssistantLecturer).await.unwrap();
-
-        create_submission(db, data.assignment.module_id, data.assignment.id, data.student_user.id, 1, &temp_dir).await;
-        create_submission(db, data.assignment.module_id, data.assignment.id, data.student_user.id, 2, &temp_dir).await;
-        
-=======
-        let (app, app_state) = make_test_app().await;
-        let db = app_state.db();
-        let data = setup_test_data(app_state.db(), &temp_dir).await;
-
-        let assistant =
-            UserModel::create(db, "assistant1", "assistant@test.com", "password", false)
-                .await
-                .unwrap();
-        UserModuleRoleModel::assign_user_to_module(
-            db,
-            assistant.id,
-            data.module.id,
-            Role::AssistantLecturer,
-        )
-        .await
-        .unwrap();
 
         create_remarkable_submission(
             db,
@@ -1547,7 +1475,6 @@
         )
         .await;
 
->>>>>>> 35b14be3
         let (token, _) = generate_jwt(assistant.id, assistant.admin);
         let body = json!({
             "all": true
@@ -1597,9 +1524,6 @@
         let db = db::get_connection().await;
         let data = setup_test_data(db::get_connection().await, &temp_dir).await;
 
-<<<<<<< HEAD
-        let submission = create_submission(db, data.assignment.module_id, data.assignment.id, data.student_user.id, 1, &temp_dir).await;
-=======
         let submission = create_remarkable_submission(
             db,
             data.assignment.module_id,
@@ -1609,7 +1533,6 @@
             &temp_dir,
         )
         .await;
->>>>>>> 35b14be3
 
         let (token, _) = generate_jwt(data.student_user.id, data.student_user.admin);
         let body = json!({
@@ -1686,21 +1609,9 @@
     #[serial]
     async fn test_remark_failed_allocator() {
         let temp_dir = setup_assignment_storage_root();
-<<<<<<< HEAD
         let app = make_test_app().await;
         let db = db::get_connection().await;
         let data = setup_test_data(db::get_connection().await, &temp_dir).await;
-
-        let service = UserService::new(UserRepository::new(db.clone()));
-        let lecturer = service.create(CreateUser{ username: "lecturer1".to_string(), email: "lecturer@test.com".to_string(), password: "password".to_string(), admin: false }).await.unwrap();
-        UserModuleRoleModel::assign_user_to_module(db, lecturer.id, data.module.id, Role::Lecturer).await.unwrap();
-    
-        let submission = create_submission(db, data.assignment.module_id, data.assignment.id, data.student_user.id, 1, &temp_dir).await;
-        
-=======
-        let (app, app_state) = make_test_app().await;
-        let db = app_state.db();
-        let data = setup_test_data(app_state.db(), &temp_dir).await;
 
         let lecturer = UserModel::create(db, "lecturer1", "lecturer@test.com", "password", false)
             .await
@@ -1719,7 +1630,6 @@
         )
         .await;
 
->>>>>>> 35b14be3
         let allocator_path = temp_dir
             .path()
             .join(format!("module_{}", data.module.id))
@@ -1755,17 +1665,9 @@
         let db = db::get_connection().await;
         let data = setup_test_data(db::get_connection().await, &temp_dir).await;
 
-<<<<<<< HEAD
         let service = UserService::new(UserRepository::new(db.clone()));
         let lecturer = service.create(CreateUser{ username: "lecturer1".to_string(), email: "lecturer@test.com".to_string(), password: "password".to_string(), admin: false }).await.unwrap();
         UserModuleRoleModel::assign_user_to_module(db, lecturer.id, data.module.id, Role::Lecturer).await.unwrap();
-=======
-        let lecturer = UserModel::create(db, "lecturer1", "lecturer@test.com", "password", false)
-            .await
-            .unwrap();
-        UserModuleRoleModel::assign_user_to_module(db, lecturer.id, data.module.id, Role::Lecturer)
-            .await
-            .unwrap();
 
         let submission = create_remarkable_submission(
             db,
@@ -1776,11 +1678,7 @@
             &temp_dir,
         )
         .await;
->>>>>>> 35b14be3
-
-        let submission = create_submission(db, data.assignment.module_id, data.assignment.id, data.student_user.id, 1, &temp_dir).await;
-        
-        // Delete student outputs to cause grading failure
+
         let student_output_dir = temp_dir
             .path()
             .join(format!("module_{}", data.module.id))
@@ -1996,27 +1894,6 @@
         let db = app_state.db();
         let data = setup_test_data(app_state.db(), &temp_dir).await;
 
-        // Create submissions
-        let sub1 = create_resubmitable_submission(
-            db,
-            data.assignment.module_id,
-            data.assignment.id,
-            data.student_user.id,
-            1,
-            &temp_dir,
-        )
-        .await;
-        let sub2 = create_resubmitable_submission(
-            db,
-            data.assignment.module_id,
-            data.assignment.id,
-            data.student_user.id,
-            2,
-            &temp_dir,
-        )
-        .await;
-
-        // Create lecturer user
         let lecturer = UserModel::create(db, "lecturer1", "lecturer@test.com", "password", false)
             .await
             .unwrap();
@@ -2138,6 +2015,238 @@
             let response =
                 send_resubmit_request(&app, &token, data.module.id, data.assignment.id, body).await;
 
+        assert_eq!(status, StatusCode::NOT_FOUND);
+        assert_eq!(json["success"], false);
+        assert_eq!(json["message"], "Module 9999 not found.");
+    }
+
+    async fn send_resubmit_request(
+        app: &BoxCloneService<Request<Body>, Response, Infallible>,
+        token: &str,
+        module_id: i64,
+        assignment_id: i64,
+        body: Value,
+    ) -> Response {
+        let req = Request::builder()
+            .method("POST")
+            .uri(&format!(
+                "/api/modules/{}/assignments/{}/submissions/resubmit",
+                module_id, assignment_id
+            ))
+            .header(AUTHORIZATION, format!("Bearer {}", token))
+            .header(CONTENT_TYPE, "application/json")
+            .body(Body::from(body.to_string()))
+            .unwrap();
+
+        app.clone().oneshot(req).await.unwrap()
+    }
+
+    async fn response_body_to_json(response: Response) -> Value {
+        let body = axum::body::to_bytes(response.into_body(), usize::MAX)
+            .await
+            .unwrap();
+        serde_json::from_slice(&body).unwrap()
+    }
+
+    async fn create_resubmitable_submission(
+        db: &DatabaseConnection,
+        module_id: i64,
+        assignment_id: i64,
+        user_id: i64,
+        attempt: i64,
+        temp_dir: &TempDir,
+    ) -> AssignmentSubmissionModel {
+        let submission = assignment_submission::ActiveModel {
+            assignment_id: Set(assignment_id),
+            user_id: Set(user_id),
+            attempt: Set(attempt),
+            earned: Set(10),
+            total: Set(10),
+            filename: Set("test_submission.zip".to_string()),
+            file_hash: Set("d41d8cd98f00b204e9800998ecf8427e".to_string()),
+            path: Set(format!(
+                "module_{}/assignment_{}/assignment_submissions/user_{}/attempt_{}/submission.zip",
+                module_id, assignment_id, user_id, attempt
+            )),
+            is_practice: Set(false),
+            ..Default::default()
+        };
+        let submission = submission.insert(db).await.unwrap();
+
+        let task = db::models::assignment_task::Entity::find()
+            .filter(db::models::assignment_task::Column::AssignmentId.eq(assignment_id))
+            .one(db)
+            .await
+            .unwrap()
+            .unwrap();
+
+        let output = assignment_submission_output::ActiveModel {
+            task_id: Set(task.id),
+            submission_id: Set(submission.id),
+            path: Set("".to_string()),
+            ..Default::default()
+        };
+        let _output = output.insert(db).await.unwrap();
+
+        let submission_file_path = temp_dir.path().join(&submission.path);
+        if let Some(parent) = submission_file_path.parent() {
+            std::fs::create_dir_all(parent).unwrap();
+        }
+        std::fs::write(&submission_file_path, create_submission_zip()).unwrap();
+
+        submission
+    }
+
+    #[tokio::test]
+    #[serial]
+    async fn test_resubmit_specific_submissions() {
+        let temp_dir = setup_assignment_storage_root();
+        let (app, app_state) = make_test_app().await;
+        let db = app_state.db();
+        let data = setup_test_data(app_state.db(), &temp_dir).await;
+
+        // Create submissions
+        let sub1 = create_resubmitable_submission(
+            db,
+            data.assignment.module_id,
+            data.assignment.id,
+            data.student_user.id,
+            1,
+            &temp_dir,
+        )
+        .await;
+        let sub2 = create_resubmitable_submission(
+            db,
+            data.assignment.module_id,
+            data.assignment.id,
+            data.student_user.id,
+            2,
+            &temp_dir,
+        )
+        .await;
+
+        // Create lecturer user
+        let lecturer = UserModel::create(db, "lecturer1", "lecturer@test.com", "password", false)
+            .await
+            .unwrap();
+        UserModuleRoleModel::assign_user_to_module(db, lecturer.id, data.module.id, Role::Lecturer)
+            .await
+            .unwrap();
+
+        // Send resubmit request
+        let (token, _) = generate_jwt(lecturer.id, lecturer.admin);
+        let body = json!({
+            "submission_ids": [sub1.id, sub2.id]
+        });
+
+        let response =
+            send_resubmit_request(&app, &token, data.module.id, data.assignment.id, body).await;
+
+        // Verify response
+        assert_eq!(response.status(), StatusCode::OK);
+        let body = response_body_to_json(response).await;
+        assert_eq!(body["success"], true);
+        assert_eq!(body["data"]["resubmitted"], 2);
+        assert!(body["data"]["failed"].as_array().unwrap().is_empty());
+    }
+
+    #[tokio::test]
+    #[serial]
+    async fn test_resubmit_all_submissions() {
+        let temp_dir = setup_assignment_storage_root();
+        let (app, app_state) = make_test_app().await;
+        let db = app_state.db();
+        let data = setup_test_data(app_state.db(), &temp_dir).await;
+
+        // Create submissions
+        create_resubmitable_submission(
+            db,
+            data.assignment.module_id,
+            data.assignment.id,
+            data.student_user.id,
+            1,
+            &temp_dir,
+        )
+        .await;
+        create_resubmitable_submission(
+            db,
+            data.assignment.module_id,
+            data.assignment.id,
+            data.student_user.id,
+            2,
+            &temp_dir,
+        )
+        .await;
+
+        // Create admin user
+        let admin = UserModel::create(db, "admin1", "admin@test.com", "password", true)
+            .await
+            .unwrap();
+
+        // Send resubmit request
+        let (token, _) = generate_jwt(admin.id, admin.admin);
+        let body = json!({
+            "all": true
+        });
+
+        let response =
+            send_resubmit_request(&app, &token, data.module.id, data.assignment.id, body).await;
+
+        // Verify response
+        assert_eq!(response.status(), StatusCode::OK);
+        let body = response_body_to_json(response).await;
+        assert_eq!(body["success"], true);
+        assert_eq!(body["data"]["resubmitted"], 2);
+        assert!(body["data"]["failed"].as_array().unwrap().is_empty());
+    }
+
+    #[tokio::test]
+    #[serial]
+    async fn test_resubmit_invalid_parameters() {
+        let temp_dir = setup_assignment_storage_root();
+        let (app, app_state) = make_test_app().await;
+        let data = setup_test_data(app_state.db(), &temp_dir).await;
+
+        // Create lecturer user
+        let lecturer = UserModel::create(
+            app_state.db(),
+            "lecturer1",
+            "lecturer@test.com",
+            "password",
+            false,
+        )
+        .await
+        .unwrap();
+        UserModuleRoleModel::assign_user_to_module(
+            app_state.db(),
+            lecturer.id,
+            data.module.id,
+            Role::Lecturer,
+        )
+        .await
+        .unwrap();
+
+        // Test cases
+        let test_cases = vec![
+            (
+                json!({}),
+                "Must provide exactly one of submission_ids or all=true",
+            ),
+            (
+                json!({"submission_ids": [], "all": true}),
+                "Must provide exactly one of submission_ids or all=true",
+            ),
+            (
+                json!({"submission_ids": []}),
+                "submission_ids cannot be empty",
+            ),
+        ];
+
+        for (body, expected_error) in test_cases {
+            let (token, _) = generate_jwt(lecturer.id, lecturer.admin);
+            let response =
+                send_resubmit_request(&app, &token, data.module.id, data.assignment.id, body).await;
+
             assert_eq!(response.status(), StatusCode::BAD_REQUEST);
             let body = response_body_to_json(response).await;
             assert_eq!(body["success"], false);
