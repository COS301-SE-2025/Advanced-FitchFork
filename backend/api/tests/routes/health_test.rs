--- conflicted
+++ resolved
@@ -6,21 +6,12 @@
     };
     use tower::ServiceExt;
     use serde_json::Value;
-<<<<<<< HEAD
-    use crate::helpers::app::make_test_app;
-    use serial_test::serial;
-=======
     use crate::helpers::app::make_test_app_with_storage;
->>>>>>> 164afae5
 
     #[tokio::test]
     #[serial]
     async fn health_check_returns_ok_json() {
-<<<<<<< HEAD
-        let app = make_test_app().await;
-=======
         let (app, _app_state, _tmp) = make_test_app_with_storage().await;
->>>>>>> 164afae5
 
         let req = Request::builder()
             .method("GET")
