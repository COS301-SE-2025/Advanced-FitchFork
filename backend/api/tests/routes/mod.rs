--- conflicted
+++ resolved
@@ -2,8 +2,5 @@
 pub mod health_test;
 pub mod me;
 pub mod modules;
-<<<<<<< HEAD
-=======
 pub mod system;
->>>>>>> 0c8f0684
 pub mod users;