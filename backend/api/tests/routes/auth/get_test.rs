--- conflicted
+++ resolved
@@ -57,13 +57,8 @@
     #[tokio::test]
     #[serial]
     async fn test_get_me_success_regular_user() {
-<<<<<<< HEAD
-        let app = make_test_app().await;
-        let (data, _temp_dir)  = setup_test_data(db::get_connection().await).await;
-=======
-        let (app, app_state, _tmp) = make_test_app_with_storage().await;
-        let (data, _temp_dir)  = setup_test_data(app_state.db()).await;
->>>>>>> 164afae5
+        let (app, app_state, _tmp) = make_test_app_with_storage().await;
+        let (data, _temp_dir)  = setup_test_data(app_state.db()).await;
 
         let (token, _) = generate_jwt(data.regular_user.id, data.regular_user.admin);
         let uri = "/api/auth/me";
@@ -103,13 +98,8 @@
     #[tokio::test]
     #[serial]
     async fn test_get_me_success_admin_user() {
-<<<<<<< HEAD
-        let app = make_test_app().await;
-        let (data, _temp_dir)  = setup_test_data(db::get_connection().await).await;
-=======
-        let (app, app_state, _tmp) = make_test_app_with_storage().await;
-        let (data, _temp_dir)  = setup_test_data(app_state.db()).await;
->>>>>>> 164afae5
+        let (app, app_state, _tmp) = make_test_app_with_storage().await;
+        let (data, _temp_dir)  = setup_test_data(app_state.db()).await;
 
         let (token, _) = generate_jwt(data.admin_user.id, data.admin_user.admin);
         let uri = "/api/auth/me";
@@ -143,13 +133,8 @@
     #[tokio::test]
     #[serial]
     async fn test_get_me_user_not_found() {
-<<<<<<< HEAD
-        let app = make_test_app().await;
-        let _  = setup_test_data(db::get_connection().await).await;
-=======
         let (app, app_state, _tmp) = make_test_app_with_storage().await;
         let _  = setup_test_data(app_state.db()).await;
->>>>>>> 164afae5
 
         let (token, _) = generate_jwt(999999, false);
         let uri = "/api/auth/me";
@@ -173,13 +158,8 @@
     #[tokio::test]
     #[serial]
     async fn test_get_me_missing_auth_header() {
-<<<<<<< HEAD
-        let app = make_test_app().await;
-        let _  = setup_test_data(db::get_connection().await).await;
-=======
         let (app, app_state, _tmp) = make_test_app_with_storage().await;
         let _  = setup_test_data(app_state.db()).await;
->>>>>>> 164afae5
 
         let uri = "/api/auth/me";
         let req = Request::builder()
@@ -196,13 +176,8 @@
     #[tokio::test]
     #[serial]
     async fn test_get_me_invalid_token() {
-<<<<<<< HEAD
-        let app = make_test_app().await;
-        let _  = setup_test_data(db::get_connection().await).await;
-=======
         let (app, app_state, _tmp) = make_test_app_with_storage().await;
         let _  = setup_test_data(app_state.db()).await;
->>>>>>> 164afae5
 
         let uri = "/api/auth/me";
         let req = Request::builder()
@@ -220,11 +195,6 @@
     #[tokio::test]
     #[serial]
     async fn test_get_avatar_success() {
-<<<<<<< HEAD
-        let app = make_test_app().await;
-        let (data, temp_dir)  = setup_test_data(db::get_connection().await).await;
-=======
->>>>>>> 164afae5
 
         // Use the version that sets STORAGE_ROOT to a TempDir
         let (app, app_state, _) = make_test_app_with_storage().await;
@@ -241,11 +211,7 @@
         // Update DB to point to the relative path we’ll serve
         let mut user_active_model: db::models::user::ActiveModel = data.regular_user.clone().into();
         user_active_model.profile_picture_path = Set(Some(avatar_filename.clone()));
-<<<<<<< HEAD
-        let _ = user_active_model.update(db::get_connection().await).await.expect("Failed to update user profile picture path");
-=======
         user_active_model.update(app_state.db()).await.expect("Failed to update profile path");
->>>>>>> 164afae5
 
         // Request avatar
         let uri = format!("/api/auth/avatar/{}", data.regular_user.id);
@@ -270,13 +236,8 @@
     #[tokio::test]
     #[serial]
     async fn test_get_avatar_user_not_found() {
-<<<<<<< HEAD
-        let app = make_test_app().await;
-        let _  = setup_test_data(db::get_connection().await).await;
-=======
         let (app, app_state, _tmp) = make_test_app_with_storage().await;
         let _  = setup_test_data(app_state.db()).await;
->>>>>>> 164afae5
 
         let uri = format!("/api/auth/avatar/{}", 999999);
         let req = Request::builder()
@@ -298,13 +259,8 @@
     #[tokio::test]
     #[serial]
     async fn test_get_avatar_no_avatar_set() {
-<<<<<<< HEAD
-        let app = make_test_app().await;
-        let (data, _temp_dir)  = setup_test_data(db::get_connection().await).await;
-=======
-        let (app, app_state, _tmp) = make_test_app_with_storage().await;
-        let (data, _temp_dir)  = setup_test_data(app_state.db()).await;
->>>>>>> 164afae5
+        let (app, app_state, _tmp) = make_test_app_with_storage().await;
+        let (data, _temp_dir)  = setup_test_data(app_state.db()).await;
 
         let uri = format!("/api/auth/avatar/{}", data.regular_user.id);
         let req = Request::builder()
@@ -326,13 +282,8 @@
     #[tokio::test]
     #[serial]
     async fn test_get_avatar_file_missing() {
-<<<<<<< HEAD
-        let app = make_test_app().await;
-        let (data, _temp_dir)  = setup_test_data(db::get_connection().await).await;
-=======
-        let (app, app_state, _tmp) = make_test_app_with_storage().await;
-        let (data, _temp_dir)  = setup_test_data(app_state.db()).await;
->>>>>>> 164afae5
+        let (app, app_state, _tmp) = make_test_app_with_storage().await;
+        let (data, _temp_dir)  = setup_test_data(app_state.db()).await;
 
         let uri = format!("/api/auth/avatar/{}", data.regular_user.id);
         let req = Request::builder()
@@ -354,13 +305,8 @@
     #[tokio::test]
     #[serial]
     async fn test_has_role_in_module_success_has_role() {
-<<<<<<< HEAD
-        let app = make_test_app().await;
-        let (data, _temp_dir)  = setup_test_data(db::get_connection().await).await;
-=======
-        let (app, app_state, _tmp) = make_test_app_with_storage().await;
-        let (data, _temp_dir)  = setup_test_data(app_state.db()).await;
->>>>>>> 164afae5
+        let (app, app_state, _tmp) = make_test_app_with_storage().await;
+        let (data, _temp_dir)  = setup_test_data(app_state.db()).await;
 
         let (token, _) = generate_jwt(data.regular_user.id, data.regular_user.admin);
         let uri = format!("/api/auth/has-role?module_id={}&role=student", data.module.id);
@@ -385,13 +331,8 @@
     #[tokio::test]
     #[serial]
     async fn test_has_role_in_module_success_does_not_have_role() {
-<<<<<<< HEAD
-        let app = make_test_app().await;
-        let (data, _temp_dir)  = setup_test_data(db::get_connection().await).await;
-=======
-        let (app, app_state, _tmp) = make_test_app_with_storage().await;
-        let (data, _temp_dir)  = setup_test_data(app_state.db()).await;
->>>>>>> 164afae5
+        let (app, app_state, _tmp) = make_test_app_with_storage().await;
+        let (data, _temp_dir)  = setup_test_data(app_state.db()).await;
 
         let (token, _) = generate_jwt(data.regular_user.id, data.regular_user.admin);
         let uri = format!("/api/auth/has-role?module_id={}&role=lecturer", data.module.id);
@@ -416,13 +357,8 @@
     #[tokio::test]
     #[serial]
     async fn test_has_role_in_module_invalid_role() {
-<<<<<<< HEAD
-        let app = make_test_app().await;
-        let (data, _temp_dir)  = setup_test_data(db::get_connection().await).await;
-=======
-        let (app, app_state, _tmp) = make_test_app_with_storage().await;
-        let (data, _temp_dir)  = setup_test_data(app_state.db()).await;
->>>>>>> 164afae5
+        let (app, app_state, _tmp) = make_test_app_with_storage().await;
+        let (data, _temp_dir)  = setup_test_data(app_state.db()).await;
 
         let (token, _) = generate_jwt(data.regular_user.id, data.regular_user.admin);
         let uri = format!("/api/auth/has-role?module_id={}&role=invalidrole", data.module.id);
@@ -446,13 +382,8 @@
     #[tokio::test]
     #[serial]
     async fn test_has_role_in_module_missing_parameters() {
-<<<<<<< HEAD
-        let app = make_test_app().await;
-        let (data, _temp_dir)  = setup_test_data(db::get_connection().await).await;
-=======
-        let (app, app_state, _tmp) = make_test_app_with_storage().await;
-        let (data, _temp_dir)  = setup_test_data(app_state.db()).await;
->>>>>>> 164afae5
+        let (app, app_state, _tmp) = make_test_app_with_storage().await;
+        let (data, _temp_dir)  = setup_test_data(app_state.db()).await;
 
         let (token, _) = generate_jwt(data.regular_user.id, data.regular_user.admin);
         let uri = "/api/auth/has-role";
@@ -471,13 +402,8 @@
     #[tokio::test]
     #[serial]
     async fn test_has_role_in_module_missing_auth() {
-<<<<<<< HEAD
-        let app = make_test_app().await;
-        let (data, _temp_dir)  = setup_test_data(db::get_connection().await).await;
-=======
-        let (app, app_state, _tmp) = make_test_app_with_storage().await;
-        let (data, _temp_dir)  = setup_test_data(app_state.db()).await;
->>>>>>> 164afae5
+        let (app, app_state, _tmp) = make_test_app_with_storage().await;
+        let (data, _temp_dir)  = setup_test_data(app_state.db()).await;
 
         let uri = format!("/api/auth/has-role?module_id={}&role=student", data.module.id);
         let req = Request::builder()
@@ -494,13 +420,8 @@
     #[tokio::test]
     #[serial]
     async fn test_get_module_role_success_with_role() {
-<<<<<<< HEAD
-        let app = make_test_app().await;
-        let (data, _temp_dir)  = setup_test_data(db::get_connection().await).await;
-=======
-        let (app, app_state, _tmp) = make_test_app_with_storage().await;
-        let (data, _temp_dir)  = setup_test_data(app_state.db()).await;
->>>>>>> 164afae5
+        let (app, app_state, _tmp) = make_test_app_with_storage().await;
+        let (data, _temp_dir)  = setup_test_data(app_state.db()).await;
 
         let (token, _) = generate_jwt(data.regular_user.id, data.regular_user.admin);
         let uri = format!("/api/auth/module-role?module_id={}", data.module.id);
@@ -526,13 +447,8 @@
     #[tokio::test]
     #[serial]
     async fn test_get_module_role_success_no_role() {
-<<<<<<< HEAD
-        let app = make_test_app().await;
-        let (data, _temp_dir)  = setup_test_data(db::get_connection().await).await;
-=======
-        let (app, app_state, _tmp) = make_test_app_with_storage().await;
-        let (data, _temp_dir)  = setup_test_data(app_state.db()).await;
->>>>>>> 164afae5
+        let (app, app_state, _tmp) = make_test_app_with_storage().await;
+        let (data, _temp_dir)  = setup_test_data(app_state.db()).await;
 
         // Create a new module that user is not assigned to
         let new_module = ModuleModel::create(db::get_connection().await, "MATH101", 2024, Some("Math Module"), 16)
@@ -563,13 +479,8 @@
     #[tokio::test]
     #[serial]
     async fn test_get_module_role_missing_module_id() {
-<<<<<<< HEAD
-        let app = make_test_app().await;
-        let (data, _temp_dir)  = setup_test_data(db::get_connection().await).await;
-=======
-        let (app, app_state, _tmp) = make_test_app_with_storage().await;
-        let (data, _temp_dir)  = setup_test_data(app_state.db()).await;
->>>>>>> 164afae5
+        let (app, app_state, _tmp) = make_test_app_with_storage().await;
+        let (data, _temp_dir)  = setup_test_data(app_state.db()).await;
 
         let (token, _) = generate_jwt(data.regular_user.id, data.regular_user.admin);
         let uri = "/api/auth/module-role";
@@ -588,13 +499,8 @@
     #[tokio::test]
     #[serial]
     async fn test_get_module_role_unauthenticated() {
-<<<<<<< HEAD
-        let app = make_test_app().await;
-        let (data, _temp_dir)  = setup_test_data(db::get_connection().await).await;
-=======
-        let (app, app_state, _tmp) = make_test_app_with_storage().await;
-        let (data, _temp_dir)  = setup_test_data(app_state.db()).await;
->>>>>>> 164afae5
+        let (app, app_state, _tmp) = make_test_app_with_storage().await;
+        let (data, _temp_dir)  = setup_test_data(app_state.db()).await;
 
         let uri = format!("/api/auth/module-role?module_id={}", data.module.id);
         let req = Request::builder()
@@ -611,13 +517,8 @@
     #[tokio::test]
     #[serial]
     async fn test_get_module_role_invalid_module_id() {
-<<<<<<< HEAD
-        let app = make_test_app().await;
-        let (data, _temp_dir)  = setup_test_data(db::get_connection().await).await;
-=======
-        let (app, app_state, _tmp) = make_test_app_with_storage().await;
-        let (data, _temp_dir)  = setup_test_data(app_state.db()).await;
->>>>>>> 164afae5
+        let (app, app_state, _tmp) = make_test_app_with_storage().await;
+        let (data, _temp_dir)  = setup_test_data(app_state.db()).await;
 
         let (token, _) = generate_jwt(data.regular_user.id, data.regular_user.admin);
         let uri = "/api/auth/module-role?module_id=invalid";
