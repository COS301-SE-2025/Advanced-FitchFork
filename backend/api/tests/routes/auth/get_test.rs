#[cfg(test)]
mod tests {
    use crate::helpers::app::make_test_app_with_storage;
    use api::auth::generate_jwt;
    use axum::{
        body::Body as AxumBody,
        http::{Request, StatusCode, header},
<<<<<<< HEAD
    };
    use db::{
        models::{
            module::Model as ModuleModel,
            user::Model as UserModel,
            user_module_role::{Model as UserModuleRoleModel, Role},
        },
        repositories::user_repository::UserRepository,
    };
    use sea_orm::{ActiveModelTrait, Set};
    use serde_json::Value;
    use serial_test::serial;
    use services::{
        service::Service,
        user::{CreateUser, UserService},
    };
=======
    };
    use db::models::{
        module::Model as ModuleModel,
        user::Model as UserModel,
        user_module_role::{Model as UserModuleRoleModel, Role},
    };
    use sea_orm::{ActiveModelTrait, Set};
    use serde_json::Value;
    use serial_test::serial;
>>>>>>> 0c8f0684
    use std::io::Write;
    use tempfile::{TempDir, tempdir};
    use tower::ServiceExt;
    use util::paths::user_profile_path;

    struct TestData {
        regular_user: UserModel,
        admin_user: UserModel,
        module: ModuleModel,
    }

    async fn setup_test_data(db: &sea_orm::DatabaseConnection) -> (TestData, TempDir) {
        dotenvy::dotenv().expect("Failed to load .env");
        let temp_dir = tempdir().expect("Failed to create temporary directory for avatars");
        unsafe {
            std::env::set_var(
                "USER_PROFILE_STORAGE_ROOT",
                temp_dir.path().to_str().unwrap(),
            );
        }

<<<<<<< HEAD
        let service = UserService::new(UserRepository::new(db.clone()));
        let regular_user = service
            .create(CreateUser {
                username: "regular_user".to_string(),
                email: "regular@test.com".to_string(),
                password: "password123".to_string(),
                admin: false,
            })
            .await
            .unwrap();
        let admin_user = service
            .create(CreateUser {
                username: "admin_user".to_string(),
                email: "admin@test.com".to_string(),
                password: "password456".to_string(),
                admin: true,
            })
            .await
            .unwrap();
=======
        let regular_user =
            UserModel::create(db, "regular_user", "regular@test.com", "password123", false)
                .await
                .expect("Failed to create regular user");
        let admin_user = UserModel::create(db, "admin_user", "admin@test.com", "password456", true)
            .await
            .expect("Failed to create admin user");
>>>>>>> 0c8f0684
        let module = ModuleModel::create(db, "AUTH101", 2024, Some("Auth Test Module"), 16)
            .await
            .expect("Failed to create test module");
        UserModuleRoleModel::assign_user_to_module(db, regular_user.id, module.id, Role::Student)
            .await
            .expect("Failed to assign role");

        (
            TestData {
                regular_user,
                admin_user,
                module,
            },
            temp_dir,
        )
    }

    /// Test Case: Successful Retrieval of Current User Info (/api/auth/me) as Regular User
    #[tokio::test]
    #[serial]
    async fn test_get_me_success_regular_user() {
        let (app, app_state, _tmp) = make_test_app_with_storage().await;
        let (data, _temp_dir) = setup_test_data(app_state.db()).await;

        let (token, _) = generate_jwt(data.regular_user.id, data.regular_user.admin);
        let uri = "/api/auth/me";
        let req = Request::builder()
            .method("GET")
            .uri(uri)
            .header("Authorization", format!("Bearer {}", token))
            .body(AxumBody::empty())
            .unwrap();

        let response = app.oneshot(req).await.unwrap();
        assert_eq!(response.status(), StatusCode::OK);

        let body = axum::body::to_bytes(response.into_body(), usize::MAX)
            .await
            .unwrap();
        let json: Value = serde_json::from_slice(&body).unwrap();

        assert_eq!(json["success"], true);
        assert_eq!(json["message"], "User data retrieved successfully");
        let user_data = &json["data"];

        assert_eq!(user_data["id"], data.regular_user.id);
        assert_eq!(user_data["username"], data.regular_user.username);
        assert_eq!(user_data["email"], data.regular_user.email);
        assert_eq!(user_data["admin"], data.regular_user.admin);
        assert!(user_data["created_at"].as_str().is_some());
        assert!(user_data["updated_at"].as_str().is_some());

        let modules_array = user_data["modules"]
            .as_array()
            .expect("Modules should be an array");
        assert_eq!(modules_array.len(), 1);
        let module_data = &modules_array[0];
        assert_eq!(module_data["id"], data.module.id);
        assert_eq!(module_data["code"], data.module.code);
        assert_eq!(module_data["role"], "student");
    }

    /// Test Case: Successful Retrieval of Current User Info (/api/auth/me) as Admin User
    #[tokio::test]
    #[serial]
    async fn test_get_me_success_admin_user() {
        let (app, app_state, _tmp) = make_test_app_with_storage().await;
        let (data, _temp_dir) = setup_test_data(app_state.db()).await;

        let (token, _) = generate_jwt(data.admin_user.id, data.admin_user.admin);
        let uri = "/api/auth/me";
        let req = Request::builder()
            .method("GET")
            .uri(uri)
            .header("Authorization", format!("Bearer {}", token))
            .body(AxumBody::empty())
            .unwrap();

        let response = app.oneshot(req).await.unwrap();
        assert_eq!(response.status(), StatusCode::OK);

        let body = axum::body::to_bytes(response.into_body(), usize::MAX)
            .await
            .unwrap();
        let json: Value = serde_json::from_slice(&body).unwrap();

        assert_eq!(json["success"], true);
        assert_eq!(json["message"], "User data retrieved successfully");
        let user_data = &json["data"];

        assert_eq!(user_data["id"], data.admin_user.id);
        assert_eq!(user_data["username"], data.admin_user.username);
        assert_eq!(user_data["email"], data.admin_user.email);
        assert_eq!(user_data["admin"], data.admin_user.admin);

        let modules_array = user_data["modules"]
            .as_array()
            .expect("Modules should be an array");
        assert_eq!(modules_array.len(), 0);
    }

    /// Test Case: Retrieving User Info for Non-Existent User ID in Token Claims
    #[tokio::test]
    #[serial]
    async fn test_get_me_user_not_found() {
        let (app, app_state, _tmp) = make_test_app_with_storage().await;
        let _ = setup_test_data(app_state.db()).await;

        let (token, _) = generate_jwt(999999, false);
        let uri = "/api/auth/me";
        let req = Request::builder()
            .method("GET")
            .uri(uri)
            .header("Authorization", format!("Bearer {}", token))
            .body(AxumBody::empty())
            .unwrap();

        let response = app.oneshot(req).await.unwrap();
        assert_eq!(response.status(), StatusCode::NOT_FOUND);

        let body = axum::body::to_bytes(response.into_body(), usize::MAX)
            .await
            .unwrap();
        let json: Value = serde_json::from_slice(&body).unwrap();
        assert_eq!(json["success"], false);
        assert_eq!(json["message"], "User not found");
    }

    /// Test Case: Accessing /api/auth/me without Authorization Header
    #[tokio::test]
    #[serial]
    async fn test_get_me_missing_auth_header() {
        let (app, app_state, _tmp) = make_test_app_with_storage().await;
        let _ = setup_test_data(app_state.db()).await;

        let uri = "/api/auth/me";
        let req = Request::builder()
            .method("GET")
            .uri(uri)
            .body(AxumBody::empty())
            .unwrap();

        let response = app.oneshot(req).await.unwrap();
        assert_eq!(response.status(), StatusCode::UNAUTHORIZED);
    }

    /// Test Case: Accessing /api/auth/me with Invalid JWT Token (Forbidden)
    #[tokio::test]
    #[serial]
    async fn test_get_me_invalid_token() {
        let (app, app_state, _tmp) = make_test_app_with_storage().await;
        let _ = setup_test_data(app_state.db()).await;

        let uri = "/api/auth/me";
        let req = Request::builder()
            .method("GET")
            .uri(uri)
            .header("Authorization", "Bearer invalid.token.here")
            .body(AxumBody::empty())
            .unwrap();

        let response = app.oneshot(req).await.unwrap();
        assert_eq!(response.status(), StatusCode::UNAUTHORIZED);
    }

    /// Test Case: Successful Retrieval of User Avatar (/api/auth/avatar/{user_id})
    #[tokio::test]
    #[serial]
    async fn test_get_avatar_success() {
        // Use the version that sets STORAGE_ROOT to a TempDir
        let (app, app_state, _) = make_test_app_with_storage().await;
        let (data, _) = setup_test_data(app_state.db()).await;

        // Place the fake avatar in the correct location under STORAGE_ROOT/users/user_{id}/profile
        let avatar_filename = format!("avatar_{}.png", data.regular_user.id);
        let avatar_path = user_profile_path(data.regular_user.id, &avatar_filename);

        std::fs::create_dir_all(avatar_path.parent().unwrap()).unwrap();
        let mut file = std::fs::File::create(&avatar_path).expect("Failed to create avatar file");
        file.write_all(b"fake_png_data_content")
            .expect("Failed to write to avatar file");

        // Update DB to point to the relative path we’ll serve
        let mut user_active_model: db::models::user::ActiveModel = data.regular_user.clone().into();
        user_active_model.profile_picture_path = Set(Some(avatar_filename.clone()));
        user_active_model
            .update(app_state.db())
            .await
            .expect("Failed to update profile path");

        // Request avatar
        let uri = format!("/api/auth/avatar/{}", data.regular_user.id);
        let req = Request::builder()
            .method("GET")
            .uri(&uri)
            .body(AxumBody::empty())
            .unwrap();

        let response = app.oneshot(req).await.unwrap();
        assert_eq!(response.status(), StatusCode::OK);

        let headers = response.headers();
        let content_type = headers
            .get(header::CONTENT_TYPE)
            .expect("Content-Type header should be present");
        assert_eq!(content_type, "image/png");
        let body_bytes = axum::body::to_bytes(response.into_body(), usize::MAX)
            .await
            .unwrap();
        assert_eq!(&body_bytes[..], b"fake_png_data_content");
    }

    /// Test Case: Retrieving Avatar for Non-Existent User (/api/auth/avatar/{user_id})
    #[tokio::test]
    #[serial]
    async fn test_get_avatar_user_not_found() {
        let (app, app_state, _tmp) = make_test_app_with_storage().await;
        let _ = setup_test_data(app_state.db()).await;

        let uri = format!("/api/auth/avatar/{}", 999999);
        let req = Request::builder()
            .method("GET")
            .uri(&uri)
            .body(AxumBody::empty())
            .unwrap();

        let response = app.oneshot(req).await.unwrap();
        assert_eq!(response.status(), StatusCode::NOT_FOUND);

        let body = axum::body::to_bytes(response.into_body(), usize::MAX)
            .await
            .unwrap();
        let json: Value = serde_json::from_slice(&body).unwrap();
        assert_eq!(json["success"], false);
        assert_eq!(json["message"], "User 999999 not found.");
    }

    /// Test Case: Retrieving Avatar when No Avatar is Set for User (/api/auth/avatar/{user_id})
    #[tokio::test]
    #[serial]
    async fn test_get_avatar_no_avatar_set() {
        let (app, app_state, _tmp) = make_test_app_with_storage().await;
        let (data, _temp_dir) = setup_test_data(app_state.db()).await;

        let uri = format!("/api/auth/avatar/{}", data.regular_user.id);
        let req = Request::builder()
            .method("GET")
            .uri(&uri)
            .body(AxumBody::empty())
            .unwrap();

        let response = app.oneshot(req).await.unwrap();
        assert_eq!(response.status(), StatusCode::NOT_FOUND);

        let body = axum::body::to_bytes(response.into_body(), usize::MAX)
            .await
            .unwrap();
        let json: Value = serde_json::from_slice(&body).unwrap();
        assert_eq!(json["success"], false);
        assert_eq!(json["message"], "No avatar set");
    }

    /// Test Case: Retrieving Avatar when Avatar File is Missing from Disk (/api/auth/avatar/{user_id})
    #[tokio::test]
    #[serial]
    async fn test_get_avatar_file_missing() {
        let (app, app_state, _tmp) = make_test_app_with_storage().await;
        let (data, _temp_dir) = setup_test_data(app_state.db()).await;

        let uri = format!("/api/auth/avatar/{}", data.regular_user.id);
        let req = Request::builder()
            .method("GET")
            .uri(&uri)
            .body(AxumBody::empty())
            .unwrap();

        let response = app.oneshot(req).await.unwrap();
        assert_eq!(response.status(), StatusCode::NOT_FOUND);

        let body = axum::body::to_bytes(response.into_body(), usize::MAX)
            .await
            .unwrap();
        let json: Value = serde_json::from_slice(&body).unwrap();
        assert_eq!(json["success"], false);
        assert_eq!(json["message"], "No avatar set");
    }

    /// Test Case: Successful Role Check (/api/auth/has-role) - User Has Role
    #[tokio::test]
    #[serial]
    async fn test_has_role_in_module_success_has_role() {
        let (app, app_state, _tmp) = make_test_app_with_storage().await;
        let (data, _temp_dir) = setup_test_data(app_state.db()).await;

        let (token, _) = generate_jwt(data.regular_user.id, data.regular_user.admin);
        let uri = format!(
            "/api/auth/has-role?module_id={}&role=student",
            data.module.id
        );
        let req = Request::builder()
            .method("GET")
            .uri(&uri)
            .header("Authorization", format!("Bearer {}", token))
            .body(AxumBody::empty())
            .unwrap();

        let response = app.oneshot(req).await.unwrap();
        assert_eq!(response.status(), StatusCode::OK);

        let body = axum::body::to_bytes(response.into_body(), usize::MAX)
            .await
            .unwrap();
        let json: Value = serde_json::from_slice(&body).unwrap();
        assert_eq!(json["success"], true);
        assert_eq!(json["message"], "Role check completed");
        assert_eq!(json["data"]["has_role"], true);
    }

    /// Test Case: Successful Role Check (/api/auth/has-role) - User Does Not Have Role
    #[tokio::test]
    #[serial]
    async fn test_has_role_in_module_success_does_not_have_role() {
        let (app, app_state, _tmp) = make_test_app_with_storage().await;
        let (data, _temp_dir) = setup_test_data(app_state.db()).await;

        let (token, _) = generate_jwt(data.regular_user.id, data.regular_user.admin);
        let uri = format!(
            "/api/auth/has-role?module_id={}&role=lecturer",
            data.module.id
        );
        let req = Request::builder()
            .method("GET")
            .uri(&uri)
            .header("Authorization", format!("Bearer {}", token))
            .body(AxumBody::empty())
            .unwrap();

        let response = app.oneshot(req).await.unwrap();
        assert_eq!(response.status(), StatusCode::OK);

        let body = axum::body::to_bytes(response.into_body(), usize::MAX)
            .await
            .unwrap();
        let json: Value = serde_json::from_slice(&body).unwrap();
        assert_eq!(json["success"], true);
        assert_eq!(json["message"], "Role check completed");
        assert_eq!(json["data"]["has_role"], false);
    }

    /// Test Case: Role Check with Invalid Role Parameter (/api/auth/has-role)
    #[tokio::test]
    #[serial]
    async fn test_has_role_in_module_invalid_role() {
        let (app, app_state, _tmp) = make_test_app_with_storage().await;
        let (data, _temp_dir) = setup_test_data(app_state.db()).await;

        let (token, _) = generate_jwt(data.regular_user.id, data.regular_user.admin);
        let uri = format!(
            "/api/auth/has-role?module_id={}&role=invalidrole",
            data.module.id
        );
        let req = Request::builder()
            .method("GET")
            .uri(&uri)
            .header("Authorization", format!("Bearer {}", token))
            .body(AxumBody::empty())
            .unwrap();

        let response = app.oneshot(req).await.unwrap();
        assert_eq!(response.status(), StatusCode::BAD_REQUEST);

        let body = axum::body::to_bytes(response.into_body(), usize::MAX)
            .await
            .unwrap();
        let json: Value = serde_json::from_slice(&body).unwrap();
        assert_eq!(json["success"], false);
        assert_eq!(json["message"], "Invalid role specified");
    }

    /// Test Case: Role Check without Required Query Parameters (/api/auth/has-role)
    #[tokio::test]
    #[serial]
    async fn test_has_role_in_module_missing_parameters() {
        let (app, app_state, _tmp) = make_test_app_with_storage().await;
        let (data, _temp_dir) = setup_test_data(app_state.db()).await;

        let (token, _) = generate_jwt(data.regular_user.id, data.regular_user.admin);
        let uri = "/api/auth/has-role";
        let req = Request::builder()
            .method("GET")
            .uri(uri)
            .header("Authorization", format!("Bearer {}", token))
            .body(AxumBody::empty())
            .unwrap();

        let response = app.oneshot(req).await.unwrap();
        assert_eq!(response.status(), StatusCode::BAD_REQUEST);
    }

    /// Test Case: Role Check without Authorization Header
    #[tokio::test]
    #[serial]
    async fn test_has_role_in_module_missing_auth() {
        let (app, app_state, _tmp) = make_test_app_with_storage().await;
        let (data, _temp_dir) = setup_test_data(app_state.db()).await;

        let uri = format!(
            "/api/auth/has-role?module_id={}&role=student",
            data.module.id
        );
        let req = Request::builder()
            .method("GET")
            .uri(&uri)
            .body(AxumBody::empty())
            .unwrap();

        let response = app.oneshot(req).await.unwrap();
        assert_eq!(response.status(), StatusCode::UNAUTHORIZED);
    }

    /// Test Case: Successful Role Retrieval - User Has Role in Module
    #[tokio::test]
    #[serial]
    async fn test_get_module_role_success_with_role() {
        let (app, app_state, _tmp) = make_test_app_with_storage().await;
        let (data, _temp_dir) = setup_test_data(app_state.db()).await;

        let (token, _) = generate_jwt(data.regular_user.id, data.regular_user.admin);
        let uri = format!("/api/auth/module-role?module_id={}", data.module.id);
        let req = Request::builder()
            .method("GET")
            .uri(&uri)
            .header("Authorization", format!("Bearer {}", token))
            .body(AxumBody::empty())
            .unwrap();

        let response = app.oneshot(req).await.unwrap();
        assert_eq!(response.status(), StatusCode::OK);

        let body = axum::body::to_bytes(response.into_body(), usize::MAX)
            .await
            .unwrap();
        let json: Value = serde_json::from_slice(&body).unwrap();

        assert_eq!(json["success"], true);
        assert_eq!(json["message"], "Role fetched successfully");
        assert_eq!(json["data"]["role"], "student");
    }

    /// Test Case: Successful Role Retrieval - User Has No Role in Module
    #[tokio::test]
    #[serial]
    async fn test_get_module_role_success_no_role() {
        let (app, app_state, _tmp) = make_test_app_with_storage().await;
        let (data, _temp_dir) = setup_test_data(app_state.db()).await;

        // Create a new module that user is not assigned to
<<<<<<< HEAD
        let new_module = ModuleModel::create(
            db::get_connection().await,
            "MATH101",
            2024,
            Some("Math Module"),
            16,
        )
        .await
        .expect("Failed to create test module");
=======
        let new_module =
            ModuleModel::create(app_state.db(), "MATH101", 2024, Some("Math Module"), 16)
                .await
                .expect("Failed to create test module");
>>>>>>> 0c8f0684

        let (token, _) = generate_jwt(data.regular_user.id, data.regular_user.admin);
        let uri = format!("/api/auth/module-role?module_id={}", new_module.id);
        let req = Request::builder()
            .method("GET")
            .uri(&uri)
            .header("Authorization", format!("Bearer {}", token))
            .body(AxumBody::empty())
            .unwrap();

        let response = app.oneshot(req).await.unwrap();
        assert_eq!(response.status(), StatusCode::OK);

        let body = axum::body::to_bytes(response.into_body(), usize::MAX)
            .await
            .unwrap();
        let json: Value = serde_json::from_slice(&body).unwrap();

        assert_eq!(json["success"], true);
        assert_eq!(json["message"], "Role fetched successfully");
        assert!(json["data"]["role"].is_null());
    }

    /// Test Case: Missing Module ID Parameter
    #[tokio::test]
    #[serial]
    async fn test_get_module_role_missing_module_id() {
        let (app, app_state, _tmp) = make_test_app_with_storage().await;
        let (data, _temp_dir) = setup_test_data(app_state.db()).await;

        let (token, _) = generate_jwt(data.regular_user.id, data.regular_user.admin);
        let uri = "/api/auth/module-role";
        let req = Request::builder()
            .method("GET")
            .uri(uri)
            .header("Authorization", format!("Bearer {}", token))
            .body(AxumBody::empty())
            .unwrap();

        let response = app.oneshot(req).await.unwrap();
        assert_eq!(response.status(), StatusCode::BAD_REQUEST);
    }

    /// Test Case: Unauthenticated Access
    #[tokio::test]
    #[serial]
    async fn test_get_module_role_unauthenticated() {
        let (app, app_state, _tmp) = make_test_app_with_storage().await;
        let (data, _temp_dir) = setup_test_data(app_state.db()).await;

        let uri = format!("/api/auth/module-role?module_id={}", data.module.id);
        let req = Request::builder()
            .method("GET")
            .uri(&uri)
            .body(AxumBody::empty())
            .unwrap();

        let response = app.oneshot(req).await.unwrap();
        assert_eq!(response.status(), StatusCode::UNAUTHORIZED);
    }

    /// Test Case: Invalid Module ID Format
    #[tokio::test]
    #[serial]
    async fn test_get_module_role_invalid_module_id() {
        let (app, app_state, _tmp) = make_test_app_with_storage().await;
        let (data, _temp_dir) = setup_test_data(app_state.db()).await;

        let (token, _) = generate_jwt(data.regular_user.id, data.regular_user.admin);
        let uri = "/api/auth/module-role?module_id=invalid";
        let req = Request::builder()
            .method("GET")
            .uri(uri)
            .header("Authorization", format!("Bearer {}", token))
            .body(AxumBody::empty())
            .unwrap();

        let response = app.oneshot(req).await.unwrap();
        assert_eq!(response.status(), StatusCode::BAD_REQUEST);
    }
}<|MERGE_RESOLUTION|>--- conflicted
+++ resolved
@@ -5,24 +5,6 @@
     use axum::{
         body::Body as AxumBody,
         http::{Request, StatusCode, header},
-<<<<<<< HEAD
-    };
-    use db::{
-        models::{
-            module::Model as ModuleModel,
-            user::Model as UserModel,
-            user_module_role::{Model as UserModuleRoleModel, Role},
-        },
-        repositories::user_repository::UserRepository,
-    };
-    use sea_orm::{ActiveModelTrait, Set};
-    use serde_json::Value;
-    use serial_test::serial;
-    use services::{
-        service::Service,
-        user::{CreateUser, UserService},
-    };
-=======
     };
     use db::models::{
         module::Model as ModuleModel,
@@ -32,7 +14,6 @@
     use sea_orm::{ActiveModelTrait, Set};
     use serde_json::Value;
     use serial_test::serial;
->>>>>>> 0c8f0684
     use std::io::Write;
     use tempfile::{TempDir, tempdir};
     use tower::ServiceExt;
@@ -54,27 +35,6 @@
             );
         }
 
-<<<<<<< HEAD
-        let service = UserService::new(UserRepository::new(db.clone()));
-        let regular_user = service
-            .create(CreateUser {
-                username: "regular_user".to_string(),
-                email: "regular@test.com".to_string(),
-                password: "password123".to_string(),
-                admin: false,
-            })
-            .await
-            .unwrap();
-        let admin_user = service
-            .create(CreateUser {
-                username: "admin_user".to_string(),
-                email: "admin@test.com".to_string(),
-                password: "password456".to_string(),
-                admin: true,
-            })
-            .await
-            .unwrap();
-=======
         let regular_user =
             UserModel::create(db, "regular_user", "regular@test.com", "password123", false)
                 .await
@@ -82,7 +42,6 @@
         let admin_user = UserModel::create(db, "admin_user", "admin@test.com", "password456", true)
             .await
             .expect("Failed to create admin user");
->>>>>>> 0c8f0684
         let module = ModuleModel::create(db, "AUTH101", 2024, Some("Auth Test Module"), 16)
             .await
             .expect("Failed to create test module");
@@ -540,22 +499,10 @@
         let (data, _temp_dir) = setup_test_data(app_state.db()).await;
 
         // Create a new module that user is not assigned to
-<<<<<<< HEAD
-        let new_module = ModuleModel::create(
-            db::get_connection().await,
-            "MATH101",
-            2024,
-            Some("Math Module"),
-            16,
-        )
-        .await
-        .expect("Failed to create test module");
-=======
         let new_module =
             ModuleModel::create(app_state.db(), "MATH101", 2024, Some("Math Module"), 16)
                 .await
                 .expect("Failed to create test module");
->>>>>>> 0c8f0684
 
         let (token, _) = generate_jwt(data.regular_user.id, data.regular_user.admin);
         let uri = format!("/api/auth/module-role?module_id={}", new_module.id);
