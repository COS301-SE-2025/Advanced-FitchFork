#[cfg(test)]
mod tests {
    use crate::helpers::app::{make_test_app, make_test_app_with_storage};
    use api::auth::generate_jwt;
    use axum::{
        body::Body as AxumBody,
        http::{Request, StatusCode, header::CONTENT_TYPE},
        response::Response,
    };
<<<<<<< HEAD
    use db::{
        models::password_reset_token::Model as PasswordResetTokenModel,
        repositories::user_repository::UserRepository,
    };
    use serde_json::{Value, json};
    use serial_test::serial;
    use services::{
        service::Service,
        user::{CreateUser, UserService},
    };
=======
    use db::models::{
        password_reset_token::Model as PasswordResetTokenModel, user::Model as UserModel,
    };
    use serde_json::{Value, json};
    use serial_test::serial;
>>>>>>> 0c8f0684
    use tempfile::tempdir;
    use tower::ServiceExt;

    async fn get_json_body(response: Response) -> Value {
        let body = axum::body::to_bytes(response.into_body(), usize::MAX)
            .await
            .unwrap();
        serde_json::from_slice(&body).unwrap()
    }

    /// Test Case: Successful User Registration
    #[tokio::test]
    #[serial]
    async fn test_register_success() {
        let app = make_test_app().await;

        let payload = json!({"username": "testuser123", "email": "testuser123@example.com", "password": "securepassword123"});
        let uri = "/api/auth/register";
        let req = Request::builder()
            .method("POST")
            .uri(uri)
            .header(CONTENT_TYPE, "application/json")
            .body(AxumBody::from(serde_json::to_vec(&payload).unwrap()))
            .unwrap();

        let response = app.oneshot(req).await.unwrap();
        assert_eq!(response.status(), StatusCode::CREATED);

        let json = get_json_body(response).await;
        assert_eq!(json["success"], true);
        assert_eq!(json["message"], "User registered successfully");
        let user_data = &json["data"];

        assert_eq!(user_data["username"], "testuser123");
        assert_eq!(user_data["email"], "testuser123@example.com");
        assert_eq!(user_data["admin"], false);

        assert!(user_data["token"].as_str().is_some());
        assert!(user_data["expires_at"].as_str().is_some());
        assert!(user_data["id"].as_i64().is_some());
    }

    /// Test Case: User Registration with Invalid Email
    #[tokio::test]
    #[serial]
    async fn test_register_invalid_email() {
<<<<<<< HEAD
        let app = make_test_app().await;
=======
        let (app, _) = make_test_app().await;
>>>>>>> 0c8f0684

        let payload = json!({"username": "testuser456", "email": "not-an-email", "password": "securepassword456"});
        let uri = "/api/auth/register";
        let req = Request::builder()
            .method("POST")
            .uri(uri)
            .header(CONTENT_TYPE, "application/json")
            .body(AxumBody::from(serde_json::to_vec(&payload).unwrap()))
            .unwrap();

        let response = app.oneshot(req).await.unwrap();
        assert_eq!(response.status(), StatusCode::BAD_REQUEST);

        let json = get_json_body(response).await;
        assert_eq!(json["success"], false);
        assert!(json["message"].as_str().unwrap().contains("email"));
    }

    /// Test Case: User Registration with Short Password
    #[tokio::test]
    #[serial]
    async fn test_register_short_password() {
<<<<<<< HEAD
        let app = make_test_app().await;
=======
        let (app, _) = make_test_app().await;
>>>>>>> 0c8f0684

        let payload = json!({"username": "testuser789", "email": "testuser789@example.com", "password": "short"});
        let uri = "/api/auth/register";
        let req = Request::builder()
            .method("POST")
            .uri(uri)
            .header(CONTENT_TYPE, "application/json")
            .body(AxumBody::from(serde_json::to_vec(&payload).unwrap()))
            .unwrap();

        let response = app.oneshot(req).await.unwrap();
        assert_eq!(response.status(), StatusCode::BAD_REQUEST);

        let json = get_json_body(response).await;
        assert_eq!(json["success"], false);
        assert!(
            json["message"]
                .as_str()
                .unwrap()
                .contains("Password must be at least 8 characters")
        );
    }

    /// Test Case: User Registration with Duplicate Email
    #[tokio::test]
    #[serial]
    async fn test_register_duplicate_email() {
<<<<<<< HEAD
        let app = make_test_app().await;

        let service = UserService::new(UserRepository::new(db::get_connection().await.clone()));
        let _existing_user = service
            .create(CreateUser {
                username: "existinguser".to_string(),
                email: "duplicate@test.com".to_string(),
                password: "existingpass".to_string(),
                admin: false,
            })
            .await
            .expect("Failed to create existing user");
=======
        let (app, app_state) = make_test_app().await;

        let _existing_user = UserModel::create(
            app_state.db(),
            "existinguser",
            "duplicate@test.com",
            "existingpass",
            false,
        )
        .await
        .expect("Failed to create existing user");
>>>>>>> 0c8f0684

        let payload = json!({"username": "newuser", "email": "duplicate@test.com", "password": "newuserpassword"});
        let uri = "/api/auth/register";
        let req = Request::builder()
            .method("POST")
            .uri(uri)
            .header(CONTENT_TYPE, "application/json")
            .body(AxumBody::from(serde_json::to_vec(&payload).unwrap()))
            .unwrap();

        let response = app.oneshot(req).await.unwrap();
        assert_eq!(response.status(), StatusCode::CONFLICT);

        let json = get_json_body(response).await;
        assert_eq!(json["success"], false);
        assert_eq!(json["message"], "A user with this email already exists");
    }

    /// Test Case: User Registration with Duplicate Username
    #[tokio::test]
    #[serial]
    async fn test_register_duplicate_username() {
<<<<<<< HEAD
        let app = make_test_app().await;

        let service = UserService::new(UserRepository::new(db::get_connection().await.clone()));
        let _existing_user = service
            .create(CreateUser {
                username: "duplicateuser".to_string(),
                email: "original@test.com".to_string(),
                password: "existingpass".to_string(),
                admin: false,
            })
            .await
            .expect("Failed to create existing user");
=======
        let (app, app_state) = make_test_app().await;

        let _existing_user = UserModel::create(
            app_state.db(),
            "duplicateuser",
            "original@test.com",
            "existingpass",
            false,
        )
        .await
        .expect("Failed to create existing user");
>>>>>>> 0c8f0684

        let payload = json!({"username": "duplicateuser", "email": "newuser@test.com", "password": "newuserpassword"});
        let uri = "/api/auth/register";
        let req = Request::builder()
            .method("POST")
            .uri(uri)
            .header(CONTENT_TYPE, "application/json")
            .body(AxumBody::from(serde_json::to_vec(&payload).unwrap()))
            .unwrap();

        let response = app.oneshot(req).await.unwrap();
        assert_eq!(response.status(), StatusCode::CONFLICT);

        let json = get_json_body(response).await;
        assert_eq!(json["success"], false);
        assert_eq!(
            json["message"],
            "A user with this student number already exists"
        );
    }

    /// Test Case: Successful User Login
    #[tokio::test]
    #[serial]
    async fn test_login_success() {
<<<<<<< HEAD
        let app = make_test_app().await;

        let service = UserService::new(UserRepository::new(db::get_connection().await.clone()));
        let user = service
            .create(CreateUser {
                username: "logintestuser".to_string(),
                email: "login@test.com".to_string(),
                password: "correctpassword".to_string(),
                admin: false,
            })
            .await
            .expect("Failed to create user for login");
=======
        let (app, app_state) = make_test_app().await;

        let user_password = "correctpassword";
        let user = UserModel::create(
            app_state.db(),
            "logintestuser",
            "login@test.com",
            user_password,
            false,
        )
        .await
        .expect("Failed to create user for login");
>>>>>>> 0c8f0684

        let payload = json!({"username": "logintestuser", "password": "correctpassword"});
        let uri = "/api/auth/login";
        let req = Request::builder()
            .method("POST")
            .uri(uri)
            .header(CONTENT_TYPE, "application/json")
            .body(AxumBody::from(serde_json::to_vec(&payload).unwrap()))
            .unwrap();

        let response = app.oneshot(req).await.unwrap();
        assert_eq!(response.status(), StatusCode::OK);

        let json = get_json_body(response).await;
        assert_eq!(json["success"], true);
        assert_eq!(json["message"], "Login successful");
        let user_data = &json["data"];

        assert_eq!(user_data["username"], "logintestuser");
        assert_eq!(user_data["email"], "login@test.com");
        assert_eq!(user_data["admin"], false);

        assert!(user_data["token"].as_str().is_some());
        assert!(user_data["expires_at"].as_str().is_some());
        assert_eq!(user_data["id"], user.id);
    }

    /// Test Case: User Login with Invalid Credentials (Wrong Password)
    #[tokio::test]
    #[serial]
    async fn test_login_invalid_password() {
<<<<<<< HEAD
        let app = make_test_app().await;

        let service = UserService::new(UserRepository::new(db::get_connection().await.clone()));
        let _user = service
            .create(CreateUser {
                username: "wrongpasstest".to_string(),
                email: "wrongpass@test.com".to_string(),
                password: "realpassword".to_string(),
                admin: false,
            })
            .await
            .expect("Failed to create user for login");
=======
        let (app, app_state) = make_test_app().await;

        let _user = UserModel::create(
            app_state.db(),
            "wrongpasstest",
            "wrongpass@test.com",
            "realpassword",
            false,
        )
        .await
        .expect("Failed to create user for login");
>>>>>>> 0c8f0684

        let payload = json!({"username": "wrongpasstest", "password": "wrongpassword"});
        let uri = "/api/auth/login";
        let req = Request::builder()
            .method("POST")
            .uri(uri)
            .header(CONTENT_TYPE, "application/json")
            .body(AxumBody::from(serde_json::to_vec(&payload).unwrap()))
            .unwrap();

        let response = app.oneshot(req).await.unwrap();
        assert_eq!(response.status(), StatusCode::UNAUTHORIZED);

        let json = get_json_body(response).await;
        assert_eq!(json["success"], false);
        assert_eq!(json["message"], "Invalid student number or password");
    }

    /// Test Case: User Login with Non-Existent User
    #[tokio::test]
    #[serial]
    async fn test_login_nonexistent_user() {
<<<<<<< HEAD
        let app = make_test_app().await;
=======
        let (app, _) = make_test_app().await;
>>>>>>> 0c8f0684

        let payload = json!({"username": "nonexistentuser", "password": "anypassword"});
        let uri = "/api/auth/login";
        let req = Request::builder()
            .method("POST")
            .uri(uri)
            .header(CONTENT_TYPE, "application/json")
            .body(AxumBody::from(serde_json::to_vec(&payload).unwrap()))
            .unwrap();

        let response = app.oneshot(req).await.unwrap();
        assert_eq!(response.status(), StatusCode::UNAUTHORIZED);

        let json = get_json_body(response).await;
        assert_eq!(json["success"], false);
        assert_eq!(json["message"], "Invalid student number or password");
    }

    /// Test Case: Successful Password Reset Request
    #[tokio::test]
    #[serial]
    async fn test_request_password_reset_success() {
<<<<<<< HEAD
        let app = make_test_app().await;

        let service = UserService::new(UserRepository::new(db::get_connection().await.clone()));
        let _user = service
            .create(CreateUser {
                username: "resetrequser".to_string(),
                email: "resetreq@test.com".to_string(),
                password: "oldpassword".to_string(),
                admin: false,
            })
            .await
            .expect("Failed to create user for reset request");
=======
        let (app, app_state) = make_test_app().await;

        let _user = UserModel::create(
            app_state.db(),
            "resetrequser",
            "resetreq@test.com",
            "oldpassword",
            false,
        )
        .await
        .expect("Failed to create user for reset request");
>>>>>>> 0c8f0684

        let payload = json!({"email": "resetreq@test.com"});
        let uri = "/api/auth/request-password-reset";
        let req = Request::builder()
            .method("POST")
            .uri(uri)
            .header(CONTENT_TYPE, "application/json")
            .body(AxumBody::from(serde_json::to_vec(&payload).unwrap()))
            .unwrap();

        let response = app.oneshot(req).await.unwrap();
        assert_eq!(response.status(), StatusCode::OK);

        let json = get_json_body(response).await;
        assert_eq!(json["success"], true);
        assert_eq!(
            json["message"],
            "If the account exists, a reset link has been sent."
        );
        assert_eq!(json["data"], serde_json::Value::Null);
    }

    /// Test Case: Password Reset Request with Invalid Email Format
    #[tokio::test]
    #[serial]
    async fn test_request_password_reset_invalid_email() {
<<<<<<< HEAD
        let app = make_test_app().await;
=======
        let (app, _) = make_test_app().await;
>>>>>>> 0c8f0684

        let payload = json!({"email": "invalid-email-format"});
        let uri = "/api/auth/request-password-reset";
        let req = Request::builder()
            .method("POST")
            .uri(uri)
            .header(CONTENT_TYPE, "application/json")
            .body(AxumBody::from(serde_json::to_vec(&payload).unwrap()))
            .unwrap();

        let response = app.oneshot(req).await.unwrap();
        assert_eq!(response.status(), StatusCode::BAD_REQUEST);

        let json = get_json_body(response).await;
        assert_eq!(json["success"], false);
        assert!(
            json["message"]
                .as_str()
                .unwrap()
                .contains("Invalid email format")
        );
    }

    /// Test Case: Successful Password Reset Token Verification
    #[tokio::test]
    #[serial]
    async fn test_verify_reset_token_success() {
<<<<<<< HEAD
        let app = make_test_app().await;

        let service = UserService::new(UserRepository::new(db::get_connection().await.clone()));
        let user = service
            .create(CreateUser {
                username: "verifytokenuser".to_string(),
                email: "verifytoken@test.com".to_string(),
                password: "oldpassword".to_string(),
                admin: false,
            })
            .await
            .expect("Failed to create user for token verification");
=======
        let (app, app_state) = make_test_app().await;

        let user = UserModel::create(
            app_state.db(),
            "verifytokenuser",
            "verifytoken@test.com",
            "oldpassword",
            false,
        )
        .await
        .expect("Failed to create user for token verification");
>>>>>>> 0c8f0684

        let token_model = PasswordResetTokenModel::create(db::get_connection().await, user.id, 15)
            .await
            .expect("Failed to create reset token");

        let payload = json!({"token": token_model.token});
        let uri = "/api/auth/verify-reset-token";
        let req = Request::builder()
            .method("POST")
            .uri(uri)
            .header(CONTENT_TYPE, "application/json")
            .body(AxumBody::from(serde_json::to_vec(&payload).unwrap()))
            .unwrap();

        let response = app.oneshot(req).await.unwrap();
        assert_eq!(response.status(), StatusCode::OK);

        let json = get_json_body(response).await;
        assert_eq!(json["success"], true);
        assert_eq!(
            json["message"],
            "Token verified. You may now reset your password."
        );
        let data = &json["data"];
        assert_eq!(data["email_hint"], "v***@test.com");
    }

    /// Test Case: Password Reset Token Verification with Invalid/Expired Token
    #[tokio::test]
    #[serial]
    async fn test_verify_reset_token_invalid() {
<<<<<<< HEAD
        let app = make_test_app().await;
=======
        let (app, _) = make_test_app().await;
>>>>>>> 0c8f0684

        let payload = json!({"token": "definitelynotavalidtoken123456"});
        let uri = "/api/auth/verify-reset-token";
        let req = Request::builder()
            .method("POST")
            .uri(uri)
            .header(CONTENT_TYPE, "application/json")
            .body(AxumBody::from(serde_json::to_vec(&payload).unwrap()))
            .unwrap();

        let response = app.oneshot(req).await.unwrap();
        assert_eq!(response.status(), StatusCode::BAD_REQUEST);

        let json = get_json_body(response).await;
        assert_eq!(json["success"], false);
        assert_eq!(json["message"], "Invalid or expired token.");
    }

    /// Test Case: Successful Password Reset
    #[tokio::test]
    #[serial]
    async fn test_reset_password_success() {
<<<<<<< HEAD
        let app = make_test_app().await;

        let service = UserService::new(UserRepository::new(db::get_connection().await.clone()));
        let user = service
            .create(CreateUser {
                username: "resetpassuser".to_string(),
                email: "resetpass@test.com".to_string(),
                password: "originalpassword".to_string(),
                admin: false,
            })
            .await
            .expect("Failed to create user for password reset");
=======
        let (app, app_state) = make_test_app().await;

        let original_password = "originalpassword";
        let user = UserModel::create(
            app_state.db(),
            "resetpassuser",
            "resetpass@test.com",
            original_password,
            false,
        )
        .await
        .expect("Failed to create user for password reset");
>>>>>>> 0c8f0684

        let token_model = PasswordResetTokenModel::create(db::get_connection().await, user.id, 15)
            .await
            .expect("Failed to create reset token for password reset");

        let new_password = "brandnewsecurepassword";

        let payload = json!({"token": token_model.token, "new_password": new_password});
        let uri = "/api/auth/reset-password";
        let req = Request::builder()
            .method("POST")
            .uri(uri)
            .header(CONTENT_TYPE, "application/json")
            .body(AxumBody::from(serde_json::to_vec(&payload).unwrap()))
            .unwrap();

        let response = app.clone().oneshot(req).await.unwrap();
        assert_eq!(response.status(), StatusCode::OK);

        let json = get_json_body(response).await;
        assert_eq!(json["success"], true);
        assert_eq!(json["message"], "Password has been reset successfully.");
        assert_eq!(json["data"], serde_json::Value::Null);

        let login_payload_old =
            json!({"username": "resetpassuser", "password": "originalpassword"});
        let login_req_old = Request::builder()
            .method("POST")
            .uri("/api/auth/login")
            .header(CONTENT_TYPE, "application/json")
            .body(AxumBody::from(
                serde_json::to_vec(&login_payload_old).unwrap(),
            ))
            .unwrap();

        let login_response_old = app.clone().oneshot(login_req_old).await.unwrap();
        assert_eq!(login_response_old.status(), StatusCode::UNAUTHORIZED);

        let login_payload_new = json!({"username": "resetpassuser", "password": new_password});
        let login_req_new = Request::builder()
            .method("POST")
            .uri("/api/auth/login")
            .header(CONTENT_TYPE, "application/json")
            .body(AxumBody::from(
                serde_json::to_vec(&login_payload_new).unwrap(),
            ))
            .unwrap();

        let login_response_new = app.oneshot(login_req_new).await.unwrap();
        assert_eq!(login_response_new.status(), StatusCode::OK);
    }

    /// Test Case: Password Reset with Invalid Token
    #[tokio::test]
    #[serial]
    async fn test_reset_password_invalid_token() {
        let app = make_test_app().await;

        let payload = json!({"token": "invalidresettoken123456", "new_password": "newpassword123"});
        let uri = "/api/auth/reset-password";
        let req = Request::builder()
            .method("POST")
            .uri(uri)
            .header(CONTENT_TYPE, "application/json")
            .body(AxumBody::from(serde_json::to_vec(&payload).unwrap()))
            .unwrap();

        let response = app.oneshot(req).await.unwrap();
        assert_eq!(response.status(), StatusCode::BAD_REQUEST);

        let json = get_json_body(response).await;
        assert_eq!(json["success"], false);
        assert_eq!(
            json["message"],
            "Reset failed. The token may be invalid or expired."
        );
    }

    /// Test Case: Password Reset with Short New Password
    #[tokio::test]
    #[serial]
    async fn test_reset_password_short_new_password() {
<<<<<<< HEAD
        let app = make_test_app().await;

        let service = UserService::new(UserRepository::new(db::get_connection().await.clone()));
        let user = service
            .create(CreateUser {
                username: "shortpassuser".to_string(),
                email: "shortpass@test.com".to_string(),
                password: "oldpass".to_string(),
                admin: false,
            })
            .await
            .expect("Failed to create user");
        let token_model = PasswordResetTokenModel::create(db::get_connection().await, user.id, 15)
=======
        let (app, app_state) = make_test_app().await;

        let user = UserModel::create(
            app_state.db(),
            "shortpassuser",
            "shortpass@test.com",
            "oldpass",
            false,
        )
        .await
        .expect("Failed to create user");
        let token_model = PasswordResetTokenModel::create(app_state.db(), user.id, 15)
>>>>>>> 0c8f0684
            .await
            .expect("Failed to create token");

        let payload = json!({"token": token_model.token, "new_password": "short"});
        let uri = "/api/auth/reset-password";
        let req = Request::builder()
            .method("POST")
            .uri(uri)
            .header(CONTENT_TYPE, "application/json")
            .body(AxumBody::from(serde_json::to_vec(&payload).unwrap()))
            .unwrap();

        let response = app.oneshot(req).await.unwrap();
        assert_eq!(response.status(), StatusCode::BAD_REQUEST);

        let json = get_json_body(response).await;
        assert_eq!(json["success"], false);
        assert!(
            json["message"]
                .as_str()
                .unwrap()
                .contains("Password must be at least 8 characters")
        );
    }

    /// Test Case: Successful Profile Picture Upload
    #[tokio::test]
    #[serial]
    async fn test_upload_profile_picture_success() {
        let (app, app_state, temp_dir) = make_test_app_with_storage().await;

        // Create a test user
        let user = UserModel::create(
            app_state.db(),
            "avataruser",
            "avatar@test.com",
            "avatarpass",
            false,
        )
        .await
        .expect("Failed to create user for avatar upload");

        // Generate an auth token
        let (token, _) = generate_jwt(user.id, user.admin);

        // Build multipart body with fake file content
        let boundary = "----WebKitFormBoundary7MA4YWxkTrZu0gW";
        let file_content = b"fake_jpeg_data_content";
        let multipart_body = format!(
            "--{}\r\nContent-Disposition: form-data; name=\"file\"; filename=\"test_avatar.jpg\"\r\nContent-Type: image/jpeg\r\n\r\n{}\r\n--{}--\r\n",
            boundary,
            std::str::from_utf8(file_content).unwrap(),
            boundary
        );

        // Send request
        let req = Request::builder()
            .method("POST")
            .uri("/api/auth/upload-profile-picture")
            .header("Authorization", format!("Bearer {}", token))
            .header(
                CONTENT_TYPE,
                format!("multipart/form-data; boundary={}", boundary),
            )
            .body(AxumBody::from(multipart_body))
            .unwrap();

        let response = app.oneshot(req).await.unwrap();
        assert_eq!(response.status(), StatusCode::OK);

        // Parse JSON response
        let json = get_json_body(response).await;
        assert_eq!(json["success"], true);
        assert_eq!(json["message"], "Profile picture uploaded.");
        assert!(json.get("data").is_none() || json["data"].is_null());

        // Verify file was written to STORAGE_ROOT/users/user_{id}/profile/avatar.jpg
        let full_path = temp_dir
            .path()
            .join("users")
            .join(format!("user_{}", user.id))
            .join("profile")
            .join("avatar.jpg");
        assert!(
            std::fs::metadata(&full_path).is_ok(),
            "Expected avatar file at {:?}",
            full_path
        );
        let saved_content = std::fs::read(&full_path).expect("Failed to read saved avatar file");
        assert_eq!(saved_content, file_content);
    }

    /// Test Case: Profile Picture Upload with Unsupported File Type
    #[tokio::test]
    #[serial]
    async fn test_upload_profile_picture_invalid_type() {
<<<<<<< HEAD
        let app = make_test_app().await;

        let service = UserService::new(UserRepository::new(db::get_connection().await.clone()));
        let user = service
            .create(CreateUser {
                username: "invalidtypeuser".to_string(),
                email: "invalidtype@test.com".to_string(),
                password: "pass".to_string(),
                admin: false,
            })
            .await
            .expect("Failed to create user");
=======
        let (app, app_state) = make_test_app().await;

        let user = UserModel::create(
            app_state.db(),
            "invalidtypeuser",
            "invalidtype@test.com",
            "pass",
            false,
        )
        .await
        .expect("Failed to create user");
>>>>>>> 0c8f0684

        let temp_dir = tempdir().expect("Failed to create temp dir");
        unsafe {
            std::env::set_var(
                "USER_PROFILE_STORAGE_ROOT",
                temp_dir.path().to_str().unwrap(),
            );
        }

        let (token, _) = generate_jwt(user.id, user.admin);
        let boundary = "----InvalidTypeBoundary";
        let file_content = b"this is text content";
        let multipart_body = format!(
            "--{}\r\nContent-Disposition: form-data; name=\"file\"; filename=\"badfile.txt\"\r\nContent-Type: text/plain\r\n\r\n{}\r\n--{}--\r\n",
            boundary,
            std::str::from_utf8(file_content).unwrap(),
            boundary
        );
        let uri = "/api/auth/upload-profile-picture";
        let req = Request::builder()
            .method("POST")
            .uri(uri)
            .header("Authorization", format!("Bearer {}", token))
            .header(
                CONTENT_TYPE,
                format!("multipart/form-data; boundary={}", boundary),
            )
            .body(AxumBody::from(multipart_body))
            .unwrap();

        let response = app.oneshot(req).await.unwrap();
        assert_eq!(response.status(), StatusCode::BAD_REQUEST);

        let json = get_json_body(response).await;
        assert_eq!(json["success"], false);
        assert_eq!(json["message"], "File type not supported.");
    }

    /// Test Case: Profile Picture Upload without Authentication (Forbidden)
    #[tokio::test]
    #[serial]
    async fn test_upload_profile_picture_missing_auth() {
        let app = make_test_app().await;

        let temp_dir = tempdir().expect("Failed to create temp dir");
        unsafe {
            std::env::set_var(
                "USER_PROFILE_STORAGE_ROOT",
                temp_dir.path().to_str().unwrap(),
            );
        }

        let boundary = "----NoAuthBoundary";
        let file_content = b"some_data";
        let multipart_body = format!(
            "--{}\r\nContent-Disposition: form-data; name=\"file\"; filename=\"test.jpg\"\r\nContent-Type: image/jpeg\r\n\r\n{}\r\n--{}--\r\n",
            boundary,
            std::str::from_utf8(file_content).unwrap(),
            boundary
        );
        let uri = "/api/auth/upload-profile-picture";
        let req = Request::builder()
            .method("POST")
            .uri(uri)
            .header(
                CONTENT_TYPE,
                format!("multipart/form-data; boundary={}", boundary),
            )
            .body(AxumBody::from(multipart_body))
            .unwrap();

        let response = app.oneshot(req).await.unwrap();
        assert_eq!(response.status(), StatusCode::UNAUTHORIZED);
    }

    /// Test Case: Successful Password Change
    #[tokio::test]
    #[serial]
    async fn test_change_password_success() {
<<<<<<< HEAD
        let app = make_test_app().await;

        let service = UserService::new(UserRepository::new(db::get_connection().await.clone()));
        let user = service
            .create(CreateUser {
                username: "changepassuser".to_string(),
                email: "changepass@test.com".to_string(),
                password: "originalPassword123".to_string(),
                admin: false,
            })
            .await
            .expect("Failed to create user for password change");
=======
        let (app, app_state) = make_test_app().await;

        let original_password = "originalPassword123";
        let user = UserModel::create(
            app_state.db(),
            "changepassuser",
            "changepass@test.com",
            original_password,
            false,
        )
        .await
        .expect("Failed to create user for password change");
>>>>>>> 0c8f0684

        let (token, _) = generate_jwt(user.id, user.admin);
        let payload = json!({
            "current_password": "originalPassword123",
            "new_password": "NewSecurePassword456"
        });
        let uri = "/api/auth/change-password";
        let req = Request::builder()
            .method("POST")
            .uri(uri)
            .header(CONTENT_TYPE, "application/json")
            .header("Authorization", format!("Bearer {}", token))
            .body(AxumBody::from(serde_json::to_vec(&payload).unwrap()))
            .unwrap();

        let response = app.clone().oneshot(req).await.unwrap();
        assert_eq!(response.status(), StatusCode::OK);

        let json = get_json_body(response).await;
        assert_eq!(json["success"], true);
        assert_eq!(json["message"], "Password changed successfully.");

        let login_payload =
            json!({"username": "changepassuser", "password": "NewSecurePassword456"});
        let login_req = Request::builder()
            .method("POST")
            .uri("/api/auth/login")
            .header(CONTENT_TYPE, "application/json")
            .body(AxumBody::from(serde_json::to_vec(&login_payload).unwrap()))
            .unwrap();

        let login_response = app.clone().oneshot(login_req).await.unwrap();
        assert_eq!(login_response.status(), StatusCode::OK);

        let old_login_payload =
<<<<<<< HEAD
            json!({"username": "changepassuser", "password": "originalPassword123"});
=======
            json!({"username": "changepassuser", "password": original_password});
>>>>>>> 0c8f0684
        let old_login_req = Request::builder()
            .method("POST")
            .uri("/api/auth/login")
            .header(CONTENT_TYPE, "application/json")
            .body(AxumBody::from(
                serde_json::to_vec(&old_login_payload).unwrap(),
            ))
            .unwrap();

        let old_login_response = app.oneshot(old_login_req).await.unwrap();
        assert_eq!(old_login_response.status(), StatusCode::UNAUTHORIZED);
    }

    /// Test Case: Incorrect Current Password
    #[tokio::test]
    #[serial]
    async fn test_change_password_incorrect_current() {
<<<<<<< HEAD
        let app = make_test_app().await;

        let service = UserService::new(UserRepository::new(db::get_connection().await.clone()));
        let user = service
            .create(CreateUser {
                username: "wrongpassuser".to_string(),
                email: "wrongpass@test.com".to_string(),
                password: "correctPassword".to_string(),
                admin: false,
            })
            .await
            .expect("Failed to create user");
=======
        let (app, app_state) = make_test_app().await;

        let user = UserModel::create(
            app_state.db(),
            "wrongpassuser",
            "wrongpass@test.com",
            "correctPassword",
            false,
        )
        .await
        .expect("Failed to create user");
>>>>>>> 0c8f0684

        let (token, _) = generate_jwt(user.id, user.admin);
        let payload = json!({
            "current_password": "wrongCurrentPassword",
            "new_password": "NewPassword123"
        });
        let uri = "/api/auth/change-password";
        let req = Request::builder()
            .method("POST")
            .uri(uri)
            .header(CONTENT_TYPE, "application/json")
            .header("Authorization", format!("Bearer {}", token))
            .body(AxumBody::from(serde_json::to_vec(&payload).unwrap()))
            .unwrap();

        let response = app.oneshot(req).await.unwrap();
        assert_eq!(response.status(), StatusCode::UNAUTHORIZED);

        let json = get_json_body(response).await;
        assert_eq!(json["success"], false);
        assert_eq!(json["message"], "Current password is incorrect");
    }

    /// Test Case: Short New Password
    #[tokio::test]
    #[serial]
    async fn test_change_password_short_new() {
<<<<<<< HEAD
        let app = make_test_app().await;

        let service = UserService::new(UserRepository::new(db::get_connection().await.clone()));
        let user = service
            .create(CreateUser {
                username: "shortpassuser".to_string(),
                email: "shortpass@test.com".to_string(),
                password: "currentPassword".to_string(),
                admin: false,
            })
            .await
            .expect("Failed to create user");
=======
        let (app, app_state) = make_test_app().await;

        let user = UserModel::create(
            app_state.db(),
            "shortpassuser",
            "shortpass@test.com",
            "currentPassword",
            false,
        )
        .await
        .expect("Failed to create user");
>>>>>>> 0c8f0684

        let (token, _) = generate_jwt(user.id, user.admin);
        let payload = json!({
            "current_password": "currentPassword",
            "new_password": "short"
        });
        let uri = "/api/auth/change-password";
        let req = Request::builder()
            .method("POST")
            .uri(uri)
            .header(CONTENT_TYPE, "application/json")
            .header("Authorization", format!("Bearer {}", token))
            .body(AxumBody::from(serde_json::to_vec(&payload).unwrap()))
            .unwrap();

        let response = app.oneshot(req).await.unwrap();
        assert_eq!(response.status(), StatusCode::BAD_REQUEST);

        let json = get_json_body(response).await;
        assert_eq!(json["success"], false);
        assert!(
            json["message"]
                .as_str()
                .unwrap()
                .contains("Password must be at least 8 characters")
        );
    }

    /// Test Case: Missing Authentication Token
    #[tokio::test]
    #[serial]
    async fn test_change_password_missing_token() {
        let app = make_test_app().await;

        let payload = json!({
            "current_password": "anyPassword",
            "new_password": "NewPassword123"
        });
        let uri = "/api/auth/change-password";
        let req = Request::builder()
            .method("POST")
            .uri(uri)
            .header(CONTENT_TYPE, "application/json")
            .body(AxumBody::from(serde_json::to_vec(&payload).unwrap()))
            .unwrap();

        let response = app.oneshot(req).await.unwrap();
        assert_eq!(response.status(), StatusCode::UNAUTHORIZED);

        let json = get_json_body(response).await;
        assert_eq!(json["success"], false);
        assert_eq!(json["message"], "Authentication required");
    }

    /// Test Case: Invalid Authentication Token
    #[tokio::test]
    #[serial]
    async fn test_change_password_invalid_token() {
<<<<<<< HEAD
        let app = make_test_app().await;

        let service = UserService::new(UserRepository::new(db::get_connection().await.clone()));
        let user = service
            .create(CreateUser {
                username: "invalidtokenuser".to_string(),
                email: "invalidtoken@test.com".to_string(),
                password: "password".to_string(),
                admin: false,
            })
            .await
            .expect("Failed to create user");
=======
        let (app, app_state) = make_test_app().await;

        let user = UserModel::create(
            app_state.db(),
            "invalidtokenuser",
            "invalidtoken@test.com",
            "password",
            false,
        )
        .await
        .expect("Failed to create user");
>>>>>>> 0c8f0684

        let (mut token, _) = generate_jwt(user.id, user.admin);
        token.push_str("invalid");
        let payload = json!({
            "current_password": "anyPassword",
            "new_password": "NewPassword123"
        });
        let uri = "/api/auth/change-password";
        let req = Request::builder()
            .method("POST")
            .uri(uri)
            .header(CONTENT_TYPE, "application/json")
            .header("Authorization", format!("Bearer {}", token))
            .body(AxumBody::from(serde_json::to_vec(&payload).unwrap()))
            .unwrap();

        let response = app.oneshot(req).await.unwrap();
        assert_eq!(response.status(), StatusCode::UNAUTHORIZED);

        let json = get_json_body(response).await;
        assert_eq!(json["success"], false);
        assert_eq!(json["message"], "Authentication required");
    }
}<|MERGE_RESOLUTION|>--- conflicted
+++ resolved
@@ -7,24 +7,11 @@
         http::{Request, StatusCode, header::CONTENT_TYPE},
         response::Response,
     };
-<<<<<<< HEAD
-    use db::{
-        models::password_reset_token::Model as PasswordResetTokenModel,
-        repositories::user_repository::UserRepository,
-    };
-    use serde_json::{Value, json};
-    use serial_test::serial;
-    use services::{
-        service::Service,
-        user::{CreateUser, UserService},
-    };
-=======
     use db::models::{
         password_reset_token::Model as PasswordResetTokenModel, user::Model as UserModel,
     };
     use serde_json::{Value, json};
     use serial_test::serial;
->>>>>>> 0c8f0684
     use tempfile::tempdir;
     use tower::ServiceExt;
 
@@ -71,11 +58,7 @@
     #[tokio::test]
     #[serial]
     async fn test_register_invalid_email() {
-<<<<<<< HEAD
-        let app = make_test_app().await;
-=======
         let (app, _) = make_test_app().await;
->>>>>>> 0c8f0684
 
         let payload = json!({"username": "testuser456", "email": "not-an-email", "password": "securepassword456"});
         let uri = "/api/auth/register";
@@ -98,11 +81,7 @@
     #[tokio::test]
     #[serial]
     async fn test_register_short_password() {
-<<<<<<< HEAD
-        let app = make_test_app().await;
-=======
         let (app, _) = make_test_app().await;
->>>>>>> 0c8f0684
 
         let payload = json!({"username": "testuser789", "email": "testuser789@example.com", "password": "short"});
         let uri = "/api/auth/register";
@@ -130,21 +109,7 @@
     #[tokio::test]
     #[serial]
     async fn test_register_duplicate_email() {
-<<<<<<< HEAD
-        let app = make_test_app().await;
-
-        let service = UserService::new(UserRepository::new(db::get_connection().await.clone()));
-        let _existing_user = service
-            .create(CreateUser {
-                username: "existinguser".to_string(),
-                email: "duplicate@test.com".to_string(),
-                password: "existingpass".to_string(),
-                admin: false,
-            })
-            .await
-            .expect("Failed to create existing user");
-=======
-        let (app, app_state) = make_test_app().await;
+        let app = make_test_app().await;
 
         let _existing_user = UserModel::create(
             app_state.db(),
@@ -155,7 +120,6 @@
         )
         .await
         .expect("Failed to create existing user");
->>>>>>> 0c8f0684
 
         let payload = json!({"username": "newuser", "email": "duplicate@test.com", "password": "newuserpassword"});
         let uri = "/api/auth/register";
@@ -178,21 +142,7 @@
     #[tokio::test]
     #[serial]
     async fn test_register_duplicate_username() {
-<<<<<<< HEAD
-        let app = make_test_app().await;
-
-        let service = UserService::new(UserRepository::new(db::get_connection().await.clone()));
-        let _existing_user = service
-            .create(CreateUser {
-                username: "duplicateuser".to_string(),
-                email: "original@test.com".to_string(),
-                password: "existingpass".to_string(),
-                admin: false,
-            })
-            .await
-            .expect("Failed to create existing user");
-=======
-        let (app, app_state) = make_test_app().await;
+        let app = make_test_app().await;
 
         let _existing_user = UserModel::create(
             app_state.db(),
@@ -203,7 +153,6 @@
         )
         .await
         .expect("Failed to create existing user");
->>>>>>> 0c8f0684
 
         let payload = json!({"username": "duplicateuser", "email": "newuser@test.com", "password": "newuserpassword"});
         let uri = "/api/auth/register";
@@ -229,21 +178,7 @@
     #[tokio::test]
     #[serial]
     async fn test_login_success() {
-<<<<<<< HEAD
-        let app = make_test_app().await;
-
-        let service = UserService::new(UserRepository::new(db::get_connection().await.clone()));
-        let user = service
-            .create(CreateUser {
-                username: "logintestuser".to_string(),
-                email: "login@test.com".to_string(),
-                password: "correctpassword".to_string(),
-                admin: false,
-            })
-            .await
-            .expect("Failed to create user for login");
-=======
-        let (app, app_state) = make_test_app().await;
+        let app = make_test_app().await;
 
         let user_password = "correctpassword";
         let user = UserModel::create(
@@ -255,7 +190,6 @@
         )
         .await
         .expect("Failed to create user for login");
->>>>>>> 0c8f0684
 
         let payload = json!({"username": "logintestuser", "password": "correctpassword"});
         let uri = "/api/auth/login";
@@ -287,21 +221,7 @@
     #[tokio::test]
     #[serial]
     async fn test_login_invalid_password() {
-<<<<<<< HEAD
-        let app = make_test_app().await;
-
-        let service = UserService::new(UserRepository::new(db::get_connection().await.clone()));
-        let _user = service
-            .create(CreateUser {
-                username: "wrongpasstest".to_string(),
-                email: "wrongpass@test.com".to_string(),
-                password: "realpassword".to_string(),
-                admin: false,
-            })
-            .await
-            .expect("Failed to create user for login");
-=======
-        let (app, app_state) = make_test_app().await;
+        let app = make_test_app().await;
 
         let _user = UserModel::create(
             app_state.db(),
@@ -312,7 +232,6 @@
         )
         .await
         .expect("Failed to create user for login");
->>>>>>> 0c8f0684
 
         let payload = json!({"username": "wrongpasstest", "password": "wrongpassword"});
         let uri = "/api/auth/login";
@@ -335,11 +254,7 @@
     #[tokio::test]
     #[serial]
     async fn test_login_nonexistent_user() {
-<<<<<<< HEAD
-        let app = make_test_app().await;
-=======
         let (app, _) = make_test_app().await;
->>>>>>> 0c8f0684
 
         let payload = json!({"username": "nonexistentuser", "password": "anypassword"});
         let uri = "/api/auth/login";
@@ -362,21 +277,7 @@
     #[tokio::test]
     #[serial]
     async fn test_request_password_reset_success() {
-<<<<<<< HEAD
-        let app = make_test_app().await;
-
-        let service = UserService::new(UserRepository::new(db::get_connection().await.clone()));
-        let _user = service
-            .create(CreateUser {
-                username: "resetrequser".to_string(),
-                email: "resetreq@test.com".to_string(),
-                password: "oldpassword".to_string(),
-                admin: false,
-            })
-            .await
-            .expect("Failed to create user for reset request");
-=======
-        let (app, app_state) = make_test_app().await;
+        let app = make_test_app().await;
 
         let _user = UserModel::create(
             app_state.db(),
@@ -387,7 +288,6 @@
         )
         .await
         .expect("Failed to create user for reset request");
->>>>>>> 0c8f0684
 
         let payload = json!({"email": "resetreq@test.com"});
         let uri = "/api/auth/request-password-reset";
@@ -414,11 +314,7 @@
     #[tokio::test]
     #[serial]
     async fn test_request_password_reset_invalid_email() {
-<<<<<<< HEAD
-        let app = make_test_app().await;
-=======
         let (app, _) = make_test_app().await;
->>>>>>> 0c8f0684
 
         let payload = json!({"email": "invalid-email-format"});
         let uri = "/api/auth/request-password-reset";
@@ -446,21 +342,7 @@
     #[tokio::test]
     #[serial]
     async fn test_verify_reset_token_success() {
-<<<<<<< HEAD
-        let app = make_test_app().await;
-
-        let service = UserService::new(UserRepository::new(db::get_connection().await.clone()));
-        let user = service
-            .create(CreateUser {
-                username: "verifytokenuser".to_string(),
-                email: "verifytoken@test.com".to_string(),
-                password: "oldpassword".to_string(),
-                admin: false,
-            })
-            .await
-            .expect("Failed to create user for token verification");
-=======
-        let (app, app_state) = make_test_app().await;
+        let app = make_test_app().await;
 
         let user = UserModel::create(
             app_state.db(),
@@ -471,7 +353,6 @@
         )
         .await
         .expect("Failed to create user for token verification");
->>>>>>> 0c8f0684
 
         let token_model = PasswordResetTokenModel::create(db::get_connection().await, user.id, 15)
             .await
@@ -503,11 +384,7 @@
     #[tokio::test]
     #[serial]
     async fn test_verify_reset_token_invalid() {
-<<<<<<< HEAD
-        let app = make_test_app().await;
-=======
         let (app, _) = make_test_app().await;
->>>>>>> 0c8f0684
 
         let payload = json!({"token": "definitelynotavalidtoken123456"});
         let uri = "/api/auth/verify-reset-token";
@@ -530,21 +407,7 @@
     #[tokio::test]
     #[serial]
     async fn test_reset_password_success() {
-<<<<<<< HEAD
-        let app = make_test_app().await;
-
-        let service = UserService::new(UserRepository::new(db::get_connection().await.clone()));
-        let user = service
-            .create(CreateUser {
-                username: "resetpassuser".to_string(),
-                email: "resetpass@test.com".to_string(),
-                password: "originalpassword".to_string(),
-                admin: false,
-            })
-            .await
-            .expect("Failed to create user for password reset");
-=======
-        let (app, app_state) = make_test_app().await;
+        let app = make_test_app().await;
 
         let original_password = "originalpassword";
         let user = UserModel::create(
@@ -556,7 +419,6 @@
         )
         .await
         .expect("Failed to create user for password reset");
->>>>>>> 0c8f0684
 
         let token_model = PasswordResetTokenModel::create(db::get_connection().await, user.id, 15)
             .await
@@ -639,22 +501,7 @@
     #[tokio::test]
     #[serial]
     async fn test_reset_password_short_new_password() {
-<<<<<<< HEAD
-        let app = make_test_app().await;
-
-        let service = UserService::new(UserRepository::new(db::get_connection().await.clone()));
-        let user = service
-            .create(CreateUser {
-                username: "shortpassuser".to_string(),
-                email: "shortpass@test.com".to_string(),
-                password: "oldpass".to_string(),
-                admin: false,
-            })
-            .await
-            .expect("Failed to create user");
-        let token_model = PasswordResetTokenModel::create(db::get_connection().await, user.id, 15)
-=======
-        let (app, app_state) = make_test_app().await;
+        let app = make_test_app().await;
 
         let user = UserModel::create(
             app_state.db(),
@@ -666,7 +513,6 @@
         .await
         .expect("Failed to create user");
         let token_model = PasswordResetTokenModel::create(app_state.db(), user.id, 15)
->>>>>>> 0c8f0684
             .await
             .expect("Failed to create token");
 
@@ -763,21 +609,7 @@
     #[tokio::test]
     #[serial]
     async fn test_upload_profile_picture_invalid_type() {
-<<<<<<< HEAD
-        let app = make_test_app().await;
-
-        let service = UserService::new(UserRepository::new(db::get_connection().await.clone()));
-        let user = service
-            .create(CreateUser {
-                username: "invalidtypeuser".to_string(),
-                email: "invalidtype@test.com".to_string(),
-                password: "pass".to_string(),
-                admin: false,
-            })
-            .await
-            .expect("Failed to create user");
-=======
-        let (app, app_state) = make_test_app().await;
+        let app = make_test_app().await;
 
         let user = UserModel::create(
             app_state.db(),
@@ -788,7 +620,6 @@
         )
         .await
         .expect("Failed to create user");
->>>>>>> 0c8f0684
 
         let temp_dir = tempdir().expect("Failed to create temp dir");
         unsafe {
@@ -868,21 +699,7 @@
     #[tokio::test]
     #[serial]
     async fn test_change_password_success() {
-<<<<<<< HEAD
-        let app = make_test_app().await;
-
-        let service = UserService::new(UserRepository::new(db::get_connection().await.clone()));
-        let user = service
-            .create(CreateUser {
-                username: "changepassuser".to_string(),
-                email: "changepass@test.com".to_string(),
-                password: "originalPassword123".to_string(),
-                admin: false,
-            })
-            .await
-            .expect("Failed to create user for password change");
-=======
-        let (app, app_state) = make_test_app().await;
+        let app = make_test_app().await;
 
         let original_password = "originalPassword123";
         let user = UserModel::create(
@@ -894,7 +711,6 @@
         )
         .await
         .expect("Failed to create user for password change");
->>>>>>> 0c8f0684
 
         let (token, _) = generate_jwt(user.id, user.admin);
         let payload = json!({
@@ -930,11 +746,7 @@
         assert_eq!(login_response.status(), StatusCode::OK);
 
         let old_login_payload =
-<<<<<<< HEAD
-            json!({"username": "changepassuser", "password": "originalPassword123"});
-=======
             json!({"username": "changepassuser", "password": original_password});
->>>>>>> 0c8f0684
         let old_login_req = Request::builder()
             .method("POST")
             .uri("/api/auth/login")
@@ -952,21 +764,7 @@
     #[tokio::test]
     #[serial]
     async fn test_change_password_incorrect_current() {
-<<<<<<< HEAD
-        let app = make_test_app().await;
-
-        let service = UserService::new(UserRepository::new(db::get_connection().await.clone()));
-        let user = service
-            .create(CreateUser {
-                username: "wrongpassuser".to_string(),
-                email: "wrongpass@test.com".to_string(),
-                password: "correctPassword".to_string(),
-                admin: false,
-            })
-            .await
-            .expect("Failed to create user");
-=======
-        let (app, app_state) = make_test_app().await;
+        let app = make_test_app().await;
 
         let user = UserModel::create(
             app_state.db(),
@@ -977,7 +775,6 @@
         )
         .await
         .expect("Failed to create user");
->>>>>>> 0c8f0684
 
         let (token, _) = generate_jwt(user.id, user.admin);
         let payload = json!({
@@ -1005,21 +802,7 @@
     #[tokio::test]
     #[serial]
     async fn test_change_password_short_new() {
-<<<<<<< HEAD
-        let app = make_test_app().await;
-
-        let service = UserService::new(UserRepository::new(db::get_connection().await.clone()));
-        let user = service
-            .create(CreateUser {
-                username: "shortpassuser".to_string(),
-                email: "shortpass@test.com".to_string(),
-                password: "currentPassword".to_string(),
-                admin: false,
-            })
-            .await
-            .expect("Failed to create user");
-=======
-        let (app, app_state) = make_test_app().await;
+        let app = make_test_app().await;
 
         let user = UserModel::create(
             app_state.db(),
@@ -1030,7 +813,6 @@
         )
         .await
         .expect("Failed to create user");
->>>>>>> 0c8f0684
 
         let (token, _) = generate_jwt(user.id, user.admin);
         let payload = json!({
@@ -1089,21 +871,7 @@
     #[tokio::test]
     #[serial]
     async fn test_change_password_invalid_token() {
-<<<<<<< HEAD
-        let app = make_test_app().await;
-
-        let service = UserService::new(UserRepository::new(db::get_connection().await.clone()));
-        let user = service
-            .create(CreateUser {
-                username: "invalidtokenuser".to_string(),
-                email: "invalidtoken@test.com".to_string(),
-                password: "password".to_string(),
-                admin: false,
-            })
-            .await
-            .expect("Failed to create user");
-=======
-        let (app, app_state) = make_test_app().await;
+        let app = make_test_app().await;
 
         let user = UserModel::create(
             app_state.db(),
@@ -1114,7 +882,6 @@
         )
         .await
         .expect("Failed to create user");
->>>>>>> 0c8f0684
 
         let (mut token, _) = generate_jwt(user.id, user.admin);
         token.push_str("invalid");
