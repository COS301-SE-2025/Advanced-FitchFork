#[cfg(test)]
mod tests {
    use db::{
        models::password_reset_token::Model as PasswordResetTokenModel,
        repositories::user_repository::UserRepository,
    };
    use axum::{
        body::Body as AxumBody,
        http::{Request, StatusCode, header::CONTENT_TYPE},
        response::Response,
    };
    use services::{
        service::Service,
        user::{CreateUser, UserService},
    };
    use tower::ServiceExt;
    use serde_json::{Value, json};
    use api::auth::generate_jwt;
    use crate::helpers::app::{make_test_app, make_test_app_with_storage};
    use tempfile::tempdir;
    use serial_test::serial;

    async fn get_json_body(response: Response) -> Value {
        let body = axum::body::to_bytes(response.into_body(), usize::MAX).await.unwrap();
        serde_json::from_slice(&body).unwrap()
    }

    /// Test Case: Successful User Registration
    #[tokio::test]
    #[serial]
    async fn test_register_success() {
        let app = make_test_app().await;

        let payload = json!({"username": "testuser123", "email": "testuser123@example.com", "password": "securepassword123"});
        let uri = "/api/auth/register";
        let req = Request::builder()
            .method("POST")
            .uri(uri)
            .header(CONTENT_TYPE, "application/json")
            .body(AxumBody::from(serde_json::to_vec(&payload).unwrap()))
            .unwrap();

        let response = app.oneshot(req).await.unwrap();
        assert_eq!(response.status(), StatusCode::CREATED);

        let json = get_json_body(response).await;
        assert_eq!(json["success"], true);
        assert_eq!(json["message"], "User registered successfully");
        let user_data = &json["data"];

        assert_eq!(user_data["username"], "testuser123");
        assert_eq!(user_data["email"], "testuser123@example.com");
        assert_eq!(user_data["admin"], false);

        assert!(user_data["token"].as_str().is_some());
        assert!(user_data["expires_at"].as_str().is_some());
        assert!(user_data["id"].as_i64().is_some());
    }

    /// Test Case: User Registration with Invalid Email
    #[tokio::test]
    #[serial]
    async fn test_register_invalid_email() {
        let app = make_test_app().await;
        
        let payload = json!({"username": "testuser456", "email": "not-an-email", "password": "securepassword456"});
        let uri = "/api/auth/register";
        let req = Request::builder()
            .method("POST")
            .uri(uri)
            .header(CONTENT_TYPE, "application/json")
            .body(AxumBody::from(serde_json::to_vec(&payload).unwrap()))
            .unwrap();

        let response = app.oneshot(req).await.unwrap();
        assert_eq!(response.status(), StatusCode::BAD_REQUEST);

        let json = get_json_body(response).await;
        assert_eq!(json["success"], false);
        assert!(json["message"].as_str().unwrap().contains("email"));
    }

    /// Test Case: User Registration with Short Password
    #[tokio::test]
    #[serial]
    async fn test_register_short_password() {
        let app = make_test_app().await;
        
        let payload = json!({"username": "testuser789", "email": "testuser789@example.com", "password": "short"});
        let uri = "/api/auth/register";
        let req = Request::builder()
            .method("POST")
            .uri(uri)
            .header(CONTENT_TYPE, "application/json")
            .body(AxumBody::from(serde_json::to_vec(&payload).unwrap()))
            .unwrap();

        let response = app.oneshot(req).await.unwrap();
        assert_eq!(response.status(), StatusCode::BAD_REQUEST);

        let json = get_json_body(response).await;
        assert_eq!(json["success"], false);
        assert!(json["message"].as_str().unwrap().contains("Password must be at least 8 characters"));
    }

    /// Test Case: User Registration with Duplicate Email
    #[tokio::test]
    #[serial]
    async fn test_register_duplicate_email() {
        let app = make_test_app().await;

        let service = UserService::new(UserRepository::new(db::get_connection().await.clone()));
        let _existing_user = service.create(CreateUser { username: "existinguser".to_string(), email: "duplicate@test.com".to_string(), password: "existingpass".to_string(), admin: false })
            .await
            .expect("Failed to create existing user");

        let payload = json!({"username": "newuser", "email": "duplicate@test.com", "password": "newuserpassword"});
        let uri = "/api/auth/register";
        let req = Request::builder()
            .method("POST")
            .uri(uri)
            .header(CONTENT_TYPE, "application/json")
            .body(AxumBody::from(serde_json::to_vec(&payload).unwrap()))
            .unwrap();

        let response = app.oneshot(req).await.unwrap();
        assert_eq!(response.status(), StatusCode::CONFLICT);

        let json = get_json_body(response).await;
        assert_eq!(json["success"], false);
        assert_eq!(json["message"], "A user with this email already exists");
    }

    /// Test Case: User Registration with Duplicate Username
    #[tokio::test]
    #[serial]
    async fn test_register_duplicate_username() {
        let app = make_test_app().await;

        let service = UserService::new(UserRepository::new(db::get_connection().await.clone()));
        let _existing_user = service.create(CreateUser { username: "duplicateuser".to_string(), email: "original@test.com".to_string(), password: "existingpass".to_string(), admin: false })
            .await
            .expect("Failed to create existing user");

        let payload = json!({"username": "duplicateuser", "email": "newuser@test.com", "password": "newuserpassword"});
        let uri = "/api/auth/register";
        let req = Request::builder()
            .method("POST")
            .uri(uri)
            .header(CONTENT_TYPE, "application/json")
            .body(AxumBody::from(serde_json::to_vec(&payload).unwrap()))
            .unwrap();

        let response = app.oneshot(req).await.unwrap();
        assert_eq!(response.status(), StatusCode::CONFLICT);

        let json = get_json_body(response).await;
        assert_eq!(json["success"], false);
        assert_eq!(json["message"], "A user with this student number already exists");
    }

    /// Test Case: Successful User Login
    #[tokio::test]
    #[serial]
    async fn test_login_success() {
        let app = make_test_app().await;

        let service = UserService::new(UserRepository::new(db::get_connection().await.clone()));
        let user = service.create(CreateUser { username: "logintestuser".to_string(), email: "login@test.com".to_string(), password: "correctpassword".to_string(), admin: false })
            .await
            .expect("Failed to create user for login");

        let payload = json!({"username": "logintestuser", "password": "correctpassword"});
        let uri = "/api/auth/login";
        let req = Request::builder()
            .method("POST")
            .uri(uri)
            .header(CONTENT_TYPE, "application/json")
            .body(AxumBody::from(serde_json::to_vec(&payload).unwrap()))
            .unwrap();

        let response = app.oneshot(req).await.unwrap();
        assert_eq!(response.status(), StatusCode::OK);

        let json = get_json_body(response).await;
        assert_eq!(json["success"], true);
        assert_eq!(json["message"], "Login successful");
        let user_data = &json["data"];

        assert_eq!(user_data["username"], "logintestuser");
        assert_eq!(user_data["email"], "login@test.com");
        assert_eq!(user_data["admin"], false);

        assert!(user_data["token"].as_str().is_some());
        assert!(user_data["expires_at"].as_str().is_some());
        assert_eq!(user_data["id"], user.id);
    }

    /// Test Case: User Login with Invalid Credentials (Wrong Password)
    #[tokio::test]
    #[serial]
    async fn test_login_invalid_password() {
        let app = make_test_app().await;

        let service = UserService::new(UserRepository::new(db::get_connection().await.clone()));
        let _user = service.create(CreateUser { username: "wrongpasstest".to_string(), email: "wrongpass@test.com".to_string(), password: "realpassword".to_string(), admin: false })
            .await
            .expect("Failed to create user for login");

        let payload = json!({"username": "wrongpasstest", "password": "wrongpassword"});
        let uri = "/api/auth/login";
        let req = Request::builder()
            .method("POST")
            .uri(uri)
            .header(CONTENT_TYPE, "application/json")
            .body(AxumBody::from(serde_json::to_vec(&payload).unwrap()))
            .unwrap();

        let response = app.oneshot(req).await.unwrap();
        assert_eq!(response.status(), StatusCode::UNAUTHORIZED);

        let json = get_json_body(response).await;
        assert_eq!(json["success"], false);
        assert_eq!(json["message"], "Invalid student number or password");
    }

    /// Test Case: User Login with Non-Existent User
    #[tokio::test]
    #[serial]
    async fn test_login_nonexistent_user() {
        let app = make_test_app().await;
        
        let payload = json!({"username": "nonexistentuser", "password": "anypassword"});
        let uri = "/api/auth/login";
        let req = Request::builder()
            .method("POST")
            .uri(uri)
            .header(CONTENT_TYPE, "application/json")
            .body(AxumBody::from(serde_json::to_vec(&payload).unwrap()))
            .unwrap();

        let response = app.oneshot(req).await.unwrap();
        assert_eq!(response.status(), StatusCode::UNAUTHORIZED);

        let json = get_json_body(response).await;
        assert_eq!(json["success"], false);
        assert_eq!(json["message"], "Invalid student number or password");
    }

    /// Test Case: Successful Password Reset Request
    #[tokio::test]
    #[serial]
    async fn test_request_password_reset_success() {
        let app = make_test_app().await;

        let service = UserService::new(UserRepository::new(db::get_connection().await.clone()));
        let _user = service.create(CreateUser { username: "resetrequser".to_string(), email: "resetreq@test.com".to_string(), password: "oldpassword".to_string(), admin: false })
            .await
            .expect("Failed to create user for reset request");

        let payload = json!({"email": "resetreq@test.com"});
        let uri = "/api/auth/request-password-reset";
        let req = Request::builder()
            .method("POST")
            .uri(uri)
            .header(CONTENT_TYPE, "application/json")
            .body(AxumBody::from(serde_json::to_vec(&payload).unwrap()))
            .unwrap();

        let response = app.oneshot(req).await.unwrap();
        assert_eq!(response.status(), StatusCode::OK);

        let json = get_json_body(response).await;
        assert_eq!(json["success"], true);
        assert_eq!(json["message"], "If the account exists, a reset link has been sent.");
        assert_eq!(json["data"], serde_json::Value::Null);
    }

    /// Test Case: Password Reset Request with Invalid Email Format
    #[tokio::test]
    #[serial]
    async fn test_request_password_reset_invalid_email() {
        let app = make_test_app().await;
        
        let payload = json!({"email": "invalid-email-format"});
        let uri = "/api/auth/request-password-reset";
        let req = Request::builder()
            .method("POST")
            .uri(uri)
            .header(CONTENT_TYPE, "application/json")
            .body(AxumBody::from(serde_json::to_vec(&payload).unwrap()))
            .unwrap();

        let response = app.oneshot(req).await.unwrap();
        assert_eq!(response.status(), StatusCode::BAD_REQUEST);

        let json = get_json_body(response).await;
        assert_eq!(json["success"], false);
        assert!(json["message"].as_str().unwrap().contains("Invalid email format"));
    }

     /// Test Case: Successful Password Reset Token Verification
    #[tokio::test]
    #[serial]
    async fn test_verify_reset_token_success() {
        let app = make_test_app().await;

        let service = UserService::new(UserRepository::new(db::get_connection().await.clone()));
        let user = service.create(CreateUser { username: "verifytokenuser".to_string(), email: "verifytoken@test.com".to_string(), password: "oldpassword".to_string(), admin: false })
            .await
            .expect("Failed to create user for token verification");

        let token_model = PasswordResetTokenModel::create(db::get_connection().await, user.id, 15)
            .await
            .expect("Failed to create reset token");

        let payload = json!({"token": token_model.token});
        let uri = "/api/auth/verify-reset-token";
        let req = Request::builder()
            .method("POST")
            .uri(uri)
            .header(CONTENT_TYPE, "application/json")
            .body(AxumBody::from(serde_json::to_vec(&payload).unwrap()))
            .unwrap();

        let response = app.oneshot(req).await.unwrap();
        assert_eq!(response.status(), StatusCode::OK);

        let json = get_json_body(response).await;
        assert_eq!(json["success"], true);
        assert_eq!(json["message"], "Token verified. You may now reset your password.");
        let data = &json["data"];
        assert_eq!(data["email_hint"], "v***@test.com");
    }

    /// Test Case: Password Reset Token Verification with Invalid/Expired Token
    #[tokio::test]
    #[serial]
    async fn test_verify_reset_token_invalid() {
        let app = make_test_app().await;
        
        let payload = json!({"token": "definitelynotavalidtoken123456"});
        let uri = "/api/auth/verify-reset-token";
        let req = Request::builder()
            .method("POST")
            .uri(uri)
            .header(CONTENT_TYPE, "application/json")
            .body(AxumBody::from(serde_json::to_vec(&payload).unwrap()))
            .unwrap();

        let response = app.oneshot(req).await.unwrap();
        assert_eq!(response.status(), StatusCode::BAD_REQUEST);

        let json = get_json_body(response).await;
        assert_eq!(json["success"], false);
        assert_eq!(json["message"], "Invalid or expired token.");
    }

    /// Test Case: Successful Password Reset
    #[tokio::test]
    #[serial]
    async fn test_reset_password_success() {
        let app = make_test_app().await;

        let service = UserService::new(UserRepository::new(db::get_connection().await.clone()));
        let user = service.create(CreateUser { username: "resetpassuser".to_string(), email: "resetpass@test.com".to_string(), password: "originalpassword".to_string(), admin: false })
            .await
            .expect("Failed to create user for password reset");

        let token_model = PasswordResetTokenModel::create(db::get_connection().await, user.id, 15)
            .await
            .expect("Failed to create reset token for password reset");

        let new_password = "brandnewsecurepassword";
        
        let payload = json!({"token": token_model.token, "new_password": new_password});
        let uri = "/api/auth/reset-password";
        let req = Request::builder()
            .method("POST")
            .uri(uri)
            .header(CONTENT_TYPE, "application/json")
            .body(AxumBody::from(serde_json::to_vec(&payload).unwrap()))
            .unwrap();

        let response = app.clone().oneshot(req).await.unwrap();
        assert_eq!(response.status(), StatusCode::OK);

        let json = get_json_body(response).await;
        assert_eq!(json["success"], true);
        assert_eq!(json["message"], "Password has been reset successfully.");
        assert_eq!(json["data"], serde_json::Value::Null);

        let login_payload_old = json!({"username": "resetpassuser", "password": "originalpassword"});
        let login_req_old = Request::builder()
            .method("POST")
            .uri("/api/auth/login")
            .header(CONTENT_TYPE, "application/json")
            .body(AxumBody::from(serde_json::to_vec(&login_payload_old).unwrap()))
            .unwrap();

        let login_response_old = app.clone().oneshot(login_req_old).await.unwrap();
        assert_eq!(login_response_old.status(), StatusCode::UNAUTHORIZED);

        let login_payload_new = json!({"username": "resetpassuser", "password": new_password});
        let login_req_new = Request::builder()
            .method("POST")
            .uri("/api/auth/login")
            .header(CONTENT_TYPE, "application/json")
            .body(AxumBody::from(serde_json::to_vec(&login_payload_new).unwrap()))
            .unwrap();

        let login_response_new = app.oneshot(login_req_new).await.unwrap();
        assert_eq!(login_response_new.status(), StatusCode::OK);
    }

    /// Test Case: Password Reset with Invalid Token
    #[tokio::test]
    #[serial]
    async fn test_reset_password_invalid_token() {
        let app = make_test_app().await;

        let payload = json!({"token": "invalidresettoken123456", "new_password": "newpassword123"});
        let uri = "/api/auth/reset-password";
        let req = Request::builder()
            .method("POST")
            .uri(uri)
            .header(CONTENT_TYPE, "application/json")
            .body(AxumBody::from(serde_json::to_vec(&payload).unwrap()))
            .unwrap();

        let response = app.oneshot(req).await.unwrap();
        assert_eq!(response.status(), StatusCode::BAD_REQUEST);

        let json = get_json_body(response).await;
        assert_eq!(json["success"], false);
        assert_eq!(json["message"], "Reset failed. The token may be invalid or expired.");
    }

    /// Test Case: Password Reset with Short New Password
    #[tokio::test]
    #[serial]
    async fn test_reset_password_short_new_password() {
        let app = make_test_app().await;

        let service = UserService::new(UserRepository::new(db::get_connection().await.clone()));
        let user = service.create(CreateUser { username: "shortpassuser".to_string(), email: "shortpass@test.com".to_string(), password: "oldpass".to_string(), admin: false })
            .await
            .expect("Failed to create user");
        let token_model = PasswordResetTokenModel::create(db::get_connection().await, user.id, 15)
            .await
            .expect("Failed to create token");

        let payload = json!({"token": token_model.token, "new_password": "short"});
        let uri = "/api/auth/reset-password";
        let req = Request::builder()
            .method("POST")
            .uri(uri)
            .header(CONTENT_TYPE, "application/json")
            .body(AxumBody::from(serde_json::to_vec(&payload).unwrap()))
            .unwrap();

        let response = app.oneshot(req).await.unwrap();
        assert_eq!(response.status(), StatusCode::BAD_REQUEST);

        let json = get_json_body(response).await;
        assert_eq!(json["success"], false);
        assert!(json["message"].as_str().unwrap().contains("Password must be at least 8 characters"));
    }

    /// Test Case: Successful Profile Picture Upload
    #[tokio::test]
    #[serial]
    async fn test_upload_profile_picture_success() {
<<<<<<< HEAD
        let app = make_test_app().await;

        let service = UserService::new(UserRepository::new(db::get_connection().await.clone()));
        let user = service.create(CreateUser { username: "avataruser".to_string(), email: "avatar@test.com".to_string(), password: "avatarpass".to_string(), admin: false })
=======
        let (app, app_state, temp_dir) = make_test_app_with_storage().await;

        // Create a test user
        let user = UserModel::create(app_state.db(), "avataruser", "avatar@test.com", "avatarpass", false)
>>>>>>> 164afae5
            .await
            .expect("Failed to create user for avatar upload");

        // Generate an auth token
        let (token, _) = generate_jwt(user.id, user.admin);

        // Build multipart body with fake file content
        let boundary = "----WebKitFormBoundary7MA4YWxkTrZu0gW";
        let file_content = b"fake_jpeg_data_content";
        let multipart_body = format!(
            "--{}\r\nContent-Disposition: form-data; name=\"file\"; filename=\"test_avatar.jpg\"\r\nContent-Type: image/jpeg\r\n\r\n{}\r\n--{}--\r\n",
            boundary,
            std::str::from_utf8(file_content).unwrap(),
            boundary
        );

        // Send request
        let req = Request::builder()
            .method("POST")
            .uri("/api/auth/upload-profile-picture")
            .header("Authorization", format!("Bearer {}", token))
            .header(CONTENT_TYPE, format!("multipart/form-data; boundary={}", boundary))
            .body(AxumBody::from(multipart_body))
            .unwrap();

        let response = app.oneshot(req).await.unwrap();
        assert_eq!(response.status(), StatusCode::OK);

        // Parse JSON response
        let json = get_json_body(response).await;
        assert_eq!(json["success"], true);
        assert_eq!(json["message"], "Profile picture uploaded.");
        assert!(json.get("data").is_none() || json["data"].is_null());

        // Verify file was written to STORAGE_ROOT/users/user_{id}/profile/avatar.jpg
        let full_path = temp_dir
            .path()
            .join("users")
            .join(format!("user_{}", user.id))
            .join("profile")
            .join("avatar.jpg");
        assert!(
            std::fs::metadata(&full_path).is_ok(),
            "Expected avatar file at {:?}",
            full_path
        );
        let saved_content = std::fs::read(&full_path).expect("Failed to read saved avatar file");
        assert_eq!(saved_content, file_content);
    }


    /// Test Case: Profile Picture Upload with Unsupported File Type
    #[tokio::test]
    #[serial]
    async fn test_upload_profile_picture_invalid_type() {
        let app = make_test_app().await;

        let service = UserService::new(UserRepository::new(db::get_connection().await.clone()));
        let user = service.create(CreateUser { username: "invalidtypeuser".to_string(), email: "invalidtype@test.com".to_string(), password: "pass".to_string(), admin: false })
            .await
            .expect("Failed to create user");

        let temp_dir = tempdir().expect("Failed to create temp dir");
        unsafe { std::env::set_var("USER_PROFILE_STORAGE_ROOT", temp_dir.path().to_str().unwrap()); }

        let (token, _) = generate_jwt(user.id, user.admin);
        let boundary = "----InvalidTypeBoundary";
        let file_content = b"this is text content";
        let multipart_body = format!(
            "--{}\r\nContent-Disposition: form-data; name=\"file\"; filename=\"badfile.txt\"\r\nContent-Type: text/plain\r\n\r\n{}\r\n--{}--\r\n",
            boundary,
            std::str::from_utf8(file_content).unwrap(),
            boundary
        );
        let uri = "/api/auth/upload-profile-picture";
        let req = Request::builder()
            .method("POST")
            .uri(uri)
            .header("Authorization", format!("Bearer {}", token))
            .header(CONTENT_TYPE, format!("multipart/form-data; boundary={}", boundary))
            .body(AxumBody::from(multipart_body))
            .unwrap();

        let response = app.oneshot(req).await.unwrap();
        assert_eq!(response.status(), StatusCode::BAD_REQUEST);

        let json = get_json_body(response).await;
        assert_eq!(json["success"], false);
        assert_eq!(json["message"], "File type not supported.");
    }

    /// Test Case: Profile Picture Upload without Authentication (Forbidden)
    #[tokio::test]
    #[serial]
    async fn test_upload_profile_picture_missing_auth() {
        let app = make_test_app().await;

        let temp_dir = tempdir().expect("Failed to create temp dir");
        unsafe { std::env::set_var("USER_PROFILE_STORAGE_ROOT", temp_dir.path().to_str().unwrap()); }

        let boundary = "----NoAuthBoundary";
        let file_content = b"some_data";
        let multipart_body = format!(
            "--{}\r\nContent-Disposition: form-data; name=\"file\"; filename=\"test.jpg\"\r\nContent-Type: image/jpeg\r\n\r\n{}\r\n--{}--\r\n",
            boundary,
            std::str::from_utf8(file_content).unwrap(),
            boundary
        );
        let uri = "/api/auth/upload-profile-picture";
        let req = Request::builder()
            .method("POST")
            .uri(uri)
            .header(CONTENT_TYPE, format!("multipart/form-data; boundary={}", boundary))
            .body(AxumBody::from(multipart_body))
            .unwrap();

        let response = app.oneshot(req).await.unwrap();
        assert_eq!(response.status(), StatusCode::UNAUTHORIZED);
    }

    /// Test Case: Successful Password Change
    #[tokio::test]
    #[serial]
    async fn test_change_password_success() {
        let app = make_test_app().await;

        let service = UserService::new(UserRepository::new(db::get_connection().await.clone()));
        let user = service.create(CreateUser { username: "changepassuser".to_string(), email: "changepass@test.com".to_string(), password: "originalPassword123".to_string(), admin: false })
            .await
            .expect("Failed to create user for password change");

        let (token, _) = generate_jwt(user.id, user.admin);
        let payload = json!({
            "current_password": "originalPassword123",
            "new_password": "NewSecurePassword456"
        });
        let uri = "/api/auth/change-password";
        let req = Request::builder()
            .method("POST")
            .uri(uri)
            .header(CONTENT_TYPE, "application/json")
            .header("Authorization", format!("Bearer {}", token))
            .body(AxumBody::from(serde_json::to_vec(&payload).unwrap()))
            .unwrap();

        let response = app.clone().oneshot(req).await.unwrap();
        assert_eq!(response.status(), StatusCode::OK);

        let json = get_json_body(response).await;
        assert_eq!(json["success"], true);
        assert_eq!(json["message"], "Password changed successfully.");

        let login_payload = json!({"username": "changepassuser", "password": "NewSecurePassword456"});
        let login_req = Request::builder()
            .method("POST")
            .uri("/api/auth/login")
            .header(CONTENT_TYPE, "application/json")
            .body(AxumBody::from(serde_json::to_vec(&login_payload).unwrap()))
            .unwrap();

        let login_response = app.clone().oneshot(login_req).await.unwrap();
        assert_eq!(login_response.status(), StatusCode::OK);

        let old_login_payload = json!({"username": "changepassuser", "password": "originalPassword123"});
        let old_login_req = Request::builder()
            .method("POST")
            .uri("/api/auth/login")
            .header(CONTENT_TYPE, "application/json")
            .body(AxumBody::from(serde_json::to_vec(&old_login_payload).unwrap()))
            .unwrap();

        let old_login_response = app.oneshot(old_login_req).await.unwrap();
        assert_eq!(old_login_response.status(), StatusCode::UNAUTHORIZED);
    }

    /// Test Case: Incorrect Current Password
    #[tokio::test]
    #[serial]
    async fn test_change_password_incorrect_current() {
        let app = make_test_app().await;

        let service = UserService::new(UserRepository::new(db::get_connection().await.clone()));
        let user = service.create(CreateUser { username: "wrongpassuser".to_string(), email: "wrongpass@test.com".to_string(), password: "correctPassword".to_string(), admin: false })
            .await
            .expect("Failed to create user");

        let (token, _) = generate_jwt(user.id, user.admin);
        let payload = json!({
            "current_password": "wrongCurrentPassword",
            "new_password": "NewPassword123"
        });
        let uri = "/api/auth/change-password";
        let req = Request::builder()
            .method("POST")
            .uri(uri)
            .header(CONTENT_TYPE, "application/json")
            .header("Authorization", format!("Bearer {}", token))
            .body(AxumBody::from(serde_json::to_vec(&payload).unwrap()))
            .unwrap();

        let response = app.oneshot(req).await.unwrap();
        assert_eq!(response.status(), StatusCode::UNAUTHORIZED);

        let json = get_json_body(response).await;
        assert_eq!(json["success"], false);
        assert_eq!(json["message"], "Current password is incorrect");
    }

    /// Test Case: Short New Password
    #[tokio::test]
    #[serial]
    async fn test_change_password_short_new() {
        let app = make_test_app().await;

        let service = UserService::new(UserRepository::new(db::get_connection().await.clone()));
        let user = service.create(CreateUser { username: "shortpassuser".to_string(), email: "shortpass@test.com".to_string(), password: "currentPassword".to_string(), admin: false })
            .await
            .expect("Failed to create user");

        let (token, _) = generate_jwt(user.id, user.admin);
        let payload = json!({
            "current_password": "currentPassword",
            "new_password": "short"
        });
        let uri = "/api/auth/change-password";
        let req = Request::builder()
            .method("POST")
            .uri(uri)
            .header(CONTENT_TYPE, "application/json")
            .header("Authorization", format!("Bearer {}", token))
            .body(AxumBody::from(serde_json::to_vec(&payload).unwrap()))
            .unwrap();

        let response = app.oneshot(req).await.unwrap();
        assert_eq!(response.status(), StatusCode::BAD_REQUEST);

        let json = get_json_body(response).await;
        assert_eq!(json["success"], false);
        assert!(json["message"].as_str().unwrap().contains("Password must be at least 8 characters"));
    }

    /// Test Case: Missing Authentication Token
    #[tokio::test]
    #[serial]
    async fn test_change_password_missing_token() {
        let app = make_test_app().await;

        let payload = json!({
            "current_password": "anyPassword",
            "new_password": "NewPassword123"
        });
        let uri = "/api/auth/change-password";
        let req = Request::builder()
            .method("POST")
            .uri(uri)
            .header(CONTENT_TYPE, "application/json")
            .body(AxumBody::from(serde_json::to_vec(&payload).unwrap()))
            .unwrap();

        let response = app.oneshot(req).await.unwrap();
        assert_eq!(response.status(), StatusCode::UNAUTHORIZED);

        let json = get_json_body(response).await;
        assert_eq!(json["success"], false);
        assert_eq!(json["message"], "Authentication required");
    }

    /// Test Case: Invalid Authentication Token
    #[tokio::test]
    #[serial]
    async fn test_change_password_invalid_token() {
        let app = make_test_app().await;

        let service = UserService::new(UserRepository::new(db::get_connection().await.clone()));
        let user = service.create(CreateUser { username: "invalidtokenuser".to_string(), email: "invalidtoken@test.com".to_string(), password: "password".to_string(), admin: false })
            .await
            .expect("Failed to create user");
   
        let (mut token, _) = generate_jwt(user.id, user.admin);
        token.push_str("invalid");
        let payload = json!({
            "current_password": "anyPassword",
            "new_password": "NewPassword123"
        });
        let uri = "/api/auth/change-password";
        let req = Request::builder()
            .method("POST")
            .uri(uri)
            .header(CONTENT_TYPE, "application/json")
            .header("Authorization", format!("Bearer {}", token))
            .body(AxumBody::from(serde_json::to_vec(&payload).unwrap()))
            .unwrap();

        let response = app.oneshot(req).await.unwrap();
        assert_eq!(response.status(), StatusCode::UNAUTHORIZED);

        let json = get_json_body(response).await;
        assert_eq!(json["success"], false);
        assert_eq!(json["message"], "Authentication required");
    }
}<|MERGE_RESOLUTION|>--- conflicted
+++ resolved
@@ -471,17 +471,10 @@
     #[tokio::test]
     #[serial]
     async fn test_upload_profile_picture_success() {
-<<<<<<< HEAD
-        let app = make_test_app().await;
-
-        let service = UserService::new(UserRepository::new(db::get_connection().await.clone()));
-        let user = service.create(CreateUser { username: "avataruser".to_string(), email: "avatar@test.com".to_string(), password: "avatarpass".to_string(), admin: false })
-=======
         let (app, app_state, temp_dir) = make_test_app_with_storage().await;
 
         // Create a test user
         let user = UserModel::create(app_state.db(), "avataruser", "avatar@test.com", "avatarpass", false)
->>>>>>> 164afae5
             .await
             .expect("Failed to create user for avatar upload");
 
