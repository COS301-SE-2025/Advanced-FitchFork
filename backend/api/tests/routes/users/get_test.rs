--- conflicted
+++ resolved
@@ -19,12 +19,7 @@
     use tower::ServiceExt;
     use serde_json::Value;
     use api::auth::generate_jwt;
-<<<<<<< HEAD
-    use crate::helpers::app::make_test_app;
-    use serial_test::serial;
-=======
     use crate::helpers::app::make_test_app_with_storage;
->>>>>>> 164afae5
 
     struct TestData {
         admin_user: UserModel,
@@ -61,13 +56,8 @@
     #[tokio::test]
     #[serial]
     async fn test_list_users_success_as_admin() {
-<<<<<<< HEAD
-        let app = make_test_app().await;
-        let data = setup_test_data(db::get_connection().await).await;
-=======
-        let (app, app_state, _tmp) = make_test_app_with_storage().await;
-        let data = setup_test_data(app_state.db()).await;
->>>>>>> 164afae5
+        let (app, app_state, _tmp) = make_test_app_with_storage().await;
+        let data = setup_test_data(app_state.db()).await;
 
         let (token, _) = generate_jwt(data.admin_user.id, data.admin_user.admin);
         let uri = "/api/users";
@@ -94,13 +84,8 @@
     #[tokio::test]
     #[serial]
     async fn test_list_users_forbidden_non_admin() {
-<<<<<<< HEAD
-        let app = make_test_app().await;
-        let data = setup_test_data(db::get_connection().await).await;
-=======
-        let (app, app_state, _tmp) = make_test_app_with_storage().await;
-        let data = setup_test_data(app_state.db()).await;
->>>>>>> 164afae5
+        let (app, app_state, _tmp) = make_test_app_with_storage().await;
+        let data = setup_test_data(app_state.db()).await;
 
         let (token, _) = generate_jwt(data.non_admin_user.id, data.non_admin_user.admin);
         let uri = "/api/users";
@@ -119,13 +104,8 @@
     #[tokio::test]
     #[serial]
     async fn test_list_users_missing_auth() {
-<<<<<<< HEAD
-        let app = make_test_app().await;
-        let _ = setup_test_data(db::get_connection().await).await;
-=======
         let (app, app_state, _tmp) = make_test_app_with_storage().await;
         let _ = setup_test_data(app_state.db()).await;
->>>>>>> 164afae5
 
         let uri = "/api/users";
         let req = Request::builder()
@@ -142,13 +122,8 @@
     #[tokio::test]
     #[serial]
     async fn test_list_users_with_pagination() {
-<<<<<<< HEAD
-        let app = make_test_app().await;
-        let data = setup_test_data(db::get_connection().await).await;
-=======
-        let (app, app_state, _tmp) = make_test_app_with_storage().await;
-        let data = setup_test_data(app_state.db()).await;
->>>>>>> 164afae5
+        let (app, app_state, _tmp) = make_test_app_with_storage().await;
+        let data = setup_test_data(app_state.db()).await;
 
         let (token, _) = generate_jwt(data.admin_user.id, data.admin_user.admin);
         let uri = "/api/users?page=1&per_page=2";
@@ -173,13 +148,8 @@
     #[tokio::test]
     #[serial]
     async fn test_list_users_with_query_params() {
-<<<<<<< HEAD
-        let app = make_test_app().await;
-        let data = setup_test_data(db::get_connection().await).await;
-=======
-        let (app, app_state, _tmp) = make_test_app_with_storage().await;
-        let data = setup_test_data(app_state.db()).await;
->>>>>>> 164afae5
+        let (app, app_state, _tmp) = make_test_app_with_storage().await;
+        let data = setup_test_data(app_state.db()).await;
 
         let (token, _) = generate_jwt(data.admin_user.id, data.admin_user.admin);
         let uri = "/api/users?query=target&sort=-username";
@@ -203,13 +173,8 @@
     #[tokio::test]
     #[serial]
     async fn test_get_user_modules_success_as_admin() {
-<<<<<<< HEAD
-        let app = make_test_app().await;
-        let data = setup_test_data(db::get_connection().await).await;
-=======
-        let (app, app_state, _tmp) = make_test_app_with_storage().await;
-        let data = setup_test_data(app_state.db()).await;
->>>>>>> 164afae5
+        let (app, app_state, _tmp) = make_test_app_with_storage().await;
+        let data = setup_test_data(app_state.db()).await;
 
         let (token, _) = generate_jwt(data.admin_user.id, data.admin_user.admin);
         let uri = format!("/api/users/{}/modules", data.user_to_operate_on.id);
@@ -237,13 +202,8 @@
     #[tokio::test]
     #[serial]
     async fn test_get_user_modules_forbidden_non_admin() {
-<<<<<<< HEAD
-        let app = make_test_app().await;
-        let data = setup_test_data(db::get_connection().await).await;
-=======
-        let (app, app_state, _tmp) = make_test_app_with_storage().await;
-        let data = setup_test_data(app_state.db()).await;
->>>>>>> 164afae5
+        let (app, app_state, _tmp) = make_test_app_with_storage().await;
+        let data = setup_test_data(app_state.db()).await;
 
         let (token, _) = generate_jwt(data.non_admin_user.id, data.non_admin_user.admin);
         let uri = format!("/api/users/{}/modules", data.user_to_operate_on.id);
@@ -262,13 +222,8 @@
     #[tokio::test]
     #[serial]
     async fn test_get_user_modules_user_not_found() {
-<<<<<<< HEAD
-        let app = make_test_app().await;
-        let data = setup_test_data(db::get_connection().await).await;
-=======
-        let (app, app_state, _tmp) = make_test_app_with_storage().await;
-        let data = setup_test_data(app_state.db()).await;
->>>>>>> 164afae5
+        let (app, app_state, _tmp) = make_test_app_with_storage().await;
+        let data = setup_test_data(app_state.db()).await;
 
         let (token, _) = generate_jwt(data.admin_user.id, data.admin_user.admin);
         let uri = format!("/api/users/{}/modules", 999999);
@@ -290,13 +245,8 @@
     #[tokio::test]
     #[serial]
     async fn test_get_user_modules_missing_auth() {
-<<<<<<< HEAD
-        let app = make_test_app().await;
-        let data = setup_test_data(db::get_connection().await).await;
-=======
-        let (app, app_state, _tmp) = make_test_app_with_storage().await;
-        let data = setup_test_data(app_state.db()).await;
->>>>>>> 164afae5
+        let (app, app_state, _tmp) = make_test_app_with_storage().await;
+        let data = setup_test_data(app_state.db()).await;
 
         let uri = format!("/api/users/{}/modules", data.user_to_operate_on.id);
         let req = Request::builder()
@@ -315,13 +265,8 @@
     #[tokio::test]
     #[serial]
     async fn test_get_user_success_as_admin() {
-<<<<<<< HEAD
-        let app = make_test_app().await;
-        let data = setup_test_data(db::get_connection().await).await;
-=======
-        let (app, app_state, _tmp) = make_test_app_with_storage().await;
-        let data = setup_test_data(app_state.db()).await;
->>>>>>> 164afae5
+        let (app, app_state, _tmp) = make_test_app_with_storage().await;
+        let data = setup_test_data(app_state.db()).await;
 
         let (token, _) = generate_jwt(data.admin_user.id, data.admin_user.admin);
         let uri = format!("/api/users/{}", data.user_to_operate_on.id);
@@ -348,13 +293,8 @@
     #[tokio::test]
     #[serial]
     async fn test_get_user_forbidden_non_admin() {
-<<<<<<< HEAD
-        let app = make_test_app().await;
-        let data = setup_test_data(db::get_connection().await).await;
-=======
-        let (app, app_state, _tmp) = make_test_app_with_storage().await;
-        let data = setup_test_data(app_state.db()).await;
->>>>>>> 164afae5
+        let (app, app_state, _tmp) = make_test_app_with_storage().await;
+        let data = setup_test_data(app_state.db()).await;
         
         let (token, _) = generate_jwt(data.non_admin_user.id, data.non_admin_user.admin);
         let uri = format!("/api/users/{}", data.user_to_operate_on.id);
@@ -373,13 +313,8 @@
     #[tokio::test]
     #[serial]
     async fn test_get_user_not_found() {
-<<<<<<< HEAD
-        let app = make_test_app().await;
-        let data = setup_test_data(db::get_connection().await).await;
-=======
-        let (app, app_state, _tmp) = make_test_app_with_storage().await;
-        let data = setup_test_data(app_state.db()).await;
->>>>>>> 164afae5
+        let (app, app_state, _tmp) = make_test_app_with_storage().await;
+        let data = setup_test_data(app_state.db()).await;
 
         let (token, _) = generate_jwt(data.admin_user.id, data.admin_user.admin);
         let uri = format!("/api/users/{}", 999999);
@@ -401,13 +336,8 @@
     #[tokio::test]
     #[serial]
     async fn test_get_user_missing_auth() {
-<<<<<<< HEAD
-        let app = make_test_app().await;
-        let data = setup_test_data(db::get_connection().await).await;
-=======
-        let (app, app_state, _tmp) = make_test_app_with_storage().await;
-        let data = setup_test_data(app_state.db()).await;
->>>>>>> 164afae5
+        let (app, app_state, _tmp) = make_test_app_with_storage().await;
+        let data = setup_test_data(app_state.db()).await;
 
         let uri = format!("/api/users/{}", data.user_to_operate_on.id);
         let req = Request::builder()
