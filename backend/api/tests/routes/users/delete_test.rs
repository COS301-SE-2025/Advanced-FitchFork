#[cfg(test)]
mod tests {
    use db::{
        models::user::Model as UserModel,
        repositories::user_repository::UserRepository,
    };
    use services::{
        user::{UserService, CreateUser},
        service::Service,
    };
    use axum::{
        body::Body as AxumBody,
        http::{Request, StatusCode},
    };
    use tower::ServiceExt;
    use serde_json::Value;
    use api::auth::generate_jwt;
<<<<<<< HEAD
    use crate::helpers::app::make_test_app;
    use serial_test::serial;
=======
    use crate::helpers::app::make_test_app_with_storage;
>>>>>>> 164afae5

    struct TestData {
        admin_user: UserModel,
        non_admin_user: UserModel,
        user_to_delete: UserModel,
    }

    async fn setup_test_data(db: &sea_orm::DatabaseConnection) -> TestData {
        dotenvy::dotenv().expect("Failed to load .env");

        let service = UserService::new(UserRepository::new(db.clone()));
        let admin_user = service.create(CreateUser{ username: "delete_admin".to_string(), email: "delete_admin@test.com".to_string(), password: "adminpass".to_string(), admin: true }).await.expect("Failed to create admin user for DELETE tests");
        let non_admin_user = service.create(CreateUser{ username: "delete_regular".to_string(), email: "delete_regular@test.com".to_string(), password: "userpass".to_string(), admin: false }).await.expect("Failed to create regular user for DELETE tests");
        let user_to_delete = service.create(CreateUser{ username: "target_for_deletion".to_string(), email: "target_delete@test.com".to_string(), password: "deletepass".to_string(), admin: false }).await.expect("Failed to create target user for deletion");

        TestData {
            admin_user,
            non_admin_user,
            user_to_delete,
        }
    }

    async fn get_json_body(response: axum::response::Response) -> Value {
        let body = axum::body::to_bytes(response.into_body(), usize::MAX).await.unwrap();
        serde_json::from_slice(&body).unwrap()
    }

    /// Test Case: Successful Deletion of User as Admin
    #[tokio::test]
    #[serial]
    async fn test_delete_user_success_as_admin() {
<<<<<<< HEAD
        let app = make_test_app().await;
        let data = setup_test_data(db::get_connection().await).await;
=======
        let (app, app_state, _tmp) = make_test_app_with_storage().await;
        let data = setup_test_data(app_state.db()).await;
>>>>>>> 164afae5

        let (token, _) = generate_jwt(data.admin_user.id, data.admin_user.admin);
        let uri = format!("/api/users/{}", data.user_to_delete.id);
        let req = Request::builder()
            .method("DELETE")
            .uri(&uri)
            .header("Authorization", format!("Bearer {}", token))
            .body(AxumBody::empty())
            .unwrap();

        let response = app.clone().oneshot(req).await.unwrap();
        assert_eq!(response.status(), StatusCode::OK);

        let json = get_json_body(response).await;
        assert_eq!(json["success"], true);
        assert_eq!(json["message"], "User deleted successfully");
        assert_eq!(json["data"], serde_json::Value::Null);

        let get_uri = format!("/api/users/{}", data.user_to_delete.id);
        let get_req = Request::builder()
            .method("GET")
            .uri(&get_uri)
            .header("Authorization", format!("Bearer {}", token))
            .body(AxumBody::empty())
            .unwrap();

        let get_response = app.oneshot(get_req).await.unwrap();
        assert_eq!(get_response.status(), StatusCode::NOT_FOUND);

        let get_json = get_json_body(get_response).await;
        assert_eq!(get_json["success"], false);
        assert_eq!(get_json["message"], "User 3 not found.");
    }

    /// Test Case: Attempt to Delete Own Account as Admin
    #[tokio::test]
    #[serial]
    async fn test_delete_user_forbidden_delete_self_as_admin() {
<<<<<<< HEAD
        let app = make_test_app().await;
        let data = setup_test_data(db::get_connection().await).await;
=======
        let (app, app_state, _tmp) = make_test_app_with_storage().await;
        let data = setup_test_data(app_state.db()).await;
>>>>>>> 164afae5

        let (token, _) = generate_jwt(data.admin_user.id, data.admin_user.admin);
        let uri = format!("/api/users/{}", data.admin_user.id);
        let req = Request::builder()
            .method("DELETE")
            .uri(&uri)
            .header("Authorization", format!("Bearer {}", token))
            .body(AxumBody::empty())
            .unwrap();

        let response = app.oneshot(req).await.unwrap();
        assert_eq!(response.status(), StatusCode::FORBIDDEN);

        let json = get_json_body(response).await;
        assert_eq!(json["success"], false);
        assert_eq!(json["message"], "You cannot delete your own account");
    }

     /// Test Case: Attempt to Delete Own Account as Non-Admin
    #[tokio::test]
    #[serial]
    async fn test_delete_user_forbidden_delete_self_as_non_admin() {
<<<<<<< HEAD
        let app = make_test_app().await;
        let data = setup_test_data(db::get_connection().await).await;
=======
        let (app, app_state, _tmp) = make_test_app_with_storage().await;
        let data = setup_test_data(app_state.db()).await;
>>>>>>> 164afae5

        let (token, _) = generate_jwt(data.non_admin_user.id, data.non_admin_user.admin);
        let uri = format!("/api/users/{}", data.non_admin_user.id);
        let req = Request::builder()
            .method("DELETE")
            .uri(&uri)
            .header("Authorization", format!("Bearer {}", token))
            .body(AxumBody::empty())
            .unwrap();

        let response = app.oneshot(req).await.unwrap();
        assert_eq!(response.status(), StatusCode::FORBIDDEN);
    }

    /// Test Case: Delete User without Admin Role
    #[tokio::test]
    #[serial]
    async fn test_delete_user_forbidden_non_admin() {
<<<<<<< HEAD
        let app = make_test_app().await;
        let data = setup_test_data(db::get_connection().await).await;
=======
        let (app, app_state, _tmp) = make_test_app_with_storage().await;
        let data = setup_test_data(app_state.db()).await;
>>>>>>> 164afae5

        let (token, _) = generate_jwt(data.non_admin_user.id, data.non_admin_user.admin);
        let uri = format!("/api/users/{}", data.user_to_delete.id);
        let req = Request::builder()
            .method("DELETE")
            .uri(&uri)
            .header("Authorization", format!("Bearer {}", token))
            .body(AxumBody::empty())
            .unwrap();

        let response = app.oneshot(req).await.unwrap();
        assert_eq!(response.status(), StatusCode::FORBIDDEN);
    }

    /// Test Case: Delete Non-Existent User
    #[tokio::test]
    #[serial]
    async fn test_delete_user_not_found() {
<<<<<<< HEAD
        let app = make_test_app().await;
        let data = setup_test_data(db::get_connection().await).await;
=======
        let (app, app_state, _tmp) = make_test_app_with_storage().await;
        let data = setup_test_data(app_state.db()).await;
>>>>>>> 164afae5

        let (token, _) = generate_jwt(data.admin_user.id, data.admin_user.admin);
        let uri = format!("/api/users/{}", 999999);
        let req = Request::builder()
            .method("DELETE")
            .uri(&uri)
            .header("Authorization", format!("Bearer {}", token))
            .body(AxumBody::empty())
            .unwrap();

        let response = app.oneshot(req).await.unwrap();
        assert_eq!(response.status(), StatusCode::NOT_FOUND);

        let json = get_json_body(response).await;
        assert_eq!(json["success"], false);
        assert_eq!(json["message"], "User 999999 not found.");
    }

    /// Test Case: Delete User without Authentication Header
    #[tokio::test]
    #[serial]
    async fn test_delete_user_missing_auth_header() {
<<<<<<< HEAD
        let app = make_test_app().await;
        let data = setup_test_data(db::get_connection().await).await;
=======
        let (app, app_state, _tmp) = make_test_app_with_storage().await;
        let data = setup_test_data(app_state.db()).await;
>>>>>>> 164afae5

        let uri = format!("/api/users/{}", data.user_to_delete.id);
        let req = Request::builder()
            .method("DELETE")
            .uri(&uri)
            .body(AxumBody::empty())
            .unwrap();

        let response = app.oneshot(req).await.unwrap();
        assert_eq!(response.status(), StatusCode::UNAUTHORIZED);
    }

    /// Test Case: Delete User with Invalid JWT Token
    #[tokio::test]
    #[serial]
    async fn test_delete_user_invalid_token() {
<<<<<<< HEAD
        let app = make_test_app().await;
        let data = setup_test_data(db::get_connection().await).await;
=======
        let (app, app_state, _tmp) = make_test_app_with_storage().await;
        let data = setup_test_data(app_state.db()).await;
>>>>>>> 164afae5

        let uri = format!("/api/users/{}", data.user_to_delete.id);
        let req = Request::builder()
            .method("DELETE")
            .uri(&uri)
            .header("Authorization", "Bearer invalid.token.here")
            .body(AxumBody::empty())
            .unwrap();

        let response = app.oneshot(req).await.unwrap();
        assert_eq!(response.status(), StatusCode::UNAUTHORIZED);
    }
}<|MERGE_RESOLUTION|>--- conflicted
+++ resolved
@@ -15,12 +15,7 @@
     use tower::ServiceExt;
     use serde_json::Value;
     use api::auth::generate_jwt;
-<<<<<<< HEAD
-    use crate::helpers::app::make_test_app;
-    use serial_test::serial;
-=======
     use crate::helpers::app::make_test_app_with_storage;
->>>>>>> 164afae5
 
     struct TestData {
         admin_user: UserModel,
@@ -52,13 +47,8 @@
     #[tokio::test]
     #[serial]
     async fn test_delete_user_success_as_admin() {
-<<<<<<< HEAD
-        let app = make_test_app().await;
-        let data = setup_test_data(db::get_connection().await).await;
-=======
-        let (app, app_state, _tmp) = make_test_app_with_storage().await;
-        let data = setup_test_data(app_state.db()).await;
->>>>>>> 164afae5
+        let (app, app_state, _tmp) = make_test_app_with_storage().await;
+        let data = setup_test_data(app_state.db()).await;
 
         let (token, _) = generate_jwt(data.admin_user.id, data.admin_user.admin);
         let uri = format!("/api/users/{}", data.user_to_delete.id);
@@ -97,13 +87,8 @@
     #[tokio::test]
     #[serial]
     async fn test_delete_user_forbidden_delete_self_as_admin() {
-<<<<<<< HEAD
-        let app = make_test_app().await;
-        let data = setup_test_data(db::get_connection().await).await;
-=======
-        let (app, app_state, _tmp) = make_test_app_with_storage().await;
-        let data = setup_test_data(app_state.db()).await;
->>>>>>> 164afae5
+        let (app, app_state, _tmp) = make_test_app_with_storage().await;
+        let data = setup_test_data(app_state.db()).await;
 
         let (token, _) = generate_jwt(data.admin_user.id, data.admin_user.admin);
         let uri = format!("/api/users/{}", data.admin_user.id);
@@ -126,13 +111,8 @@
     #[tokio::test]
     #[serial]
     async fn test_delete_user_forbidden_delete_self_as_non_admin() {
-<<<<<<< HEAD
-        let app = make_test_app().await;
-        let data = setup_test_data(db::get_connection().await).await;
-=======
-        let (app, app_state, _tmp) = make_test_app_with_storage().await;
-        let data = setup_test_data(app_state.db()).await;
->>>>>>> 164afae5
+        let (app, app_state, _tmp) = make_test_app_with_storage().await;
+        let data = setup_test_data(app_state.db()).await;
 
         let (token, _) = generate_jwt(data.non_admin_user.id, data.non_admin_user.admin);
         let uri = format!("/api/users/{}", data.non_admin_user.id);
@@ -151,13 +131,8 @@
     #[tokio::test]
     #[serial]
     async fn test_delete_user_forbidden_non_admin() {
-<<<<<<< HEAD
-        let app = make_test_app().await;
-        let data = setup_test_data(db::get_connection().await).await;
-=======
-        let (app, app_state, _tmp) = make_test_app_with_storage().await;
-        let data = setup_test_data(app_state.db()).await;
->>>>>>> 164afae5
+        let (app, app_state, _tmp) = make_test_app_with_storage().await;
+        let data = setup_test_data(app_state.db()).await;
 
         let (token, _) = generate_jwt(data.non_admin_user.id, data.non_admin_user.admin);
         let uri = format!("/api/users/{}", data.user_to_delete.id);
@@ -176,13 +151,8 @@
     #[tokio::test]
     #[serial]
     async fn test_delete_user_not_found() {
-<<<<<<< HEAD
-        let app = make_test_app().await;
-        let data = setup_test_data(db::get_connection().await).await;
-=======
-        let (app, app_state, _tmp) = make_test_app_with_storage().await;
-        let data = setup_test_data(app_state.db()).await;
->>>>>>> 164afae5
+        let (app, app_state, _tmp) = make_test_app_with_storage().await;
+        let data = setup_test_data(app_state.db()).await;
 
         let (token, _) = generate_jwt(data.admin_user.id, data.admin_user.admin);
         let uri = format!("/api/users/{}", 999999);
@@ -205,13 +175,8 @@
     #[tokio::test]
     #[serial]
     async fn test_delete_user_missing_auth_header() {
-<<<<<<< HEAD
-        let app = make_test_app().await;
-        let data = setup_test_data(db::get_connection().await).await;
-=======
-        let (app, app_state, _tmp) = make_test_app_with_storage().await;
-        let data = setup_test_data(app_state.db()).await;
->>>>>>> 164afae5
+        let (app, app_state, _tmp) = make_test_app_with_storage().await;
+        let data = setup_test_data(app_state.db()).await;
 
         let uri = format!("/api/users/{}", data.user_to_delete.id);
         let req = Request::builder()
@@ -228,13 +193,8 @@
     #[tokio::test]
     #[serial]
     async fn test_delete_user_invalid_token() {
-<<<<<<< HEAD
-        let app = make_test_app().await;
-        let data = setup_test_data(db::get_connection().await).await;
-=======
-        let (app, app_state, _tmp) = make_test_app_with_storage().await;
-        let data = setup_test_data(app_state.db()).await;
->>>>>>> 164afae5
+        let (app, app_state, _tmp) = make_test_app_with_storage().await;
+        let data = setup_test_data(app_state.db()).await;
 
         let uri = format!("/api/users/{}", data.user_to_delete.id);
         let req = Request::builder()
