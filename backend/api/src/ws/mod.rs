--- conflicted
+++ resolved
@@ -1,15 +1,3 @@
-<<<<<<< HEAD
-//! WebSocket route entry point for `/api/ws/...`.
-//!
-//! This module defines all WebSocket entry points under the `/api/ws` namespace.
-//! WebSocket topics are organized by domain (e.g., modules, assignments), 
-//! each protected via appropriate access control middleware.
-
-use axum::{
-    middleware::from_fn, routing::get, Router
-};
-use crate::{auth::guards::require_authenticated, ws::{handlers::chat_handler, modules::ws_module_routes}};
-=======
 use axum::{middleware::from_fn, Router};
 use util::state::AppState;
 
@@ -17,35 +5,14 @@
     auth::guards::require_authenticated,
     ws::{modules::ws_module_routes, tickets::ws_ticket_routes},
 };
->>>>>>> 35b14be3
 
 pub mod modules;
 pub mod tickets;
 
-<<<<<<< HEAD
-/// Builds the `/ws` router containing all WebSocket topic namespaces.
-///
-/// # Routes
-/// - `/ws/modules/...` → module-related real-time endpoints
-///
-/// # Middleware
-/// - Applies `require_authenticated` globally to all WebSocket routes.
-///
-/// # Example
-/// ```text
-/// /ws/modules/{module_id}/announcements
-/// /ws/modules/assignments/{assignment_id}/submissions/{submission_id}/progress
-/// ```
-pub fn ws_routes() -> Router {
-    Router::new()
-        .route("/chat", get(chat_handler).route_layer(from_fn(require_authenticated)))
-        .nest("/modules", ws_module_routes())
-=======
 pub fn ws_routes(app_state: AppState) -> Router<AppState> {
     Router::new()
         .nest("/modules", ws_module_routes(app_state.clone()))
         .nest("/tickets", ws_ticket_routes(app_state.clone()))
         .route_layer(from_fn(require_authenticated))
         .with_state(app_state)
->>>>>>> 35b14be3
 }