--- conflicted
+++ resolved
@@ -6,11 +6,7 @@
 pub mod topics;
 pub mod ws_handlers;
 
-<<<<<<< HEAD
-use crate::auth::guards::require_attendance_ws_access;
-=======
 use crate::auth::guards::allow_attendance_ws_access;
->>>>>>> 0c8f0684
 use handlers::attendance_session_ws_handler;
 
 pub fn ws_attendance_routes(app_state: AppState) -> Router<AppState> {
@@ -18,10 +14,6 @@
         .route("/sessions/{session_id}", get(attendance_session_ws_handler))
         .route_layer(from_fn_with_state(
             app_state.clone(),
-<<<<<<< HEAD
-            require_attendance_ws_access,
-=======
             allow_attendance_ws_access,
->>>>>>> 0c8f0684
         ))
 }