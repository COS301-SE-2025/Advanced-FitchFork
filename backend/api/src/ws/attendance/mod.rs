use axum::{Router, middleware::from_fn_with_state, routing::get};
use util::state::AppState;

pub mod common;
pub mod handlers;
pub mod topics;
pub mod ws_handlers;

<<<<<<< HEAD
use crate::auth::guards::{allow_attendance_ws_access};
=======
use crate::auth::guards::require_attendance_ws_access;
>>>>>>> 59cf2410
use handlers::attendance_session_ws_handler;

pub fn ws_attendance_routes(app_state: AppState) -> Router<AppState> {
    Router::new()
        .route("/sessions/{session_id}", get(attendance_session_ws_handler))
<<<<<<< HEAD
    .route_layer(from_fn_with_state(app_state.clone(), allow_attendance_ws_access))
=======
        .route_layer(from_fn_with_state(
            app_state.clone(),
            require_attendance_ws_access,
        ))
>>>>>>> 59cf2410
}<|MERGE_RESOLUTION|>--- conflicted
+++ resolved
@@ -6,22 +6,14 @@
 pub mod topics;
 pub mod ws_handlers;
 
-<<<<<<< HEAD
-use crate::auth::guards::{allow_attendance_ws_access};
-=======
 use crate::auth::guards::require_attendance_ws_access;
->>>>>>> 59cf2410
 use handlers::attendance_session_ws_handler;
 
 pub fn ws_attendance_routes(app_state: AppState) -> Router<AppState> {
     Router::new()
         .route("/sessions/{session_id}", get(attendance_session_ws_handler))
-<<<<<<< HEAD
-    .route_layer(from_fn_with_state(app_state.clone(), allow_attendance_ws_access))
-=======
         .route_layer(from_fn_with_state(
             app_state.clone(),
             require_attendance_ws_access,
         ))
->>>>>>> 59cf2410
 }