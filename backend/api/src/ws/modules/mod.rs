--- conflicted
+++ resolved
@@ -7,36 +7,27 @@
 use util::state::AppState;
 use util::ws::default_websocket_handler;
 
-<<<<<<< HEAD
+use crate::auth::guards::allow_student;
 use crate::ws::modules::assignments::ws_assignment_routes;
-use crate::auth::guards::allow_assigned_to_module;
-=======
-use crate::auth::guards::require_assigned_to_module;
-use crate::ws::modules::assignments::ws_assignment_routes;
->>>>>>> 59cf2410
 
 pub mod assignments;
 
 /// Builds the `/api/ws/modules` WebSocket router.
 ///
 /// # Routes
-/// - `/api/ws/modules/{module_id}/announcements` (guarded by `require_assigned_to_module`)
+/// - `/api/ws/modules/{module_id}/announcements` (guarded by `allow_student`)
 /// - `/api/ws/modules/assignments/...`
 ///
 /// # Guards
-/// - `require_assigned_to_module` ensures only users assigned to the module can subscribe to its announcement topic
+/// - `allow_student` ensures only users assigned to the module can subscribe to its announcement topic
 pub fn ws_module_routes(app_state: AppState) -> Router<AppState> {
     Router::new()
-<<<<<<< HEAD
-    .route("/{module_id}/announcements", get(default_websocket_handler).route_layer(from_fn_with_state(app_state.clone(), allow_assigned_to_module)))
-=======
         .route(
             "/{module_id}/announcements",
             get(default_websocket_handler).route_layer(from_fn_with_state(
                 app_state.clone(),
-                require_assigned_to_module,
+                allow_student,
             )),
         )
->>>>>>> 59cf2410
         .nest("/{module_id}/assignments", ws_assignment_routes())
 }