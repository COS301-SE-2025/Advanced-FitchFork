//! WebSocket topic routes under `/api/ws/modules/...`.
//!
//! Contains real-time module-related routes such as announcements,
//! and nests assignment-specific WebSocket topics as well.

use axum::{middleware::from_fn, routing::get, Router};
use util::ws::default_websocket_handler;

use crate::ws::modules::assignments::ws_assignment_routes;
use crate::auth::guards::require_assigned_to_module;

pub mod assignments;

/// Builds the `/api/ws/modules` WebSocket router.
///
/// # Routes
/// - `/api/ws/modules/{module_id}/announcements` (guarded by `require_assigned_to_module`)
/// - `/api/ws/modules/assignments/...`
///
/// # Guards
/// - `require_assigned_to_module` ensures only users assigned to the module can subscribe to its announcement topic
pub fn ws_module_routes() -> Router {
    Router::new()
<<<<<<< HEAD
        .route("/{module_id}/announcements", get(default_websocket_handler).route_layer(from_fn(require_assigned_to_module)))
=======
        .route("/{module_id}/announcements", get(default_websocket_handler).route_layer(from_fn_with_state(app_state.clone(), require_assigned_to_module)))
>>>>>>> 35b14be3
        .nest("/{module_id}/assignments", ws_assignment_routes())
}<|MERGE_RESOLUTION|>--- conflicted
+++ resolved
@@ -21,10 +21,6 @@
 /// - `require_assigned_to_module` ensures only users assigned to the module can subscribe to its announcement topic
 pub fn ws_module_routes() -> Router {
     Router::new()
-<<<<<<< HEAD
-        .route("/{module_id}/announcements", get(default_websocket_handler).route_layer(from_fn(require_assigned_to_module)))
-=======
         .route("/{module_id}/announcements", get(default_websocket_handler).route_layer(from_fn_with_state(app_state.clone(), require_assigned_to_module)))
->>>>>>> 35b14be3
         .nest("/{module_id}/assignments", ws_assignment_routes())
 }