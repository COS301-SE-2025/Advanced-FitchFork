--- conflicted
+++ resolved
@@ -3,18 +3,11 @@
 //! Contains real-time module-related routes such as announcements,
 //! and nests assignment-specific WebSocket topics as well.
 
-<<<<<<< HEAD
-use axum::{Router, middleware::from_fn, routing::get};
-use util::ws::default_websocket_handler;
-
-use crate::auth::guards::require_assigned_to_module;
-=======
 use axum::{Router, middleware::from_fn_with_state, routing::get};
 use util::state::AppState;
 use util::ws::default_websocket_handler;
 
 use crate::auth::guards::allow_student;
->>>>>>> 0c8f0684
 use crate::ws::modules::assignments::ws_assignment_routes;
 
 pub mod assignments;
@@ -26,14 +19,6 @@
 /// - `/api/ws/modules/assignments/...`
 ///
 /// # Guards
-<<<<<<< HEAD
-/// - `require_assigned_to_module` ensures only users assigned to the module can subscribe to its announcement topic
-pub fn ws_module_routes() -> Router {
-    Router::new()
-        .route(
-            "/{module_id}/announcements",
-            get(default_websocket_handler).route_layer(from_fn(require_assigned_to_module)),
-=======
 /// - `allow_student` ensures only users assigned to the module can subscribe to its announcement topic
 pub fn ws_module_routes(app_state: AppState) -> Router<AppState> {
     Router::new()
@@ -41,7 +26,6 @@
             "/{module_id}/announcements",
             get(default_websocket_handler)
                 .route_layer(from_fn_with_state(app_state.clone(), allow_student)),
->>>>>>> 0c8f0684
         )
         .nest("/{module_id}/assignments", ws_assignment_routes())
 }