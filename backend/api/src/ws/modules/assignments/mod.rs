--- conflicted
+++ resolved
@@ -8,20 +8,12 @@
 //! Both endpoints are WebSocket upgrade routes.
 
 use axum::{Router, routing::get};
-<<<<<<< HEAD
-use util::ws::default_websocket_handler;
-=======
 use util::{state::AppState, ws::default_websocket_handler};
->>>>>>> 0c8f0684
 
 pub mod submissions;
 
 /// Builds the `/ws/modules/{module_id}/assignments` WebSocket router.
-<<<<<<< HEAD
-pub fn ws_assignment_routes() -> Router {
-=======
 pub fn ws_assignment_routes() -> Router<AppState> {
->>>>>>> 0c8f0684
     Router::new().route(
         "/{assignment_id}/submissions/{submission_id}/progress",
         get(default_websocket_handler),
