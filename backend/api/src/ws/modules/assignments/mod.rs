--- conflicted
+++ resolved
@@ -10,19 +10,10 @@
 use axum::{routing::get, Router};
 use util::ws::default_websocket_handler;
 
-<<<<<<< HEAD
-/// Builds the `/api/ws/modules/assignments` WebSocket router.
-///
-/// # Routes
-/// - `/api/ws/modules/assignments/{assignment_id}/submissions/{submission_id}/progress` // TODO: restrict to owner (student) or elevated roles
-/// - `/api/ws/modules/assignments/{assignment_id}/tickets/{ticket_id}/chat`             // TODO: restrict to ticket owner (student) or elevated roles
-pub fn ws_assignment_routes() -> Router {
-=======
 pub mod submissions;
 
 /// Builds the `/ws/modules/{module_id}/assignments` WebSocket router.
 pub fn ws_assignment_routes() -> Router<AppState> {
->>>>>>> 35b14be3
     Router::new()
         .route("/{assignment_id}/submissions/{submission_id}/progress",get(default_websocket_handler))
 }