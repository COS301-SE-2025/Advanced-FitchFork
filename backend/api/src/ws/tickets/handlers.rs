use super::topics::ticket_chat_topic;
use super::ws_handlers::TicketWsHandler;
use crate::auth::AuthUser;
use axum::{
    Extension,
<<<<<<< HEAD
    extract::{Path, WebSocketUpgrade},
    response::IntoResponse,
};
use std::sync::Arc;
=======
    extract::{Path, State, WebSocketUpgrade},
    response::IntoResponse,
};
use std::sync::Arc;
use util::state::AppState;
>>>>>>> 0c8f0684
use util::ws::axum_adapter::ws_route;
use util::ws::serve::WsServerOptions;

pub async fn ticket_chat_handler(
    ws: WebSocketUpgrade,
    Extension(AuthUser(claims)): Extension<AuthUser>,
    Path(ticket_id): Path<i64>,
) -> impl IntoResponse {
    let uid_opt = Some(claims.sub); // presence enabled
    let handler = Arc::new(TicketWsHandler);
    let topic = move || ticket_chat_topic(ticket_id);
    let opts = WsServerOptions::default(); // 30s WS ping; auto app-ping → pong enabled

    // Adapter expects Extension<Uid> where Uid: Into<Option<i64>>
    ws_route(ws, Extension(uid_opt), topic, handler, opts).await
}<|MERGE_RESOLUTION|>--- conflicted
+++ resolved
@@ -3,18 +3,11 @@
 use crate::auth::AuthUser;
 use axum::{
     Extension,
-<<<<<<< HEAD
-    extract::{Path, WebSocketUpgrade},
-    response::IntoResponse,
-};
-use std::sync::Arc;
-=======
     extract::{Path, State, WebSocketUpgrade},
     response::IntoResponse,
 };
 use std::sync::Arc;
 use util::state::AppState;
->>>>>>> 0c8f0684
 use util::ws::axum_adapter::ws_route;
 use util::ws::serve::WsServerOptions;
 
