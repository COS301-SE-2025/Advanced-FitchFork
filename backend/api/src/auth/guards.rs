--- conflicted
+++ resolved
@@ -1,14 +1,3 @@
-<<<<<<< HEAD
-use axum::{extract::{Path, State, FromRequestParts}, http::{Request, StatusCode}, middleware::Next, body::Body, response::{Response, IntoResponse}, Json};
-use util::{config, state::AppState};
-use crate::auth::claims::AuthUser;
-use crate::response::ApiResponse;
-use sea_orm::DatabaseConnection;
-use std::{collections::HashMap,collections::HashSet, net::{IpAddr, Ipv4Addr}};
-use sea_orm::EntityTrait;
-use sea_orm::QueryFilter;
-use sea_orm::ColumnTrait;
-=======
 use crate::auth::claims::AuthUser;
 use crate::response::ApiResponse;
 use axum::{
@@ -19,7 +8,6 @@
     middleware::Next,
     response::{IntoResponse, Response},
 };
->>>>>>> 59cf2410
 use db::models::{
     assignment::{Column as AssignmentColumn, Entity as AssignmentEntity},
     assignment_file::{Column as FileColumn, Entity as FileEntity},
@@ -90,7 +78,6 @@
     }
 
     for role in roles {
-<<<<<<< HEAD
         match user::Model::is_in_role(db, user_id, module_id, role).await {
             Ok(true) => return true,
             Ok(false) => continue,
@@ -103,13 +90,6 @@
                 );
                 return false;
             }
-=======
-        if user::Model::is_in_role(db, user_id, module_id, role)
-            .await
-            .unwrap_or(false)
-        {
-            return true;
->>>>>>> 59cf2410
         }
     }
     false
@@ -206,16 +186,9 @@
         Path(params),
         req,
         next,
-<<<<<<< HEAD
         allowed,
         "Lecturer (or higher) access required for this module"
     ).await
-=======
-        &["Lecturer"],
-        "Lecturer access required for this module",
-    )
-    .await
->>>>>>> 59cf2410
 }
 
 /// Guard for allowing AssistantLecturer and higher (AssistantLecturer, Lecturer).
@@ -231,16 +204,9 @@
         Path(params),
         req,
         next,
-<<<<<<< HEAD
         allowed,
         "Assistant lecturer (or higher) access required for this module"
     ).await
-=======
-        &["AssistantLecturer"],
-        "Assistant lecturer access required for this module",
-    )
-    .await
->>>>>>> 59cf2410
 }
 
 /// Guard for allowing Tutor and higher (Tutor, AssistantLecturer, Lecturer).
@@ -256,16 +222,9 @@
         Path(params),
         req,
         next,
-<<<<<<< HEAD
         allowed,
         "Tutor (or higher) access required for this module"
     ).await
-=======
-        &["Tutor"],
-        "Tutor access required for this module",
-    )
-    .await
->>>>>>> 59cf2410
 }
 
 /// Guard for allowing Student and higher (Student, Tutor, AssistantLecturer, Lecturer).
@@ -281,68 +240,9 @@
         Path(params),
         req,
         next,
-<<<<<<< HEAD
         allowed,
         "Student (or higher) access required for this module"
     ).await
-=======
-        &["Student"],
-        "Student access required for this module",
-    )
-    .await
->>>>>>> 59cf2410
-}
-
-/// Guard for allowing Lecturer or AssistantLecturer (and higher of the lower requirement -> AssistantLecturer or above).
-pub async fn allow_lecturer_or_assistant_lecturer(
-    State(app_state): State<AppState>,
-    Path(params): Path<HashMap<String, String>>,
-    req: Request<Body>,
-    next: Next,
-) -> Result<Response, (StatusCode, Json<ApiResponse<Empty>>)> {
-    // Union of higher-or-equal sets collapses to the broader (lower requirement) level: AssistantLecturer
-    let allowed = roles_higher_or_equal("AssistantLecturer");
-    allow_role_base(
-        State(app_state),
-        Path(params),
-        req,
-        next,
-<<<<<<< HEAD
-        allowed,
-        "Lecturer / AssistantLecturer (or higher) access required for this module"
-    ).await
-=======
-        &["Lecturer", "AssistantLecturer"],
-        "Lecturer or assistant lecturer access required for this module",
-    )
-    .await
->>>>>>> 59cf2410
-}
-
-/// Guard for allowing Lecturer or Tutor (and higher of the lower requirement -> Tutor or above).
-pub async fn allow_lecturer_or_tutor(
-    State(app_state): State<AppState>,
-    Path(params): Path<HashMap<String, String>>,
-    req: Request<Body>,
-    next: Next,
-) -> Result<Response, (StatusCode, Json<ApiResponse<Empty>>)> {
-    // Union of higher-or-equal sets collapses to the broader (lower requirement) level: Tutor
-    let allowed = roles_higher_or_equal("Tutor");
-    allow_role_base(
-        State(app_state),
-        Path(params),
-        req,
-        next,
-<<<<<<< HEAD
-        allowed,
-        "Lecturer or Tutor (or higher) access required for this module"
-    ).await
-=======
-        &["Lecturer", "Tutor"],
-        "Lecturer or tutor access required for this module",
-    )
-    .await
->>>>>>> 59cf2410
 }
 
 /// Guard for allowing any assigned role (Lecturer, AssistantLecturer, Tutor, Student).
@@ -357,16 +257,9 @@
         Path(params),
         req,
         next,
-<<<<<<< HEAD
         roles_higher_or_equal("Student"),
         "User not assigned to this module"
     ).await
-=======
-        &["Lecturer", "AssistantLecturer", "Tutor", "Student"],
-        "User not assigned to this module",
-    )
-    .await
->>>>>>> 59cf2410
 }
 
 pub async fn allow_ready_assignment(
@@ -393,13 +286,7 @@
             Json(ApiResponse::error("Missing or invalid assignment_id")),
         ))?;
 
-<<<<<<< HEAD
      if let Err(e) = db::models::assignment::Model::try_transition_to_ready(db, module_id, assignment_id).await {
-=======
-    if let Err(e) =
-        db::models::assignment::Model::try_transition_to_ready(db, module_id, assignment_id).await
-    {
->>>>>>> 59cf2410
         return Err((
             StatusCode::INTERNAL_SERVER_ERROR,
             Json(ApiResponse::error(format!(
