//! Email service module for handling email-related functionality.
//!
//! This module provides functionality for sending various types of emails using SMTP,
//! specifically configured for Gmail. It uses the `lettre` crate for email handling
//! and supports both plain text and HTML email formats.
//!
//! # Environment Variables Required
//! - `GMAIL_USERNAME`: Gmail address to send emails from
//! - `GMAIL_APP_PASSWORD`: Gmail app password for authentication
//! - `FRONTEND_URL`: Base URL of the frontend application
//! - `EMAIL_FROM_NAME`: Display name for the sender

use lettre::transport::smtp::client::{Tls, TlsParameters};
use lettre::{
    AsyncTransport, Tokio1Executor,
    message::{Message, MultiPart, SinglePart, header},
    transport::smtp::{AsyncSmtpTransport, authentication::Credentials},
};
use once_cell::sync::Lazy;
use util::config;

/// Global SMTP client instance configured for Gmail.
///
/// This is initialized lazily when first used, using environment variables
/// for configuration. The client is configured to use TLS and requires
/// authentication.
static SMTP_CLIENT: Lazy<AsyncSmtpTransport<Tokio1Executor>> = Lazy::new(|| {
    let username = config::gmail_username();
    let password = config::gmail_app_password();

    let tls_parameters =
        TlsParameters::new("smtp.gmail.com".to_string()).expect("Failed to create TLS parameters");

    AsyncSmtpTransport::<Tokio1Executor>::relay("smtp.gmail.com")
        .expect("Failed to create SMTP transport")
        .port(587)
        .tls(Tls::Required(tls_parameters))
        .credentials(Credentials::new(username, password))
        .build()
});

/// Service for handling email-related operations.
pub struct EmailService;

impl EmailService {
    /// Sends a password reset email to the specified email address.
    ///
    /// # Arguments
    /// * `to_email` - The recipient's email address
    /// * `reset_token` - The password reset token to include in the reset link
    ///
    /// # Returns
    /// * `Result<(), Box<dyn std::error::Error>>` - Ok(()) if email was sent successfully,
    ///   Err containing the error if sending failed
    ///
    /// # Email Content
    /// The email includes both plain text and HTML versions with:
    /// * A personalized greeting
    /// * A reset password link
    /// * Expiration notice (15 minutes)
    /// * Security warning for unintended recipients
    /// * Styled HTML version with a clickable button
    pub async fn send_password_reset_email(
        to_email: &str,
        reset_token: &str,
    ) -> Result<(), Box<dyn std::error::Error>> {
        let frontend_url = config::frontend_url();
        let from_email = config::gmail_username();
        let from_name = config::email_from_name();
        let reset_link = format!("{}/reset-password?token={}", frontend_url, reset_token);

        let email = Message::builder()
            .from(format!("{} <{}>", from_name, from_email).parse().unwrap())
            .to(to_email.parse().unwrap())
            .subject("Reset Your Password")
            .multipart(
                MultiPart::alternative()
                    .singlepart(
                        SinglePart::builder()
                            .header(header::ContentType::TEXT_PLAIN)
                            .body(format!(
                                "Hello,\n\n\
                                You have requested to reset your password. Click the link below to proceed:\n\n\
                                {}\n\n\
                                This link will expire in 15 minutes.\n\n\
                                If you did not request this password reset, please ignore this email.\n\n\
                                Best regards,\n\
                                {}",
                                reset_link,
                                from_name
                            )),
                    )
                    .singlepart(
                        SinglePart::builder()
                            .header(header::ContentType::TEXT_HTML)
                            .body(format!(
                                r#"<!DOCTYPE html>
                                <html>
                                <head>
                                    <style>
                                        body {{ font-family: Arial, sans-serif; line-height: 1.6; color: #333; }}
                                        .container {{ max-width: 600px; margin: 0 auto; padding: 20px; text-align: center; }}
                                        .button {{ 
                                            display: inline-block;
                                            padding: 10px 20px;
                                            background-color: #007bff;
                                            color: #ffffff !important;
                                            text-decoration: none;
                                            border-radius: 5px;
                                            margin: 20px 0;
                                            font-weight: bold;
                                        }}
                                        .warning {{ color: #dc3545; }}
                                    </style>
                                </head>
                                <body>
                                    <div class="container">
                                        <h2>Reset Your Password</h2>
                                        <p>Hello,</p>
                                        <p>You have requested to reset your password. Click the button below to proceed:</p>
                                        <a href="{}" class="button">Reset Password</a>
                                        <p>This link will expire in 15 minutes.</p>
                                        <p class="warning">If you did not request this password reset, please ignore this email.</p>
                                        <p>Best regards,<br>{}</p>
                                    </div>
                                </body>
                                </html>"#,
                                reset_link, from_name
                            )),
                    ),
            )?;

        match SMTP_CLIENT.send(email).await {
            Ok(_) => Ok(()),
            Err(e) => Err(Box::new(e) as Box<dyn std::error::Error>),
        }
    }

    /// Sends a password change confirmation email to the specified email address.
    ///
    /// # Arguments
    /// * `to_email` - The recipient's email address
    ///
    /// # Returns
    /// * `Result<(), Box<dyn std::error::Error>>` - Ok(()) if email was sent successfully,
    ///   Err containing the error if sending failed
    ///
    /// # Email Content
    /// The email includes both plain text and HTML versions with:
    /// * Confirmation of password change
    /// * Security warning for unintended changes
    /// * Simple HTML formatting
    pub async fn send_password_changed_email(
        to_email: &str,
    ) -> Result<(), Box<dyn std::error::Error>> {
        let from_email = config::gmail_username();
        let from_name = config::email_from_name();

        let email = Message::builder()
            .from(format!("{} <{}>", from_name, from_email).parse().unwrap())
            .to(to_email.parse().unwrap())
            .subject("Your Password Has Been Changed")
            .multipart(
                MultiPart::alternative()
                    .singlepart(
                        SinglePart::builder()
                            .header(header::ContentType::TEXT_PLAIN)
                            .body(format!(
                                "Hello,\n\n\
                                Your password has been successfully changed.\n\n\
                                If you did not make this change, please contact support immediately.\n\n\
                                Best regards,\n\
                                {}",
                                from_name
                            )),
                    )
                    .singlepart(
                        SinglePart::builder()
                            .header(header::ContentType::TEXT_HTML)
                            .body(format!(
                                "<html>\
                                <body>\
                                <p>Hello,</p>\
                                <p>Your password has been successfully changed.</p>\
                                <p>If you did not make this change, please contact support immediately.</p>\
                                <p>Best regards,<br>\
                                {}</p>\
                                </body>\
                                </html>",
                                from_name
                            )),
                    ),
            )?;

        match SMTP_CLIENT.send(email).await {
            Ok(_) => Ok(()),
            Err(e) => Err(Box::new(e) as Box<dyn std::error::Error>),
        }
    }
<<<<<<< HEAD
    
pub async fn send_marking_done_email(
    to_email: &str,
    display_name: &str,
    submission_id: i64,
    module_id: i64,
    assignment_id: i64,
) -> Result<(), Box<dyn std::error::Error>> {
    let from_email = config::gmail_username();
    let from_name = config::email_from_name();

    let email = Message::builder()
        .from(format!("{} <{}>", from_name, from_email).parse().unwrap())
        .to(to_email.parse().unwrap())
        .subject(format!("Submission #{} – Marking complete", submission_id))
        .multipart(
            MultiPart::alternative()
                .singlepart(
                    SinglePart::builder()
                        .header(header::ContentType::TEXT_PLAIN)
                        .body(format!(
                            "Hello {},\n\n\
                             Your submission #{} for module #{}, assignment #{} has finished marking.\n\n\
                             You can now view your results on FitchFork.\n\n\
                             Best regards,\n\
                             {}",
                            display_name, submission_id, module_id, assignment_id, from_name
                        )),
                )
                .singlepart(
                    SinglePart::builder()
                        .header(header::ContentType::TEXT_HTML)
                        .body(format!(
                            "<html>\
                             <body>\
                             <p>Hello {},</p>\
                             <p>Your submission <b>#{}</b> for module <b>#{}</b>, assignment <b>#{}</b> has finished marking.</p>\
                             <p>You can now view your results on FitchFork.</p>\
                             <p>Best regards,<br>\
                             {}</p>\
                             </body>\
                             </html>",
                            display_name, submission_id, module_id, assignment_id, from_name
                        )),
                ),
        )?;

    SMTP_CLIENT
        .send(email)
        .await
        .map(|_| ())
        .map_err(|e| Box::new(e) as _)
}
=======

    pub async fn send_email_when_spec_changes(
        to_email: Vec<String>,
        spec_name: String,
        change_details: String,
    ) {
        let from_email = config::gmail_username();
        let from_name = config::email_from_name();

        let mut builder =
            Message::builder().from(format!("{} <{}>", from_name, from_email).parse().unwrap());

        for recipient in to_email {
            builder = builder.to(recipient.parse().unwrap());
        }

        let email_result = builder
            .subject(format!("Specification '{}' Has Changed", spec_name))
            .multipart(
                MultiPart::alternative()
                    .singlepart(
                        SinglePart::builder()
                            .header(header::ContentType::TEXT_PLAIN)
                            .body(format!(
                                "Hello,\n\n\
                                The specification '{}' has been updated. Here are the details of the changes:\n\n\
                                {}\n\n\
                                Please review the changes at your earliest convenience.\n\n\
                                Best regards,\n\
                                {}",
                                spec_name,
                                change_details,
                                from_name
                            )),
                    )
                    .singlepart(
                        SinglePart::builder()
                            .header(header::ContentType::TEXT_HTML)
                            .body(format!(
                                "<html>\
                                <body>\
                                <p>Hello,</p>\
                                <p>The specification '<strong>{}</strong>' has been updated. Here are the details of the changes:</p>\
                                <pre>{}</pre>\
                                <p>Please review the changes at your earliest convenience.</p>\
                                <p>Best regards,<br>\
                                {}</p>\
                                </body>\
                                </html>",
                                spec_name,
                                change_details,
                                from_name
                            )),
                    ),
            );

        let email = match email_result {
            Ok(msg) => msg,
            Err(e) => {
                eprintln!("Failed to build email: {}", e);
                return;
            }
        };

        match SMTP_CLIENT.send(email).await {
            Ok(_) => (),
            Err(e) => eprintln!("Failed to send email: {}", e),
        };
    }
>>>>>>> ee745b09
}<|MERGE_RESOLUTION|>--- conflicted
+++ resolved
@@ -197,7 +197,75 @@
             Err(e) => Err(Box::new(e) as Box<dyn std::error::Error>),
         }
     }
-<<<<<<< HEAD
+
+    pub async fn send_email_when_spec_changes(
+        to_email: Vec<String>,
+        spec_name: String,
+        change_details: String,
+    ) {
+        let from_email = config::gmail_username();
+        let from_name = config::email_from_name();
+
+        let mut builder =
+            Message::builder().from(format!("{} <{}>", from_name, from_email).parse().unwrap());
+
+        for recipient in to_email {
+            builder = builder.to(recipient.parse().unwrap());
+        }
+
+        let email_result = builder
+            .subject(format!("Specification '{}' Has Changed", spec_name))
+            .multipart(
+                MultiPart::alternative()
+                    .singlepart(
+                        SinglePart::builder()
+                            .header(header::ContentType::TEXT_PLAIN)
+                            .body(format!(
+                                "Hello,\n\n\
+                                The specification '{}' has been updated. Here are the details of the changes:\n\n\
+                                {}\n\n\
+                                Please review the changes at your earliest convenience.\n\n\
+                                Best regards,\n\
+                                {}",
+                                spec_name,
+                                change_details,
+                                from_name
+                            )),
+                    )
+                    .singlepart(
+                        SinglePart::builder()
+                            .header(header::ContentType::TEXT_HTML)
+                            .body(format!(
+                                "<html>\
+                                <body>\
+                                <p>Hello,</p>\
+                                <p>The specification '<strong>{}</strong>' has been updated. Here are the details of the changes:</p>\
+                                <pre>{}</pre>\
+                                <p>Please review the changes at your earliest convenience.</p>\
+                                <p>Best regards,<br>\
+                                {}</p>\
+                                </body>\
+                                </html>",
+                                spec_name,
+                                change_details,
+                                from_name
+                            )),
+                    ),
+            );
+
+        let email = match email_result {
+            Ok(msg) => msg,
+            Err(e) => {
+                eprintln!("Failed to build email: {}", e);
+                return;
+            }
+        };
+
+        match SMTP_CLIENT.send(email).await {
+            Ok(_) => (),
+            Err(e) => eprintln!("Failed to send email: {}", e),
+        };
+    }
     
 pub async fn send_marking_done_email(
     to_email: &str,
@@ -251,75 +319,4 @@
         .map(|_| ())
         .map_err(|e| Box::new(e) as _)
 }
-=======
-
-    pub async fn send_email_when_spec_changes(
-        to_email: Vec<String>,
-        spec_name: String,
-        change_details: String,
-    ) {
-        let from_email = config::gmail_username();
-        let from_name = config::email_from_name();
-
-        let mut builder =
-            Message::builder().from(format!("{} <{}>", from_name, from_email).parse().unwrap());
-
-        for recipient in to_email {
-            builder = builder.to(recipient.parse().unwrap());
-        }
-
-        let email_result = builder
-            .subject(format!("Specification '{}' Has Changed", spec_name))
-            .multipart(
-                MultiPart::alternative()
-                    .singlepart(
-                        SinglePart::builder()
-                            .header(header::ContentType::TEXT_PLAIN)
-                            .body(format!(
-                                "Hello,\n\n\
-                                The specification '{}' has been updated. Here are the details of the changes:\n\n\
-                                {}\n\n\
-                                Please review the changes at your earliest convenience.\n\n\
-                                Best regards,\n\
-                                {}",
-                                spec_name,
-                                change_details,
-                                from_name
-                            )),
-                    )
-                    .singlepart(
-                        SinglePart::builder()
-                            .header(header::ContentType::TEXT_HTML)
-                            .body(format!(
-                                "<html>\
-                                <body>\
-                                <p>Hello,</p>\
-                                <p>The specification '<strong>{}</strong>' has been updated. Here are the details of the changes:</p>\
-                                <pre>{}</pre>\
-                                <p>Please review the changes at your earliest convenience.</p>\
-                                <p>Best regards,<br>\
-                                {}</p>\
-                                </body>\
-                                </html>",
-                                spec_name,
-                                change_details,
-                                from_name
-                            )),
-                    ),
-            );
-
-        let email = match email_result {
-            Ok(msg) => msg,
-            Err(e) => {
-                eprintln!("Failed to build email: {}", e);
-                return;
-            }
-        };
-
-        match SMTP_CLIENT.send(email).await {
-            Ok(_) => (),
-            Err(e) => eprintln!("Failed to send email: {}", e),
-        };
-    }
->>>>>>> ee745b09
 }