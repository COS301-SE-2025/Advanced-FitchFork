use crate::{auth::claims::AuthUser, response::ApiResponse};
use axum::{
    Extension, Json,
    extract::{Query, State},
    http::StatusCode,
    response::IntoResponse,
};
use common::format_validation_errors;
<<<<<<< HEAD
use serde::{Deserialize, Serialize};
use validator::Validate;

=======
use sea_orm::{
    ColumnTrait, Condition, EntityTrait, FromQueryResult, PaginatorTrait, QueryFilter, QueryOrder,
    QuerySelect, RelationTrait, prelude::Expr,
};
use sea_orm_migration::prelude::Alias;
use serde::{Deserialize, Serialize};
use validator::Validate;

use crate::{auth::claims::AuthUser, response::ApiResponse};
use db::models::{
    assignment,
    assignment_submission::{
        self, Column as SubmissionColumn, Entity as SubmissionEntity, SubmissionStatus,
    },
    module, user,
    user_module_role::{self, Column as RoleColumn, Role},
};
use util::state::AppState;

>>>>>>> 0c8f0684
#[derive(Debug, Deserialize, Validate)]
pub struct GetSubmissionsQuery {
    #[validate(range(min = 1))]
    pub page: Option<u64>,
    #[validate(range(min = 1, max = 100))]
    pub per_page: Option<u64>,
    pub query: Option<String>,
    pub role: Option<Role>,
    pub year: Option<i32>,
    pub is_late: Option<bool>,
    pub sort: Option<String>,
}

#[derive(Debug, Serialize)]
pub struct SubmissionItem {
    pub id: i64,
    pub status: String,
    pub score: Score,
    pub created_at: String,
    pub updated_at: String,
    pub is_late: bool,
    pub module: ModuleInfo,
    pub assignment: AssignmentInfo,
    pub user: UserInfo,
}

#[derive(Debug, Serialize)]
pub struct Score {
    pub earned: i64,
    pub total: i64,
}

#[derive(Debug, Serialize)]
pub struct ModuleInfo {
    pub id: i64,
    pub code: String,
}

#[derive(Debug, Serialize)]
pub struct AssignmentInfo {
    pub id: i64,
    pub name: String,
    pub description: Option<String>,
}

#[derive(Debug, Serialize)]
pub struct UserInfo {
    pub id: i64,
    pub username: String,
}

#[derive(Debug, Serialize)]
pub struct GetSubmissionsResponse {
    pub submissions: Vec<SubmissionItem>,
    pub page: u64,
    pub per_page: u64,
    pub total: u64,
}

#[derive(Debug, Serialize)]
pub struct SubmissionWithRelations {
    pub id: i64,
    pub earned: i64,
    pub total: i64,
    pub created_at: chrono::NaiveDateTime,
    pub updated_at: chrono::NaiveDateTime,
    pub user_id: i64,
    pub assignment_id: i64,
    pub assignment_name: String,
    pub assignment_description: Option<String>,
    pub assignment_due_date: chrono::NaiveDateTime,
    pub module_id: i64,
    pub module_code: String,
    pub username: String,
    pub status: SubmissionStatus,
}

/// GET /api/me/submissions
///
/// Retrieves a paginated list of submissions relevant to the authenticated user.
/// The behavior of this endpoint changes based on the `role` query parameter,
/// allowing users to view submissions based on their permissions.
///
/// ### Authorization
/// Requires a valid bearer token.
///
/// ### Query Parameters
/// - `page` (optional, u64, min: 1): The page number for pagination. Defaults to 1.
/// - `per_page` (optional, u64, min: 1, max: 100): The number of items per page. Defaults to 20.
/// - `query` (optional, string): A search term to filter submissions by module code, student username, or assignment name.
/// - `role` (optional, string): The role to filter by. Can be `Student`, `Tutor`, `AssistantLecturer`, or `Lecturer`. Defaults to `Student`.
///   - If `Student`, returns only the authenticated user's submissions.
///   - If `Lecturer`, `Tutor`, etc., returns submissions for all students in modules where the user holds that role.
/// - `year` (optional, i32): Filters submissions by the module's academic year.
/// - `is_late` (optional, bool): Filters submissions based on whether they were submitted after the assignment's due date.
/// - `sort` (optional, string): A comma-separated list of fields to sort by. Prefix with `-` for descending order.
///   - Allowed fields: `score`, `created_at`.
///
/// ### Response: 200 OK
/// Returns a paginated list of submissions.
/// ```json
/// {
///   "success": true,
///   "message": "Submissions retrieved",
///   "data": {
///     "submissions": [
///       {
///         "id": 5512,
///         "status": "submitted",
///         "score": { "earned": 42, "total": 50 },
///         "created_at": "2025-08-08T12:15:00Z",
///         "updated_at": "2025-08-08T12:15:00Z",
///         "is_late": false,
///         "module": { "id": 344, "code": "COS344" },
///         "assignment": { "id": 102, "name": "A2 — Runtime & VM", "description": "..." },
///         "user": { "id": 2511, "username": "u23571561" }
///       }
///     ],
///     "page": 1,
///     "per_page": 20,
///     "total": 93
///   }
/// }
/// ```
///
/// ### Error Responses
/// - `400 Bad Request`: Invalid query parameters.
/// - `401 Unauthorized`: Not logged in.
pub async fn get_my_submissions(
    Extension(user): Extension<AuthUser>,
    Query(query): Query<GetSubmissionsQuery>,
) -> impl IntoResponse {
    if let Err(e) = query.validate() {
        return (
            StatusCode::BAD_REQUEST,
            Json(ApiResponse::<()>::error(format_validation_errors(&e))),
        )
            .into_response();
    }

    let db = app_state.db();
    let caller_id = user.0.sub;

    let page = query.page.unwrap_or(1);
    let per_page = query.per_page.unwrap_or(20);

    let mut query_builder = SubmissionEntity::find()
        .column_as(SubmissionColumn::Id, "id")
        .column_as(SubmissionColumn::Earned, "earned")
        .column_as(SubmissionColumn::Total, "total")
        .column_as(SubmissionColumn::CreatedAt, "created_at")
        .column_as(SubmissionColumn::UpdatedAt, "updated_at")
        .column_as(SubmissionColumn::UserId, "user_id")
        .column_as(SubmissionColumn::AssignmentId, "assignment_id")
        .column_as(SubmissionColumn::Status, "status")
        .column_as(assignment::Column::Name, "assignment_name")
        .column_as(assignment::Column::Description, "assignment_description")
        .column_as(assignment::Column::DueDate, "assignment_due_date")
        .column_as(module::Column::Id, "module_id")
        .column_as(module::Column::Code, "module_code")
        .column_as(user::Column::Username, "username")
        .join(
            sea_orm::JoinType::InnerJoin,
            assignment_submission::Relation::Assignment.def(),
        )
        .join(
            sea_orm::JoinType::InnerJoin,
            assignment::Relation::Module.def(),
        )
        .join(
            sea_orm::JoinType::InnerJoin,
            assignment_submission::Relation::User.def(),
        )
        .join(
            sea_orm::JoinType::InnerJoin,
            module::Relation::UserModuleRole.def(),
        )
        .filter(user_module_role::Column::UserId.eq(caller_id));

    let role_to_check = query.role.unwrap_or(Role::Student);

    match role_to_check {
        Role::Student => {
            query_builder = query_builder.filter(SubmissionColumn::UserId.eq(caller_id));
        }
        Role::Lecturer | Role::AssistantLecturer | Role::Tutor => {
            query_builder = query_builder.filter(RoleColumn::Role.eq(role_to_check));
        }
    }

    let mut condition = Condition::all();

    if let Some(q) = &query.query {
        let pattern = format!("%{}%", q.to_lowercase());
        condition = condition.add(
            Condition::any()
                .add(module::Column::Code.like(&pattern))
                .add(user::Column::Username.like(&pattern))
                .add(assignment::Column::Name.like(&pattern)),
        );
    }

    if let Some(year) = query.year {
        condition = condition.add(module::Column::Year.eq(year));
    }

    if let Some(is_late) = query.is_late {
        let submission_alias = Alias::new("assignment_submissions");
        let assignment_alias = Alias::new("assignments");

        let created_at = Expr::col((submission_alias.clone(), SubmissionColumn::CreatedAt));
        let due_date = Expr::col((assignment_alias.clone(), assignment::Column::DueDate));

        if is_late {
            condition = condition.add(created_at.gt(due_date));
        } else {
            condition = condition.add(created_at.lte(due_date));
        }
    }

    query_builder = query_builder.filter(condition);

    if let Some(sort) = &query.sort {
        for s in sort.split(',') {
            let (field, order) = if s.starts_with('-') {
                (&s[1..], sea_orm::Order::Desc)
            } else {
                (s, sea_orm::Order::Asc)
            };

            match field {
                "score" => {
                    query_builder = query_builder.order_by(
                        sea_orm::prelude::Expr::cust(
                            "COALESCE((earned * 1.0) / NULLIF(total, 0), 0)",
                        ),
                        order,
                    );
                }
                "created_at" => {
                    query_builder = query_builder.order_by(SubmissionColumn::CreatedAt, order);
                }
                _ => {}
            }
        }
    } else {
        query_builder = query_builder.order_by(SubmissionColumn::CreatedAt, sea_orm::Order::Desc);
    }

    query_builder = query_builder.order_by(SubmissionColumn::Id, sea_orm::Order::Asc);

    let paginator = query_builder
        .into_model::<SubmissionWithRelations>()
        .paginate(db, per_page);

    let total = paginator.num_items().await.unwrap_or(0);
    let submissions_db: Vec<SubmissionWithRelations> =
        paginator.fetch_page(page - 1).await.unwrap_or_default();

    let submissions: Vec<SubmissionItem> = submissions_db
        .into_iter()
        .map(|s| {
            let is_late = s.created_at > s.assignment_due_date;

            SubmissionItem {
                id: s.id,
                status: s.status.to_string(),
                score: Score {
                    earned: s.earned,
                    total: s.total,
                },
                created_at: s.created_at.to_string(),
                updated_at: s.updated_at.to_string(),
                is_late,
                module: ModuleInfo {
                    id: s.module_id,
                    code: s.module_code,
                },
                assignment: AssignmentInfo {
                    id: s.assignment_id,
                    name: s.assignment_name,
                    description: s.assignment_description,
                },
                user: UserInfo {
                    id: s.user_id,
                    username: s.username,
                },
            }
        })
        .collect();

    if submissions.is_empty() {
        return (
            StatusCode::OK,
            Json(ApiResponse::success(
                GetSubmissionsResponse {
                    submissions: vec![],
                    page,
                    per_page,
                    total: 0,
                },
                "No submissions found",
            )),
        )
            .into_response();
    }

    (
        StatusCode::OK,
        Json(ApiResponse::success(
            GetSubmissionsResponse {
                submissions,
                page,
                per_page,
                total,
            },
            "Submissions retrieved",
        )),
    )
        .into_response()
}<|MERGE_RESOLUTION|>--- conflicted
+++ resolved
@@ -6,11 +6,6 @@
     response::IntoResponse,
 };
 use common::format_validation_errors;
-<<<<<<< HEAD
-use serde::{Deserialize, Serialize};
-use validator::Validate;
-
-=======
 use sea_orm::{
     ColumnTrait, Condition, EntityTrait, FromQueryResult, PaginatorTrait, QueryFilter, QueryOrder,
     QuerySelect, RelationTrait, prelude::Expr,
@@ -30,7 +25,6 @@
 };
 use util::state::AppState;
 
->>>>>>> 0c8f0684
 #[derive(Debug, Deserialize, Validate)]
 pub struct GetSubmissionsQuery {
     #[validate(range(min = 1))]
