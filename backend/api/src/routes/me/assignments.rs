//! # My Assignments Handlers
//!
//! Provides endpoints to fetch assignments for the currently authenticated user.
//!
//! Users can retrieve a paginated list of assignments filtered by role, year, status,
//! search query, and sorted by various fields. Only assignments in modules the user
//! is associated with are returned.

use crate::{auth::AuthUser, response::ApiResponse};
<<<<<<< HEAD
use axum::{Extension, Json, extract::Query, http::StatusCode, response::IntoResponse};
use serde::{Deserialize, Serialize};
=======
use axum::{
    Extension, Json,
    extract::{Query, State},
    http::StatusCode,
    response::IntoResponse,
};
use db::models::{assignment, module, user_module_role};
use migration::Expr;
use sea_orm::{
    ColumnTrait, Condition, EntityTrait, JoinType, PaginatorTrait, QueryFilter, QueryOrder,
    QuerySelect, RelationTrait,
};
use serde::{Deserialize, Serialize};
use util::state::AppState;
>>>>>>> 0c8f0684

/// Query parameters for filtering, sorting, and pagination of assignments
#[derive(Debug, Deserialize)]
pub struct AssignmentFilterReq {
    /// Page number (default: 1)
    pub page: Option<i32>,
    /// Items per page (default: 20)
    pub per_page: Option<i32>,
    /// Search query (matches assignment title or module code)
    pub query: Option<String>,
    /// Filter assignments by role (lecturer, assistant_lecturer, tutor, student)
    pub role: Option<String>,
    /// Filter by module year
    pub year: Option<i32>,
    /// Filter by assignment status
    pub status: Option<String>,
    /// Sort fields (comma-separated, prefix with `-` for descending)
    pub sort: Option<String>,
}

/// Response object for a module
#[derive(Serialize)]
pub struct ModuleResponse {
    pub id: i64,
    pub code: String,
}

/// Response object for an assignment
#[derive(Serialize)]
pub struct AssignmentResponse {
    pub id: i64,
    pub name: String,
    pub status: String,
    pub available_from: String,
    pub due_date: String,
    pub created_at: String,
    pub updated_at: String,
    pub module: ModuleResponse,
}

/// Response for a paginated list of assignments
#[derive(Serialize)]
pub struct FilterAssignmentResponse {
    pub assignments: Vec<AssignmentResponse>,
    pub page: i32,
    pub per_page: i32,
    pub total: i32,
}

impl FilterAssignmentResponse {
    fn new(assignments: Vec<AssignmentResponse>, page: i32, per_page: i32, total: i32) -> Self {
        Self {
            assignments,
            page,
            per_page,
            total,
        }
    }
}

/// Retrieves assignments for the currently authenticated user.
///
/// **Endpoint:** `GET /my/assignments`  
/// **Permissions:** User must be associated with at least one module (student, tutor, lecturer, assistant)
///
/// ### Query parameters
/// - `page` → Page number (default: 1)
/// - `per_page` → Number of items per page (default: 20, max: 100)
/// - `query` → Search query in assignment title or module code
/// - `role` → Filter assignments by user role
/// - `year` → Filter assignments by module year
/// - `status` → Filter assignments by assignment status
/// - `sort` → Sort assignments by fields (e.g., `due_date,-available_from`)
///
/// ### Responses
/// - `200 OK` → Assignments retrieved successfully
/// ```json
/// {
///   "success": true,
///   "data": {
///     "assignments": [ /* Assignment objects */ ],
///     "page": 1,
///     "per_page": 20,
///     "total": 42
///   },
///   "message": "Assignments retrieved"
/// }
/// ```
/// - `500 Internal Server Error` → Failed to retrieve assignments
/// ```json
/// {
///   "success": false,
///   "data": null,
///   "message": "Failed to retrieve assignments"
/// }
/// ```
pub async fn get_my_assignments(
    Extension(AuthUser(claims)): Extension<AuthUser>,
    Query(params): Query<AssignmentFilterReq>,
) -> impl IntoResponse {
    let user_id = claims.sub;
    let page = params.page.unwrap_or(1).max(1);
    let per_page = params.per_page.unwrap_or(20).min(100);

    let allowed_roles = vec!["lecturer", "assistant_lecturer", "tutor", "student"];
    let requested_role = params
        .role
        .clone()
        .filter(|r| allowed_roles.contains(&r.as_str()));

    let memberships = user_module_role::Entity::find()
        .filter(user_module_role::Column::UserId.eq(user_id))
        .filter(user_module_role::Column::Role.is_in(allowed_roles.clone()))
        .all(db)
        .await
        .unwrap_or_default();

    if memberships.is_empty() {
        let response = FilterAssignmentResponse::new(vec![], page, per_page, 0);
        return (
            StatusCode::OK,
            Json(ApiResponse::success(response, "Assignments retrieved")),
        )
            .into_response();
    }

    let module_ids: Vec<i64> = memberships
        .iter()
        .filter(|m| {
            requested_role
                .as_ref()
                .map_or(true, |r| &m.role.to_string() == r)
        })
        .map(|m| m.module_id)
        .collect();

    if module_ids.is_empty() {
        let response = FilterAssignmentResponse::new(vec![], page, per_page, 0);
        return (
            StatusCode::OK,
            Json(ApiResponse::success(response, "Assignments retrieved")),
        )
            .into_response();
    }

    let mut condition = Condition::all().add(assignment::Column::ModuleId.is_in(module_ids));

    if let Some(year) = params.year {
        condition = condition.add(Expr::col((module::Entity, module::Column::Year)).eq(year));
    }

    if let Some(ref status) = params.status {
        condition = condition.add(assignment::Column::Status.eq(status));
    }

    if let Some(ref q) = params.query {
        let pattern = format!("%{}%", q.to_lowercase());
        condition = condition.add(
            Condition::any()
                .add(Expr::cust("LOWER(assignment.title)").like(&pattern))
                .add(Expr::cust("LOWER(module.code)").like(&pattern)),
        );
    }

    let mut query = assignment::Entity::find()
        .join(JoinType::InnerJoin, assignment::Relation::Module.def())
        .filter(condition);

    if let Some(sort_param) = &params.sort {
        for sort in sort_param.split(',') {
            let (field, asc) = if sort.starts_with('-') {
                (&sort[1..], false)
            } else {
                (sort, true)
            };
            query = match field {
                "due_date" => {
                    if asc {
                        query.order_by_asc(assignment::Column::DueDate)
                    } else {
                        query.order_by_desc(assignment::Column::DueDate)
                    }
                }
                "available_from" => {
                    if asc {
                        query.order_by_asc(assignment::Column::AvailableFrom)
                    } else {
                        query.order_by_desc(assignment::Column::AvailableFrom)
                    }
                }
                _ => query,
            };
        }
    } else {
        query = query
            .order_by_asc(assignment::Column::DueDate)
            .order_by_asc(assignment::Column::Id);
    }

    let paginator = query.clone().paginate(db, per_page as u64);
    let total = match paginator.num_items().await {
        Ok(n) => n as i32,
        Err(_) => {
            return (
                StatusCode::INTERNAL_SERVER_ERROR,
                Json(ApiResponse::<FilterAssignmentResponse>::error(
                    "Error counting assignments",
                )),
            )
                .into_response();
        }
    };

    match paginator.fetch_page((page - 1) as u64).await {
        Ok(results) => {
            let mut assignments_vec = Vec::new();
            for a in results {
                let m = module::Entity::find_by_id(a.module_id)
                    .one(db)
                    .await
                    .unwrap_or(None);
                if m.is_none() {
                    continue;
                }
                let m = m.unwrap();

                assignments_vec.push(AssignmentResponse {
                    id: a.id,
                    name: a.name,
                    status: a.status.to_string(),
                    available_from: a.available_from.to_string(),
                    due_date: a.due_date.to_string(),
                    created_at: a.created_at.to_string(),
                    updated_at: a.updated_at.to_string(),
                    module: ModuleResponse {
                        id: m.id,
                        code: m.code,
                    },
                });
            }

            let response = FilterAssignmentResponse::new(assignments_vec, page, per_page, total);
            (
                StatusCode::OK,
                Json(ApiResponse::success(response, "Assignments retrieved")),
            )
                .into_response()
        }
        Err(_) => (
            StatusCode::INTERNAL_SERVER_ERROR,
            Json(ApiResponse::<FilterAssignmentResponse>::error(
                "Failed to retrieve assignments",
            )),
        )
            .into_response(),
    }
}<|MERGE_RESOLUTION|>--- conflicted
+++ resolved
@@ -7,10 +7,6 @@
 //! is associated with are returned.
 
 use crate::{auth::AuthUser, response::ApiResponse};
-<<<<<<< HEAD
-use axum::{Extension, Json, extract::Query, http::StatusCode, response::IntoResponse};
-use serde::{Deserialize, Serialize};
-=======
 use axum::{
     Extension, Json,
     extract::{Query, State},
@@ -25,7 +21,6 @@
 };
 use serde::{Deserialize, Serialize};
 use util::state::AppState;
->>>>>>> 0c8f0684
 
 /// Query parameters for filtering, sorting, and pagination of assignments
 #[derive(Debug, Deserialize)]
