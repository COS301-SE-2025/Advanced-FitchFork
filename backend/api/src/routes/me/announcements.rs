--- conflicted
+++ resolved
@@ -6,8 +6,6 @@
 //! search query, and sorted by various fields. Only announcements in modules the user
 //! is associated with are returned.
 
-<<<<<<< HEAD
-=======
 use axum::{
     Extension, Json,
     extract::{Query, State},
@@ -23,7 +21,6 @@
 use serde::{Deserialize, Serialize};
 use util::state::AppState;
 
->>>>>>> 0c8f0684
 use crate::{auth::AuthUser, response::ApiResponse};
 use axum::{Extension, Json, extract::Query, http::StatusCode, response::IntoResponse};
 use serde::{Deserialize, Serialize};
