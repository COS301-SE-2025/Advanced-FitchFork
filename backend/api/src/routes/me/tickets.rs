--- conflicted
+++ resolved
@@ -7,10 +7,6 @@
 //! Students only see their own tickets, while lecturers and assistants can view other users' tickets.
 
 use crate::{auth::AuthUser, response::ApiResponse};
-<<<<<<< HEAD
-use axum::{Extension, Json, extract::Query, http::StatusCode, response::IntoResponse};
-use serde::{Deserialize, Serialize};
-=======
 use axum::{
     Extension, Json,
     extract::{Query, State},
@@ -28,7 +24,6 @@
 };
 use serde::{Deserialize, Serialize};
 use util::state::AppState;
->>>>>>> 0c8f0684
 
 /// Query parameters for filtering, sorting, and pagination of tickets
 #[derive(Debug, Deserialize)]
