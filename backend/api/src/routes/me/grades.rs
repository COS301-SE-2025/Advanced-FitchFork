use crate::{auth::claims::AuthUser, response::ApiResponse};
use axum::{
    Extension, Json,
    extract::{Query, State},
    http::StatusCode,
    response::IntoResponse,
};
use chrono::{DateTime, Utc};
use common::format_validation_errors;
use db::grade::{GradeComputationError, compute_assignment_grade_for_student};
use db::models::{
    assignment,
    assignment_submission::{self, Column as GradeColumn, Entity as GradeEntity},
    module, user,
    user_module_role::{self, Column as RoleColumn, Role},
};
use sea_orm::{
    ColumnTrait, Condition, EntityTrait, FromQueryResult, QueryFilter, QuerySelect, RelationTrait,
};
use serde::{Deserialize, Serialize};
use std::{cmp::Ordering, collections::HashSet};
use util::state::AppState;
use validator::Validate;

#[derive(Debug, Deserialize, Validate)]
pub struct GetGradesQuery {
    #[validate(range(min = 1))]
    pub page: Option<u64>,
    #[validate(range(min = 1, max = 100))]
    pub per_page: Option<u64>,
    pub query: Option<String>,
    pub role: Option<Role>,
    pub year: Option<i32>,
    pub sort: Option<String>,
    pub module_id: Option<i64>,
}

#[derive(Debug, Serialize)]
pub struct GradeItem {
    pub id: i64,
    pub score: Score,
    pub percentage: f64,
    pub created_at: String,
    pub updated_at: String,
    pub module: ModuleInfo,
    pub assignment: AssignmentInfo,
    pub user: UserInfo,
}

#[derive(Debug, Serialize)]
pub struct Score {
    pub earned: i64,
    pub total: i64,
}

#[derive(Debug, Serialize)]
pub struct ModuleInfo {
    pub id: i64,
    pub code: String,
}

#[derive(Debug, Serialize)]
pub struct AssignmentInfo {
    pub id: i64,
    pub title: String,
}

#[derive(Debug, Serialize)]
pub struct UserInfo {
    pub id: i64,
    pub username: String,
}

#[derive(Debug, Serialize)]
pub struct GetGradesResponse {
    pub grades: Vec<GradeItem>,
    pub page: u64,
    pub per_page: u64,
    pub total: u64,
}

<<<<<<< HEAD
#[derive(Debug, Serialize)]
pub struct GradeWithRelations {
    pub id: i64,
    pub earned: i64,
    pub total: i64,
    pub created_at: chrono::NaiveDateTime,
    pub updated_at: chrono::NaiveDateTime,
    pub user_id: i64,
=======
#[derive(Debug, FromQueryResult, Clone)]
struct GradeScopeRow {
>>>>>>> ee745b09
    pub assignment_id: i64,
    pub assignment_name: String,
    pub module_id: i64,
    pub module_code: String,
    pub user_id: i64,
}

/// GET /api/me/grades
///
/// Retrieves a paginated list of grades for the authenticated user.
/// The behavior of this endpoint changes based on the `role` query parameter,
/// allowing users to view grades based on their permissions.
///
/// ### Authorization
/// Requires a valid bearer token.
///
/// ### Query Parameters
/// - `page` (optional, u64, min: 1): The page number for pagination. Defaults to 1.
/// - `per_page` (optional, u64, min: 1, max: 100): The number of items per page. Defaults to 20.
/// - `query` (optional, string): A search term to filter grades by assignment title, student username, or module code.
/// - `role` (optional, string): The role to filter by. Can be `Student`, `Tutor`, `AssistantLecturer`, or `Lecturer`. Defaults to `Student`.
///   - If `Student`, returns only the authenticated user's grades.
///   - If `Lecturer`, `Tutor`, etc., returns grades for all students in modules where the user holds that role.
/// - `year` (optional, i32): Filters grades by the module's academic year.
/// - `sort` (optional, string): A comma-separated list of fields to sort by. Prefix with `-` for descending order.
///   - Allowed fields: `score`, `created_at`.
///
/// ### Response: 200 OK
/// Returns a paginated list of grades.
/// ```json
/// {
///   "success": true,
///   "message": "Grades retrieved successfully",
///   "data": {
///     "grades": [
///       {
///         "id": 1,
///         "score": {
///           "earned": 85,
///           "total": 100
///         },
///         "percentage": 85.0,
///         "created_at": "2025-08-17T10:00:00",
///         "updated_at": "2025-08-17T11:30:00",
///         "module": {
///           "id": 101,
///           "code": "CS101"
///         },
///         "assignment": {
///           "id": 201,
///           "title": "Introduction to Programming"
///         },
///         "user": {
///           "id": 42,
///           "username": "student_user"
///         }
///       }
///     ],
///     "page": 1,
///     "per_page": 20,
///     "total": 1
///   }
/// }
/// ```
///
/// ### Error Responses
/// - `400 Bad Request`: Invalid query parameters (e.g., `page` out of range).
/// - `403 Forbidden`: Missing or invalid authentication token.
/// - `500 Internal Server Error`: Database or other internal errors.
pub async fn get_my_grades(
    Extension(user): Extension<AuthUser>,
    Query(query): Query<GetGradesQuery>,
) -> impl IntoResponse {
    if let Err(e) = query.validate() {
        return (
            StatusCode::BAD_REQUEST,
            Json(ApiResponse::<()>::error(format_validation_errors(&e))),
        )
            .into_response();
    }

    let caller_id = user.0.sub;

    let page = query.page.unwrap_or(1);
    let per_page = query.per_page.unwrap_or(20);

    let role_to_check = query.role.unwrap_or(Role::Student);

    let mut query_builder = GradeEntity::find()
        .select_only()
        .column(GradeColumn::AssignmentId)
        .column_as(assignment::Column::Name, "assignment_name")
        .column_as(module::Column::Id, "module_id")
        .column_as(module::Column::Code, "module_code")
        .column_as(GradeColumn::UserId, "user_id")
        .join(
            sea_orm::JoinType::InnerJoin,
            assignment_submission::Relation::Assignment.def(),
        )
        .join(
            sea_orm::JoinType::InnerJoin,
            assignment::Relation::Module.def(),
        )
        .join(
            sea_orm::JoinType::InnerJoin,
            assignment_submission::Relation::User.def(),
        )
        .join(
            sea_orm::JoinType::InnerJoin,
            module::Relation::UserModuleRole.def(),
        )
        .filter(user_module_role::Column::UserId.eq(caller_id))
        .filter(assignment_submission::Column::IsPractice.eq(false))
        .filter(assignment_submission::Column::Ignored.eq(false))
        .distinct();

    match role_to_check {
        Role::Student => {
            query_builder = query_builder.filter(GradeColumn::UserId.eq(caller_id));
        }
        role => {
            query_builder = query_builder.filter(RoleColumn::Role.eq(role));
        }
    }

    let mut condition = Condition::all();

    if let Some(q) = &query.query {
        let pattern = format!("%{}%", q.to_lowercase());
        condition = condition.add(
            Condition::any()
                .add(assignment::Column::Name.like(&pattern))
                .add(user::Column::Username.like(&pattern))
                .add(module::Column::Code.like(&pattern)),
        );
    }

    if let Some(year) = query.year {
        condition = condition.add(module::Column::Year.eq(year));
    }

    if let Some(module_filter) = query.module_id {
        condition = condition.add(module::Column::Id.eq(module_filter));
    }

    query_builder = query_builder.filter(condition);

    let rows: Vec<GradeScopeRow> = match query_builder.into_model::<GradeScopeRow>().all(db).await {
        Ok(rows) => rows,
        Err(e) => {
            eprintln!("get_my_grades: query error: {e}");
            return (
                StatusCode::INTERNAL_SERVER_ERROR,
                Json(ApiResponse::<()>::error("Failed to fetch grades")),
            )
                .into_response();
        }
    };

    let mut seen: HashSet<(i64, i64)> = HashSet::new();
    let mut scoped: Vec<GradeScopeRow> = Vec::new();
    for row in rows {
        if seen.insert((row.assignment_id, row.user_id)) {
            scoped.push(row);
        }
    }

    struct GradeWithMeta {
        item: GradeItem,
        percentage: f64,
        created_at: DateTime<Utc>,
    }

    let mut grade_rows: Vec<GradeWithMeta> = Vec::with_capacity(scoped.len());

    for row in scoped {
        match compute_assignment_grade_for_student(
            db,
            row.module_id,
            row.assignment_id,
            row.user_id,
        )
        .await
        {
            Ok(Some(selection)) => {
                let created_at_dt = selection.submission.created_at;
                let updated_at_dt = selection.submission.updated_at;
                let percentage = selection.score_pct as f64;

                let item = GradeItem {
                    id: selection.submission.id,
                    score: Score {
                        earned: selection.submission.earned,
                        total: selection.submission.total,
                    },
                    percentage,
                    created_at: created_at_dt.naive_utc().to_string(),
                    updated_at: updated_at_dt.naive_utc().to_string(),
                    module: ModuleInfo {
                        id: row.module_id,
                        code: row.module_code.clone(),
                    },
                    assignment: AssignmentInfo {
                        id: row.assignment_id,
                        title: row.assignment_name.clone(),
                    },
                    user: UserInfo {
                        id: selection.user.id,
                        username: selection.user.username.clone(),
                    },
                };

                grade_rows.push(GradeWithMeta {
                    percentage,
                    created_at: created_at_dt,
                    item,
                });
            }
            Ok(None) => continue,
            Err(GradeComputationError::AssignmentNotFound) => continue,
            Err(GradeComputationError::ExecutionConfig(e)) => {
                eprintln!("get_my_grades: execution config error: {e}");
                return (
                    StatusCode::INTERNAL_SERVER_ERROR,
                    Json(ApiResponse::<()>::error("Failed to compute grades")),
                )
                    .into_response();
            }
            Err(GradeComputationError::Database(e)) => {
                eprintln!("get_my_grades: compute error: {e}");
                return (
                    StatusCode::INTERNAL_SERVER_ERROR,
                    Json(ApiResponse::<()>::error("Failed to compute grades")),
                )
                    .into_response();
            }
        }
    }

    if grade_rows.is_empty() {
        return (
            StatusCode::OK,
            Json(ApiResponse::success(
                GetGradesResponse {
                    grades: vec![],
                    page,
                    per_page,
                    total: 0,
                },
                "No grades found",
            )),
        )
            .into_response();
    }

    let mut sort_fields: Vec<(String, bool)> = Vec::new();
    if let Some(sort) = &query.sort {
        for raw in sort.split(',') {
            let trimmed = raw.trim();
            if trimmed.is_empty() {
                continue;
            }
            let (field, desc) = if let Some(rest) = trimmed.strip_prefix('-') {
                (rest.to_string(), true)
            } else {
                (trimmed.to_string(), false)
            };

            match field.as_str() {
                "score" | "created_at" => sort_fields.push((field, desc)),
                _ => {
                    return (
                        StatusCode::BAD_REQUEST,
                        Json(ApiResponse::<()>::error("Invalid sort field")),
                    )
                        .into_response();
                }
            }
        }
    } else {
        sort_fields.push(("created_at".to_string(), true));
    }

    for (field, desc) in sort_fields.iter().rev() {
        match field.as_str() {
            "score" => grade_rows.sort_by(|a, b| {
                let cmp = a
                    .percentage
                    .partial_cmp(&b.percentage)
                    .unwrap_or(Ordering::Equal);
                if *desc { cmp.reverse() } else { cmp }
            }),
            "created_at" => grade_rows.sort_by(|a, b| {
                let cmp = a.created_at.cmp(&b.created_at);
                if *desc { cmp.reverse() } else { cmp }
            }),
            _ => {}
        }
    }

    let total = grade_rows.len() as u64;
    let start = (page.saturating_sub(1) * per_page) as usize;

    let grades: Vec<GradeItem> = if start >= grade_rows.len() {
        Vec::new()
    } else {
        grade_rows
            .into_iter()
            .skip(start)
            .take(per_page as usize)
            .map(|meta| meta.item)
            .collect()
    };

    (
        StatusCode::OK,
        Json(ApiResponse::success(
            GetGradesResponse {
                grades,
                page,
                per_page,
                total,
            },
            "Grades retrieved successfully",
        )),
    )
        .into_response()
}<|MERGE_RESOLUTION|>--- conflicted
+++ resolved
@@ -79,19 +79,8 @@
     pub total: u64,
 }
 
-<<<<<<< HEAD
-#[derive(Debug, Serialize)]
-pub struct GradeWithRelations {
-    pub id: i64,
-    pub earned: i64,
-    pub total: i64,
-    pub created_at: chrono::NaiveDateTime,
-    pub updated_at: chrono::NaiveDateTime,
-    pub user_id: i64,
-=======
 #[derive(Debug, FromQueryResult, Clone)]
 struct GradeScopeRow {
->>>>>>> ee745b09
     pub assignment_id: i64,
     pub assignment_name: String,
     pub module_id: i64,
