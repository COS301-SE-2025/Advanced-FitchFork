--- conflicted
+++ resolved
@@ -7,15 +7,9 @@
 
 use crate::response::ApiResponse;
 use crate::routes::users::common::{BulkCreateUsersRequest, CreateUserRequest, UserResponse};
-<<<<<<< HEAD
-use axum::{Json, http::StatusCode, response::IntoResponse};
-use services::service::Service;
-use services::user::{CreateUser, UserService};
-=======
 use axum::{Json, extract::State, http::StatusCode, response::IntoResponse};
 use db::models::user::Model as UserModel;
 use util::state::AppState;
->>>>>>> 0c8f0684
 use validator::Validate;
 
 /// POST /api/users
@@ -106,15 +100,6 @@
     let mut results = Vec::new();
 
     for user_req in req.users {
-<<<<<<< HEAD
-        match UserService::create(CreateUser {
-            id: None,
-            username: user_req.username.clone(),
-            email: user_req.email,
-            password: user_req.password,
-            admin: false,
-        })
-=======
         match UserModel::create(
             db,
             &user_req.username,
@@ -122,7 +107,6 @@
             &user_req.password,
             false,
         )
->>>>>>> 0c8f0684
         .await
         {
             Ok(u) => results.push(UserResponse::from(u)),
