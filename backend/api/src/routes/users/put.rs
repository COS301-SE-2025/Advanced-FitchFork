use axum::{
    extract::Path,
    http::StatusCode,
    response::IntoResponse,
    Json,
};
use axum::extract::Multipart;
use serde::Deserialize;
use tokio::io::AsyncWriteExt;
<<<<<<< HEAD
=======
use util::{paths::{ensure_dir, user_profile_dir, user_profile_path}, state::AppState};
>>>>>>> 164afae5
use validator::Validate;
use crate::{response::ApiResponse};
use common::format_validation_errors;
use crate::routes::common::UserResponse;
use util::filters::FilterParam;
use services::service::Service;
use services::user::{UpdateUser, UserService};

#[derive(Debug, Deserialize, Validate)]
pub struct UpdateUserRequest {
    pub username: Option<String>,

    #[validate(email(message = "Invalid email format"))]
    pub email: Option<String>,

    pub admin: Option<bool>,
}

lazy_static::lazy_static! {
    static ref username_REGEX: regex::Regex = regex::Regex::new("^u\\d{8}$").unwrap();
}

/// PUT /api/users/{user_id}
///
/// Update a user's information. Only admins can access this endpoint.
///
/// # Path Parameters
/// * `id` - The ID of the user to update
///
/// # Request Body
/// ```json
/// {
///   "username": "u87654321",  // optional
///   "email": "new@example.com",     // optional
///   "admin": true                   // optional
/// }
/// ```
///
/// # Responses
///
/// - `200 OK`
/// ```json
/// {
///   "success": true,
///   "data": {
///     "id": 1,
///     "username": "u87654321",
///     "email": "new@example.com",
///     "admin": true,
///     "created_at": "2025-05-23T18:00:00Z",
///     "updated_at": "2025-05-23T18:00:00Z"
///   },
///   "message": "User updated successfully"
/// }
/// ```
///
/// - `400 Bad Request` (validation error)
/// ```json
/// {
///   "success": false,
///   "message": "Student number must be in format u12345678"
/// }
/// ```
///
/// - `404 Not Found` (user doesn't exist)
/// ```json
/// {
///   "success": false,
///   "message": "User not found"
/// }
/// ```
///
/// - `409 Conflict` (duplicate email/student number)
/// ```json
/// {
///   "success": false,
///   "message": "A user with this email already exists"
/// }
/// ```
///
/// - `500 Internal Server Error`
/// ```json
/// {
///   "success": false,
///   "message": "Database error: detailed error here"
/// }
/// ```
pub async fn update_user(
    Path(user_id): Path<i64>,
    Json(req): Json<UpdateUserRequest>,
) -> impl IntoResponse {
    if let Err(e) = req.validate() {
        return (
            StatusCode::BAD_REQUEST,
            Json(ApiResponse::<UserResponse>::error(format_validation_errors(&e))),
        );
    }

    if req.username.is_none() && req.email.is_none() && req.admin.is_none() {
        return (
            StatusCode::BAD_REQUEST,
            Json(ApiResponse::<UserResponse>::error("At least one field must be provided")),
        );
    }

    let current_user = match UserService::find_by_id(user_id).await {
        Ok(Some(user)) => user,
        Ok(None) | Err(_) => {
            return (
                StatusCode::NOT_FOUND,
                Json(ApiResponse::<UserResponse>::error("User not found")),
            );
        }
    };

    // TODO: Should probably make a more robust system with a super admin
    if let Some(_) = req.admin {
        return (
            StatusCode::FORBIDDEN,
            Json(ApiResponse::<UserResponse>::error("Changing admin status is not allowed")),
        );
    }

    if let Some(email) = &req.email {
        if email != &current_user.email {
            let exists_result = UserService::find_one(
                &vec![
                    FilterParam::eq("email", email.clone()),
                    FilterParam::ne("id", user_id),
                ],
                &vec![],
                None,
            ).await;

            match exists_result {
                Ok(Some(_)) => {
                    return (
                        StatusCode::CONFLICT,
                        Json(ApiResponse::<UserResponse>::error("A user with this email already exists")),
                    );
                }
                Ok(None) => {}
                Err(e) => {
                    return (
                        StatusCode::INTERNAL_SERVER_ERROR,
                        Json(ApiResponse::<UserResponse>::error(format!("Database error: {}", e))),
                    );
                }
            }
        }
    }

    if let Some(sn) = &req.username {
        if sn != &current_user.username {
            let exists_result = UserService::find_one(
                &vec![
                    FilterParam::eq("username", sn.clone()),
                    FilterParam::ne("id", user_id),
                ],
                &vec![],
                None,
            ).await;

            match exists_result {
                Ok(Some(_)) => {
                    return (
                        StatusCode::CONFLICT,
                        Json(ApiResponse::<UserResponse>::error(
                            "A user with this student number already exists",
                        )),
                    );
                }
                Ok(None) => {}
                Err(e) => {
                    return (
                        StatusCode::INTERNAL_SERVER_ERROR,
                        Json(ApiResponse::<UserResponse>::error(format!("Database error: {}", e))),
                    );
                }
            }
        }
    }

    match UserService::update(
        UpdateUser {
            id: user_id,
            username: req.username.clone(),
            email: req.email.clone(),
            password: None,
            admin: req.admin,
            profile_picture_path: None,
        }
    ).await {
        Ok(updated) => (
            StatusCode::OK,
            Json(ApiResponse::success(
                UserResponse::from(updated),
                "User updated successfully",
            )),
        ),
        Err(e) => (
            StatusCode::INTERNAL_SERVER_ERROR,
            Json(ApiResponse::<UserResponse>::error(format!("Database error: {}", e))),
        ),
    }
}

#[derive(serde::Serialize)]
struct ProfilePictureResponse {
    profile_picture_path: String,
}

/// PUT /api/users/{user_id}/avatar
///
/// Upload a avatar for a user. Only admins may upload avatars for other users.
///
/// # Path Parameters
/// - `id` - The ID of the user to upload the avatar for
///
/// # Request (multipart/form-data)
/// - `file` (required): The image file to upload.  
///   Allowed types: `image/jpeg`, `image/png`, `image/gif`  
///   Max size: 2MB
///
/// # Responses
///
/// - `200 OK`  
///   ```json
///   {
///     "success": true,
///     "data": {
///       "profile_picture_path": "user_1/avatar.jpg"
///     },
///     "message": "Avatar uploaded for user."
///   }
///   ```
///
/// - `400 Bad Request`  
///   - No file uploaded
///   - File too large
///   - File type not supported
///
/// - `403 Forbidden`  
///   ```json
///   {
///     "success": false,
///     "message": "Only admins may upload avatars for other users"
///   }
///   ```
///
/// - `404 Not Found`  
///   ```json
///   {
///     "success": false,
///     "message": "User not found."
///   }
///   ```
///
/// - `500 Internal Server Error`  
///   ```json
///   {
///     "success": false,
///     "message": "Database error."
///   }
///   ```
///
pub async fn upload_avatar(
    Path(user_id): Path<i64>,
    mut multipart: Multipart,
) -> impl IntoResponse {
    const MAX_SIZE: u64 = 2 * 1024 * 1024;
    const ALLOWED_MIME: &[&str] = &["image/jpeg", "image/png", "image/gif"];

    let mut content_type = None;
    let mut file_data = None;

    while let Some(field) = multipart.next_field().await.unwrap_or(None) {
        if field.name() == Some("file") {
            content_type = field.content_type().map(|ct| ct.to_string());

            if let Some(ct) = &content_type {
                if !ALLOWED_MIME.contains(&ct.as_str()) {
                    return (
                        StatusCode::BAD_REQUEST,
                        Json(ApiResponse::<ProfilePictureResponse>::error("File type not supported.")),
                    )
                }
            }

            let bytes = field.bytes().await.unwrap();
            if bytes.len() as u64 > MAX_SIZE {
                return (
                    StatusCode::BAD_REQUEST,
                    Json(ApiResponse::<ProfilePictureResponse>::error("File too large.")),
                )
            }

            file_data = Some(bytes);
        }
    }

    let Some(file_bytes) = file_data else {
        return (
            StatusCode::BAD_REQUEST,
            Json(ApiResponse::<ProfilePictureResponse>::error("No file uploaded.")),
        )
    };

    let ext = match content_type.as_deref() {
        Some("image/png") => "png",
        Some("image/jpeg") => "jpg",
        Some("image/gif") => "gif",
        _ => "bin",
    };

        // Ensure the user's profile directory exists under USERS_STORAGE_ROOT
    if let Err(_) = ensure_dir(user_profile_dir(user_id)) {
        return (
            StatusCode::INTERNAL_SERVER_ERROR,
            Json(ApiResponse::<ProfilePictureResponse>::error("Failed to prepare user directory")),
        );
    }

    // Save as avatar.{ext} inside .../user_{id}/profile/
    let filename = format!("avatar.{}", ext);
<<<<<<< HEAD
    let path = user_dir.join(&filename);
    let mut file = tokio::fs::File::create(&path).await.unwrap();
    file.write_all(&file_bytes).await.unwrap();

    let relative_path = path
        .strip_prefix(&root)
        .unwrap()
        .to_string_lossy()
        .to_string();
    
    UserService::update(
        UpdateUser {
            id: user_id,
            username: None,
            email: None,
            password: None,
            admin: None,
            profile_picture_path: Some(relative_path.clone()),
        }
    ).await
    .map_err(|_| (
        StatusCode::INTERNAL_SERVER_ERROR,
        Json(ApiResponse::<ProfilePictureResponse>::error("Database error.")),
    ));
=======
    let path = user_profile_path(user_id, &filename);

    let mut file = match tokio::fs::File::create(&path).await {
        Ok(f) => f,
        Err(_) => {
            return (
                StatusCode::INTERNAL_SERVER_ERROR,
                Json(ApiResponse::<ProfilePictureResponse>::error("Failed to create avatar file")),
            );
        }
    };
    if let Err(_) = file.write_all(&file_bytes).await {
        return (
            StatusCode::INTERNAL_SERVER_ERROR,
            Json(ApiResponse::<ProfilePictureResponse>::error("Failed to write avatar file")),
        );
    }

    // We store the path relative to the user's profile dir (so get_avatar can use user_profile_path(user_id, &path))
    let relative_path = filename.clone();

    let current = user::Entity::find_by_id(user_id)
        .one(db).await.unwrap().unwrap();

    let mut model = current.into_active_model();
    model.profile_picture_path = Set(Some(relative_path.clone()));
    model.update(db).await.unwrap();

    let response = ProfilePictureResponse {
        profile_picture_path: relative_path,
    };
>>>>>>> 164afae5

    (
        StatusCode::OK,
        Json(ApiResponse::success(
            ProfilePictureResponse {
                profile_picture_path: relative_path,
            },
            "Avatar uploaded for user.",
        )),
    )
}<|MERGE_RESOLUTION|>--- conflicted
+++ resolved
@@ -7,10 +7,7 @@
 use axum::extract::Multipart;
 use serde::Deserialize;
 use tokio::io::AsyncWriteExt;
-<<<<<<< HEAD
-=======
 use util::{paths::{ensure_dir, user_profile_dir, user_profile_path}, state::AppState};
->>>>>>> 164afae5
 use validator::Validate;
 use crate::{response::ApiResponse};
 use common::format_validation_errors;
@@ -336,32 +333,6 @@
 
     // Save as avatar.{ext} inside .../user_{id}/profile/
     let filename = format!("avatar.{}", ext);
-<<<<<<< HEAD
-    let path = user_dir.join(&filename);
-    let mut file = tokio::fs::File::create(&path).await.unwrap();
-    file.write_all(&file_bytes).await.unwrap();
-
-    let relative_path = path
-        .strip_prefix(&root)
-        .unwrap()
-        .to_string_lossy()
-        .to_string();
-    
-    UserService::update(
-        UpdateUser {
-            id: user_id,
-            username: None,
-            email: None,
-            password: None,
-            admin: None,
-            profile_picture_path: Some(relative_path.clone()),
-        }
-    ).await
-    .map_err(|_| (
-        StatusCode::INTERNAL_SERVER_ERROR,
-        Json(ApiResponse::<ProfilePictureResponse>::error("Database error.")),
-    ));
-=======
     let path = user_profile_path(user_id, &filename);
 
     let mut file = match tokio::fs::File::create(&path).await {
@@ -393,7 +364,6 @@
     let response = ProfilePictureResponse {
         profile_picture_path: relative_path,
     };
->>>>>>> 164afae5
 
     (
         StatusCode::OK,
