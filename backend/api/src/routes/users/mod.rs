//! # Users Routes Module
//!
//! This module defines and wires up routes for the `/api/users` endpoint group.
//!
//! ## Structure
//! - `get.rs` — GET handlers (e.g., list users)
//! - `put.rs` — PUT handlers (e.g., update user)
//! - `delete.rs` — DELETE handlers (e.g., delete user)
//!
//! ## Middleware
//! The GET, PUT, and DELETE routes are protected using `require_admin` middleware.
//!
//! ## Usage
//! The `users_routes()` function returns a `Router` which is nested under `/users` in the main application.

use crate::routes::users::put::upload_avatar;
use axum::{
    Router,
    routing::{delete, get, post, put},
};
use delete::delete_user;
use get::{get_user, get_user_modules, list_users};
use post::{bulk_create_users, create_user};
use put::update_user;
<<<<<<< HEAD
=======
use util::state::AppState;
>>>>>>> 0c8f0684

pub mod common;
pub mod delete;
pub mod get;
pub mod post;
pub mod put;

/// Builds the `/users` route group, mapping HTTP methods to handlers.
///
/// - `GET /users` → `list_users` (admin only)
/// - `POST /users` → `create_user` (admin only)
/// - `POST /users/bulk` → `bulk_create_users` (admin only)
/// - `GET /users/{user_id}/modules` → `get_user_modules` (admin only)
/// - `GET /users/{user_id}` → `get_user` (admin only)
/// - `PUT /users/{user_id}` → `update_user` (admin only)
/// - `DELETE /users/{user_id}` → `delete_user` (admin only)
/// - `PUT /users/{user_id}/avatar` → `upload_avatar` (admin only)
///
/// # Returns
/// A configured `Router` instance to be nested in the main app.

pub fn users_routes() -> Router {
    Router::new()
        .route("/", get(list_users))
        .route("/", post(create_user))
        .route("/bulk", post(bulk_create_users))
        .route("/{user_id}/modules", get(get_user_modules))
        .route("/{user_id}", get(get_user))
        .route("/{user_id}", put(update_user))
        .route("/{user_id}", delete(delete_user))
        .route("/{user_id}/avatar", put(upload_avatar))
}<|MERGE_RESOLUTION|>--- conflicted
+++ resolved
@@ -22,10 +22,7 @@
 use get::{get_user, get_user_modules, list_users};
 use post::{bulk_create_users, create_user};
 use put::update_user;
-<<<<<<< HEAD
-=======
 use util::state::AppState;
->>>>>>> 0c8f0684
 
 pub mod common;
 pub mod delete;
