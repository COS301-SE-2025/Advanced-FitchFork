<<<<<<< HEAD
=======
use axum::{
    Json,
    extract::{Query, State},
    http::StatusCode,
    response::IntoResponse,
};
use sea_orm::{ColumnTrait, EntityTrait, QueryFilter};
use serde::Deserialize;
use util::state::AppState;

use crate::response::ApiResponse;
use db::models::user::{Column as UserColumn, Entity as UserEntity};

>>>>>>> 0c8f0684
use super::common::TestUserResponse;
use crate::response::ApiResponse;
use axum::{Json, extract::Query, http::StatusCode, response::IntoResponse};
use serde::Deserialize;
use services::service::Service;
use services::user::UserService;
use util::filters::FilterParam;

/// Query parameters for fetching a test user.
#[derive(Debug, Deserialize)]
pub struct GetUserParams {
    /// The unique username of the user to fetch.
    pub username: String,
}

/// GET `/api/test/users?username={username}`
///
/// Fetches a user by their username.
///
/// This endpoint is **only available in non-production environments**  
/// and exists for the sole purpose of E2E/integration tests.  
/// It must never be exposed in production.
///
/// # Query parameters
///
/// - `username` — The unique username of the user to fetch.
///
/// # Example request
///
/// ```bash
/// curl -X GET "http://localhost:3000/api/test/users?username=student42"
/// ```
///
/// # Response examples
///
/// ## 200 OK
/// ```json
/// {
///   "success": true,
///   "data": {
///     "id": 1,
///     "username": "student42",
///     "email": "student42@example.com",
///     "admin": false
///   },
///   "message": "OK"
/// }
/// ```
///
/// ## 404 Not Found
/// ```json
/// {
///   "success": false,
///   "data": null,
///   "message": "User not found"
/// }
/// ```
///
/// ## 500 Internal Server Error
/// ```json
/// {
///   "success": false,
///   "data": null,
///   "message": "Database error: <details>"
/// }
/// ```
pub async fn get_user(Query(params): Query<GetUserParams>) -> impl IntoResponse {
    match UserService::find_one(
        &vec![FilterParam::eq("username", params.username)],
        &vec![],
        None,
    )
    .await
    {
        Ok(Some(user)) => (
            StatusCode::OK,
            Json(ApiResponse::success(
                TestUserResponse::from(user),
                "OK".to_string(),
            )),
        )
            .into_response(),
        Ok(None) => (
            StatusCode::NOT_FOUND,
            Json(ApiResponse::<()>::error("User not found".to_string())),
        )
            .into_response(),
        Err(e) => (
            StatusCode::INTERNAL_SERVER_ERROR,
            Json(ApiResponse::<()>::error(format!("Database error: {e}"))),
        )
            .into_response(),
    }
}<|MERGE_RESOLUTION|>--- conflicted
+++ resolved
@@ -1,5 +1,3 @@
-<<<<<<< HEAD
-=======
 use axum::{
     Json,
     extract::{Query, State},
@@ -13,7 +11,6 @@
 use crate::response::ApiResponse;
 use db::models::user::{Column as UserColumn, Entity as UserEntity};
 
->>>>>>> 0c8f0684
 use super::common::TestUserResponse;
 use crate::response::ApiResponse;
 use axum::{Json, extract::Query, http::StatusCode, response::IntoResponse};
