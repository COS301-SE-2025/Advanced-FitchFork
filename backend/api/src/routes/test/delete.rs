<<<<<<< HEAD
=======
use axum::{
    Json,
    extract::{Path, State},
    http::StatusCode,
    response::IntoResponse,
};
use sea_orm::{ActiveModelTrait, EntityTrait};
use util::state::AppState;

>>>>>>> 0c8f0684
use crate::response::ApiResponse;
use axum::{Json, extract::Path, http::StatusCode, response::IntoResponse};
use services::service::Service;
use services::user::UserService;

/// DELETE `/api/test/users/{user_id}`
///
/// Deletes a user by their **numeric ID**.  
/// Intended for **test environment teardown** in non-production environments.
///
/// # Path parameters
/// - `user_id` — The primary key of the user to delete.
///
/// # Example request
/// ```bash
/// curl -X DELETE http://localhost:3000/api/test/users/1
/// ```
///
/// ## 200 OK
/// ```json
/// { "success": true, "data": null, "message": "User deleted" }
/// ```
///
/// ## 404 Not Found
/// ```json
/// { "success": false, "data": null, "message": "User not found" }
/// ```
pub async fn delete_user(Path(user_id): Path<i64>) -> impl IntoResponse {
    match UserService::find_by_id(user_id).await {
        Ok(Some(_)) => {
            if let Err(e) = UserService::delete_by_id(user_id).await {
                return (
                    StatusCode::INTERNAL_SERVER_ERROR,
                    Json(ApiResponse::<()>::error(format!("Database error: {e}"))),
                )
                    .into_response();
            }
            (
                StatusCode::OK,
                Json(ApiResponse::<()>::success((), "User deleted")),
            )
                .into_response()
        }
        Ok(None) => (
            StatusCode::NOT_FOUND,
            Json(ApiResponse::<()>::error("User not found")),
        )
            .into_response(),
        Err(e) => (
            StatusCode::INTERNAL_SERVER_ERROR,
            Json(ApiResponse::<()>::error(format!("Database error: {e}"))),
        )
            .into_response(),
    }
}<|MERGE_RESOLUTION|>--- conflicted
+++ resolved
@@ -1,5 +1,3 @@
-<<<<<<< HEAD
-=======
 use axum::{
     Json,
     extract::{Path, State},
@@ -9,7 +7,6 @@
 use sea_orm::{ActiveModelTrait, EntityTrait};
 use util::state::AppState;
 
->>>>>>> 0c8f0684
 use crate::response::ApiResponse;
 use axum::{Json, extract::Path, http::StatusCode, response::IntoResponse};
 use services::service::Service;
