use crate::{auth::AuthUser, response::ApiResponse};
use axum::{
    Json,
<<<<<<< HEAD
    extract::{Extension, Path},
    http::StatusCode,
    response::IntoResponse,
};
use serde::Deserialize;
use services::user::UserService;
use services::user_module_role::UserModuleRoleService;
use services::{
    service::Service,
    user_module_role::{CreateUserModuleRole, UpdateUserModuleRole},
};
use util::filters::FilterParam;
=======
    extract::{Extension, Path, State},
    http::StatusCode,
    response::IntoResponse,
};
use sea_orm::{
    ActiveModelTrait, ColumnTrait, Condition, EntityTrait, IntoActiveModel, QueryFilter, Set,
};
use serde::Deserialize;

use crate::{auth::AuthUser, response::ApiResponse};
use db::models::{
    user::Entity as UserEntity,
    user_module_role::{
        ActiveModel as RoleActiveModel, Column as RoleCol, Entity as RoleEntity, Role,
    },
};
use util::state::AppState;
>>>>>>> 0c8f0684

/// Request body for assigning or updating users in a module with a role
#[derive(Debug, Deserialize)]
pub struct AssignPersonnelRequest {
    pub user_ids: Vec<i64>,
    pub role: String,
}

/// POST /api/modules/{module_id}/personnel
///
/// Assign or update users to a module with a specific role.
///
/// ### Permissions:
/// - Admins can assign **any** role.
/// - Lecturers can assign **student**, **tutor**, and **assistant_lecturer** roles **within modules they teach**.
/// - Lecturers **cannot** assign **lecturer** roles.
/// - Tutors, students, and assistant lecturers are not allowed to use this endpoint.
///
/// ---
///
/// ### Request Body (JSON)
/// ```json
/// {
///   "user_ids": [1, 2, 3],
///   "role": "tutor"
/// }
/// ```
/// - `user_ids`: list of user IDs to assign. Must not be empty.
/// - `role`: one of `"student"`, `"tutor"`, `"assistant_lecturer"`, `"lecturer"`
///
/// ---
///
/// ### Success Response (200 OK)
/// ```json
/// {
///   "success": true,
///   "message": "Users assigned/updated successfully",
///   "data": null
/// }
/// ```
///
/// ---
///
/// ### Error Responses
///
/// **400 Bad Request**
/// ```json
/// {
///   "success": false,
///   "message": "user_ids list cannot be empty"
/// }
/// ```
///
/// **403 Forbidden**
/// - Admin-only role violation:
/// ```json
/// {
///   "success": false,
///   "message": "Only admins can assign lecturers"
/// }
/// ```
/// - Lecturer access required:
/// ```json
/// {
///   "success": false,
///   "message": "Lecturer access required for this module"
/// }
/// ```
///
/// **404 Not Found**
/// ```json
/// {
///   "success": false,
///   "message": "User with ID 42 does not exist"
/// }
/// ```
///
/// **500 Internal Server Error**
/// ```json
/// {
///   "success": false,
///   "message": "Failed to assign role"
/// }
/// ```
pub async fn assign_personnel(
    Path(module_id): Path<i64>,
    Extension(AuthUser(claims)): Extension<AuthUser>,
    Json(body): Json<AssignPersonnelRequest>,
) -> impl IntoResponse {
    let user_id = claims.sub;

    if body.user_ids.is_empty() {
        return (
            StatusCode::BAD_REQUEST,
            Json(ApiResponse::<()>::error("user_ids list cannot be empty")),
        );
    }

    // === PERMISSION ENFORCEMENT ===
    let assigning_role = &body.role;

    if !claims.admin {
        // Only admins can assign lecturers
        if *assigning_role == "lecturer".to_string() {
            return (
                StatusCode::FORBIDDEN,
                Json(ApiResponse::<()>::error("Only admins can assign lecturers")),
            );
        }

<<<<<<< HEAD
        match UserModuleRoleService::find_one(
            &vec![
                FilterParam::eq("user_id", user_id),
                FilterParam::eq("module_id", module_id),
                FilterParam::eq("role", "lecturer".to_string()),
            ],
            &vec![],
            None,
        )
        .await
        {
            Ok(Some(_)) => {}
            Ok(None) | Err(_) => {
                return (
                    StatusCode::FORBIDDEN,
                    Json(ApiResponse::<()>::error(
                        "Lecturer access required for this module",
                    )),
                );
            }
=======
        // Check if current user is a lecturer for the module
        let is_module_lecturer = RoleEntity::find()
            .filter(
                Condition::all()
                    .add(RoleCol::UserId.eq(user_id))
                    .add(RoleCol::ModuleId.eq(module_id))
                    .add(RoleCol::Role.eq(Role::Lecturer)),
            )
            .one(db)
            .await
            .map(|res| res.is_some())
            .unwrap_or(false);

        if !is_module_lecturer {
            return (
                StatusCode::FORBIDDEN,
                Json(ApiResponse::<()>::error(
                    "Lecturer access required for this module",
                )),
            );
>>>>>>> 0c8f0684
        }
    }

    // === PROCESS ASSIGNMENTS ===
    for &target_user_id in &body.user_ids {
<<<<<<< HEAD
        match UserService::find_by_id(target_user_id).await {
            Ok(Some(_)) => {}
            Ok(None) => {
                return (
                    StatusCode::NOT_FOUND,
                    Json(ApiResponse::<()>::error(&format!(
                        "User with ID {} does not exist",
                        target_user_id
                    ))),
                );
            }
            Err(_) => {
                return (
                    StatusCode::INTERNAL_SERVER_ERROR,
                    Json(ApiResponse::<()>::error(
                        "Database error while checking user existence",
                    )),
                );
            }
=======
        let user_exists = UserEntity::find_by_id(target_user_id)
            .one(db)
            .await
            .map(|opt| opt.is_some())
            .unwrap_or(false);

        if !user_exists {
            return (
                StatusCode::NOT_FOUND,
                Json(ApiResponse::<()>::error(&format!(
                    "User with ID {} does not exist",
                    target_user_id
                ))),
            );
>>>>>>> 0c8f0684
        }

        match UserModuleRoleService::find_one(
            &vec![
                FilterParam::eq("user_id", target_user_id),
                FilterParam::eq("module_id", module_id),
            ],
            &vec![],
            None,
        )
        .await
        {
            Ok(Some(existing)) => {
                if existing.role.to_string() != *assigning_role {
                    match UserModuleRoleService::update(UpdateUserModuleRole {
                        user_id: target_user_id,
                        module_id: module_id,
                        role: Some(assigning_role.clone()),
                    })
                    .await
                    {
                        Ok(_) => {}
                        Err(_) => {
                            return (
                                StatusCode::INTERNAL_SERVER_ERROR,
                                Json(ApiResponse::<()>::error("Failed to update role")),
                            );
                        }
                    }
                }
            }
            Ok(None) => {
                match UserModuleRoleService::create(CreateUserModuleRole {
                    user_id: target_user_id,
                    module_id: module_id,
                    role: assigning_role.clone(),
                })
                .await
                {
                    Ok(_) => {}
                    Err(_) => {
                        return (
                            StatusCode::INTERNAL_SERVER_ERROR,
                            Json(ApiResponse::<()>::error("Failed to assign role")),
                        );
                    }
                }
            }
            Err(_) => {
                return (
                    StatusCode::INTERNAL_SERVER_ERROR,
                    Json(ApiResponse::<()>::error(
                        "Database error while checking existing assignment",
                    )),
                );
            }
        }
    }

    (
        StatusCode::OK,
        Json(ApiResponse::success(
            (),
            "Users assigned/updated successfully",
        )),
    )
}<|MERGE_RESOLUTION|>--- conflicted
+++ resolved
@@ -1,20 +1,6 @@
 use crate::{auth::AuthUser, response::ApiResponse};
 use axum::{
     Json,
-<<<<<<< HEAD
-    extract::{Extension, Path},
-    http::StatusCode,
-    response::IntoResponse,
-};
-use serde::Deserialize;
-use services::user::UserService;
-use services::user_module_role::UserModuleRoleService;
-use services::{
-    service::Service,
-    user_module_role::{CreateUserModuleRole, UpdateUserModuleRole},
-};
-use util::filters::FilterParam;
-=======
     extract::{Extension, Path, State},
     http::StatusCode,
     response::IntoResponse,
@@ -32,7 +18,6 @@
     },
 };
 use util::state::AppState;
->>>>>>> 0c8f0684
 
 /// Request body for assigning or updating users in a module with a role
 #[derive(Debug, Deserialize)]
@@ -143,28 +128,6 @@
             );
         }
 
-<<<<<<< HEAD
-        match UserModuleRoleService::find_one(
-            &vec![
-                FilterParam::eq("user_id", user_id),
-                FilterParam::eq("module_id", module_id),
-                FilterParam::eq("role", "lecturer".to_string()),
-            ],
-            &vec![],
-            None,
-        )
-        .await
-        {
-            Ok(Some(_)) => {}
-            Ok(None) | Err(_) => {
-                return (
-                    StatusCode::FORBIDDEN,
-                    Json(ApiResponse::<()>::error(
-                        "Lecturer access required for this module",
-                    )),
-                );
-            }
-=======
         // Check if current user is a lecturer for the module
         let is_module_lecturer = RoleEntity::find()
             .filter(
@@ -185,33 +148,11 @@
                     "Lecturer access required for this module",
                 )),
             );
->>>>>>> 0c8f0684
         }
     }
 
     // === PROCESS ASSIGNMENTS ===
     for &target_user_id in &body.user_ids {
-<<<<<<< HEAD
-        match UserService::find_by_id(target_user_id).await {
-            Ok(Some(_)) => {}
-            Ok(None) => {
-                return (
-                    StatusCode::NOT_FOUND,
-                    Json(ApiResponse::<()>::error(&format!(
-                        "User with ID {} does not exist",
-                        target_user_id
-                    ))),
-                );
-            }
-            Err(_) => {
-                return (
-                    StatusCode::INTERNAL_SERVER_ERROR,
-                    Json(ApiResponse::<()>::error(
-                        "Database error while checking user existence",
-                    )),
-                );
-            }
-=======
         let user_exists = UserEntity::find_by_id(target_user_id)
             .one(db)
             .await
@@ -226,7 +167,6 @@
                     target_user_id
                 ))),
             );
->>>>>>> 0c8f0684
         }
 
         match UserModuleRoleService::find_one(
