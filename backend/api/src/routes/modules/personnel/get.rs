<<<<<<< HEAD
=======
use axum::{
    Json,
    extract::{Extension, Path, Query, State},
    http::StatusCode,
    response::{IntoResponse, Response},
};
use sea_orm::{
    ColumnTrait, Condition, EntityTrait, JoinType, Order, PaginatorTrait, QueryFilter, QueryOrder,
    QuerySelect,
};

>>>>>>> 0c8f0684
use crate::{
    auth::AuthUser,
    response::ApiResponse,
    routes::modules::common::{PaginatedRoleResponse, RoleQuery, RoleResponse},
};
<<<<<<< HEAD
use axum::{
    Json,
    extract::{Extension, Path, Query},
    http::StatusCode,
    response::IntoResponse,
};
=======
use db::models::{
    user,
    user::Model as UserModel,
    user_module_role::{self, Column as RoleCol, Role},
};
use util::state::AppState;

>>>>>>> 0c8f0684
use serde::{Deserialize, Serialize};
use services::service::Service;
use services::user::{User, UserService};
use services::user_module_role::UserModuleRoleService;
use util::filters::{FilterParam, QueryParam};

#[derive(Debug, serde::Deserialize)]
pub struct RoleParam {
    pub role: String,
}

/// GET /api/modules/{module_id}/personnel
///
/// Retrieve a paginated list of users assigned to a specific module and role.
///
/// ### Query Parameters:
/// - `role` (required): The target role to query. Must be one of:
///   - `"lecturer"`
///   - `"tutor"`
///   - `"assistant_lecturer"`
///   - `"student"`
///
/// - `page` (optional): Page number to fetch (default: 1, min: 1)
/// - `per_page` (optional): Number of results per page (default: 20, max: 100)
/// - `query` (optional): Fuzzy match against username or email
/// - `email` (optional): Exact or partial email match (ignored if `query` is present)
/// - `username` (optional): Exact or partial username match (ignored if `query` is present)
/// - `sort` (optional): Field to sort by (ascending unless prefixed with `-`)
///   - `"email"`, `"-email"`
///   - `"username"`, `"-username"`
///   - `"created_at"`, `"-created_at"`
///
/// ### Access Control:
/// - Admins can retrieve any role for any module
/// - Non-admins must be assigned to the module
///   - To view `lecturers`, the requesting user must be a `lecturer` in that module
///   - To view other roles (`tutor`, `assistant_lecturer`, `student`), the user must have any role in the module
///
/// ### Response: 200 OK
/// ```json
/// {
///   "success": true,
///   "message": "Personnel retrieved successfully",
///   "data": {
///     "users": [
///       {
///         "id": 42,
///         "username": "jdoe",
///         "email": "jdoe@example.com",
///         ...
///       }
///     ],
///     "page": 1,
///     "per_page": 20,
///     "total": 68
///   }
/// }
/// ```
///
/// ### Errors:
///
/// - `403 Forbidden`: Not authorized to view users in this module or for this role
/// ```json
/// {
///   "success": false,
///   "message": "You do not have permission to view this module's users"
/// }
/// ```
///
/// - `500 Internal Server Error`: Unexpected database failure
/// ```json
/// {
///   "success": false,
///   "message": "Internal server error"
/// }
/// ```
pub async fn get_personnel(
    Path(module_id): Path<i64>,
    Extension(AuthUser(claims)): Extension<AuthUser>,
    Query(role_param): Query<RoleParam>,
    Query(params): Query<RoleQuery>,
) -> impl IntoResponse {
    let user_id = claims.sub;
    let requested_role = &role_param.role;

    if !["lecturer", "tutor", "assistant_lecturer", "student"].contains(&requested_role.as_str()) {
        return (
            StatusCode::BAD_REQUEST,
            Json(ApiResponse::<PaginatedRoleResponse>::error(
                "Invalid role specified",
            )),
        );
    }

    if !claims.admin {
        if requested_role == "lecturer" {
            return (
                StatusCode::FORBIDDEN,
<<<<<<< HEAD
                Json(ApiResponse::<PaginatedRoleResponse>::error(
                    "Only admins can view lecturers",
                )),
            );
        }

        match UserModuleRoleService::find_one(
            &vec![
                FilterParam::eq("user_id", user_id),
                FilterParam::eq("module_id", module_id),
            ],
            &vec![],
            None,
        )
        .await
        {
            Ok(is_member) => {
                if is_member.is_none() {
                    return (
                        StatusCode::FORBIDDEN,
                        Json(ApiResponse::<PaginatedRoleResponse>::error(
                            "You do not have permission to view this module's users",
                        )),
                    );
                }
            }
            Err(e) => {
                return (
                    StatusCode::INTERNAL_SERVER_ERROR,
                    Json(ApiResponse::<PaginatedRoleResponse>::error(format!(
                        "Database error: {}",
                        e
                    ))),
                );
            }
        }
    }

=======
                Json(ApiResponse::<()>::error("Only admins can view lecturers")),
            )
                .into_response();
        }

        // For other roles, user must be part of the module
        let is_member = user_module_role::Entity::find()
            .filter(
                Condition::all()
                    .add(RoleCol::UserId.eq(user_id))
                    .add(RoleCol::ModuleId.eq(module_id)),
            )
            .one(db)
            .await
            .map(|opt| opt.is_some())
            .unwrap_or(false);

        if !is_member {
            return (
                StatusCode::FORBIDDEN,
                Json(ApiResponse::<()>::error(
                    "You do not have permission to view this module's users",
                )),
            )
                .into_response();
        }
    }

    // === Data Query ===
>>>>>>> 0c8f0684
    let page = params.page.unwrap_or(1).max(1);
    let per_page = params.per_page.unwrap_or(20).clamp(1, 100);
    let sort = params.sort.clone();

    let mut filters = vec![
        FilterParam::eq("module_id", module_id),
        FilterParam::eq("role", requested_role.clone()),
    ];

    let mut queries = Vec::new();

    if let Some(query_text) = params.query {
        queries.push(QueryParam::new(
            vec!["email".to_string(), "username".to_string()],
            query_text,
        ));
    } else {
        if let Some(email) = params.email {
            filters.push(FilterParam::like("email", email));
        }
        if let Some(username) = params.username {
            filters.push(FilterParam::like("username", username));
        }
    }

    let (users, total) = match UserService::filter(&filters, &queries, page, per_page, sort).await {
        Ok(result) => result,
        Err(e) => {
            return (
                StatusCode::INTERNAL_SERVER_ERROR,
                Json(ApiResponse::<PaginatedRoleResponse>::error(format!(
                    "Database error: {}",
                    e
                ))),
            );
        }
    };

    let user_responses: Vec<RoleResponse> = users.into_iter().map(RoleResponse::from).collect();

<<<<<<< HEAD
    let response = PaginatedRoleResponse {
        users: user_responses,
        page,
        per_page,
        total,
    };
=======
    let paginator = query.paginate(db, per_page.into());
    let total = paginator.num_items().await.unwrap_or(0);
    let users = paginator
        .fetch_page((page - 1) as u64)
        .await
        .unwrap_or_default();
    let result = users.into_iter().map(RoleResponse::from).collect();
>>>>>>> 0c8f0684

    (
        StatusCode::OK,
        Json(ApiResponse::success(
            response,
            "Personnel retrieved successfully",
        )),
    )
}

#[derive(Debug, Deserialize)]
pub struct EligibleUserQuery {
    pub page: Option<u64>,
    pub per_page: Option<u64>,
    pub sort: Option<String>,
    pub query: Option<String>,
    pub email: Option<String>,
    pub username: Option<String>,
}

#[derive(Debug, Serialize)]
pub struct MinimalUserResponse {
    pub id: i64,
    pub username: String,
    pub email: String,
    pub admin: bool,
}

impl From<User> for MinimalUserResponse {
    fn from(user: User) -> Self {
        Self {
            id: user.id,
            username: user.username,
            email: user.email,
            admin: user.admin,
        }
    }
}

#[derive(Debug, Serialize)]
pub struct EligibleUserListResponse {
    pub users: Vec<MinimalUserResponse>,
    pub page: u64,
    pub per_page: u64,
    pub total: u64,
}

/// GET /api/modules/{module_id}/eligible-users
///
/// Retrieves a paginated list of users who are not assigned to **any role** in the given module.
///
/// This allows administrators to see which users are eligible to be assigned as lecturers, tutors, or students.
///
/// # Arguments
///
/// - `module_id`: Module ID (path param)
/// - `query`, `email`, `username`: optional search filters
/// - `page`: pagination (default = 1)
/// - `per_page`: page size (default = 20, max = 100)
/// - `sort`: sorting field (prefix with `-` for descending). Options: `email`, `username`, `created_at`.
///
/// # Returns
///
/// - `200 OK`: Eligible users and pagination metadata
/// - `500 Internal Server Error`: On DB errors
///
/// # Example Response
/// ```json
/// {
///   "success": true,
///   "data": {
///     "users": [
///       { "id": 1, "username": "u123", "email": "user@example.com", "admin": false }
///     ],
///     "page": 1,
///     "per_page": 20,
///     "total": 45
///   },
///   "message": "Eligible users fetched"
/// }
/// ```
pub async fn get_eligible_users_for_module(
    Path(module_id): Path<i64>,
    Query(params): Query<EligibleUserQuery>,
) -> impl IntoResponse {
    let page = params.page.unwrap_or(1).max(1);
    let per_page = params.per_page.unwrap_or(20).clamp(1, 100);
    let sort = params.sort.clone();

    let assigned_ids = match UserModuleRoleService::find_all(
        &vec![FilterParam::eq("module_id", module_id)],
        &vec![],
        None,
    )
    .await
    {
        Ok(models) => models.into_iter().map(|m| m.user_id).collect::<Vec<i64>>(),
        Err(e) => {
            return (
                StatusCode::INTERNAL_SERVER_ERROR,
                Json(ApiResponse::<EligibleUserListResponse>::error(format!(
                    "Database error: {}",
                    e
                ))),
            );
        }
    };

    let mut filters = Vec::new();
    let mut queries = Vec::new();

    if !assigned_ids.is_empty() {
        filters.push(FilterParam::ne("id", assigned_ids));
    }

    if let Some(query_text) = params.query {
        queries.push(QueryParam::new(
            vec!["email".to_string(), "username".to_string()],
            query_text,
        ));
    } else {
        if let Some(email) = params.email {
            filters.push(FilterParam::like("email", email));
        }
        if let Some(username) = params.username {
            filters.push(FilterParam::like("username", username));
        }
    }

    let (users, total) = match UserService::filter(&filters, &queries, page, per_page, sort).await {
        Ok(result) => result,
        Err(e) => {
            return (
                StatusCode::INTERNAL_SERVER_ERROR,
                Json(ApiResponse::<EligibleUserListResponse>::error(format!(
                    "Database error: {}",
                    e
                ))),
            );
        }
    };

    let user_responses: Vec<MinimalUserResponse> =
        users.into_iter().map(MinimalUserResponse::from).collect();

<<<<<<< HEAD
    let response = EligibleUserListResponse {
        users: user_responses,
        page,
        per_page,
        total,
    };
=======
    let paginator = query.paginate(db, per_page.into());
    let total = paginator.num_items().await.unwrap_or(0);
    let raw_users = paginator
        .fetch_page((page - 1).into())
        .await
        .unwrap_or_default();
    let users = raw_users
        .into_iter()
        .map(MinimalUserResponse::from)
        .collect();
>>>>>>> 0c8f0684

    (
        StatusCode::OK,
        Json(ApiResponse::success(response, "Eligible users fetched")),
    )
}<|MERGE_RESOLUTION|>--- conflicted
+++ resolved
@@ -1,5 +1,3 @@
-<<<<<<< HEAD
-=======
 use axum::{
     Json,
     extract::{Extension, Path, Query, State},
@@ -11,20 +9,11 @@
     QuerySelect,
 };
 
->>>>>>> 0c8f0684
 use crate::{
     auth::AuthUser,
     response::ApiResponse,
     routes::modules::common::{PaginatedRoleResponse, RoleQuery, RoleResponse},
 };
-<<<<<<< HEAD
-use axum::{
-    Json,
-    extract::{Extension, Path, Query},
-    http::StatusCode,
-    response::IntoResponse,
-};
-=======
 use db::models::{
     user,
     user::Model as UserModel,
@@ -32,7 +21,6 @@
 };
 use util::state::AppState;
 
->>>>>>> 0c8f0684
 use serde::{Deserialize, Serialize};
 use services::service::Service;
 use services::user::{User, UserService};
@@ -131,46 +119,6 @@
         if requested_role == "lecturer" {
             return (
                 StatusCode::FORBIDDEN,
-<<<<<<< HEAD
-                Json(ApiResponse::<PaginatedRoleResponse>::error(
-                    "Only admins can view lecturers",
-                )),
-            );
-        }
-
-        match UserModuleRoleService::find_one(
-            &vec![
-                FilterParam::eq("user_id", user_id),
-                FilterParam::eq("module_id", module_id),
-            ],
-            &vec![],
-            None,
-        )
-        .await
-        {
-            Ok(is_member) => {
-                if is_member.is_none() {
-                    return (
-                        StatusCode::FORBIDDEN,
-                        Json(ApiResponse::<PaginatedRoleResponse>::error(
-                            "You do not have permission to view this module's users",
-                        )),
-                    );
-                }
-            }
-            Err(e) => {
-                return (
-                    StatusCode::INTERNAL_SERVER_ERROR,
-                    Json(ApiResponse::<PaginatedRoleResponse>::error(format!(
-                        "Database error: {}",
-                        e
-                    ))),
-                );
-            }
-        }
-    }
-
-=======
                 Json(ApiResponse::<()>::error("Only admins can view lecturers")),
             )
                 .into_response();
@@ -200,7 +148,6 @@
     }
 
     // === Data Query ===
->>>>>>> 0c8f0684
     let page = params.page.unwrap_or(1).max(1);
     let per_page = params.per_page.unwrap_or(20).clamp(1, 100);
     let sort = params.sort.clone();
@@ -241,14 +188,6 @@
 
     let user_responses: Vec<RoleResponse> = users.into_iter().map(RoleResponse::from).collect();
 
-<<<<<<< HEAD
-    let response = PaginatedRoleResponse {
-        users: user_responses,
-        page,
-        per_page,
-        total,
-    };
-=======
     let paginator = query.paginate(db, per_page.into());
     let total = paginator.num_items().await.unwrap_or(0);
     let users = paginator
@@ -256,7 +195,6 @@
         .await
         .unwrap_or_default();
     let result = users.into_iter().map(RoleResponse::from).collect();
->>>>>>> 0c8f0684
 
     (
         StatusCode::OK,
@@ -399,17 +337,6 @@
         }
     };
 
-    let user_responses: Vec<MinimalUserResponse> =
-        users.into_iter().map(MinimalUserResponse::from).collect();
-
-<<<<<<< HEAD
-    let response = EligibleUserListResponse {
-        users: user_responses,
-        page,
-        per_page,
-        total,
-    };
-=======
     let paginator = query.paginate(db, per_page.into());
     let total = paginator.num_items().await.unwrap_or(0);
     let raw_users = paginator
@@ -420,10 +347,10 @@
         .into_iter()
         .map(MinimalUserResponse::from)
         .collect();
->>>>>>> 0c8f0684
 
     (
         StatusCode::OK,
         Json(ApiResponse::success(response, "Eligible users fetched")),
     )
+        .into_response()
 }