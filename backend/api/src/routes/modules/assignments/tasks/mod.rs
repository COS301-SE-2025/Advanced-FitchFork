//! Task Routes Module
//!
//! This module defines the routing for assignment task-related endpoints, including retrieving, editing, creating, and deleting task details. It applies access control middleware to ensure only lecturers or admins can access these endpoints.

use axum::{
    Router,
    routing::{delete, get, post, put},
};
use delete::delete_task;
use get::{get_task_details, list_tasks};
use post::create_task;
use put::edit_task;
<<<<<<< HEAD
=======
use util::state::AppState;
>>>>>>> 0c8f0684

pub mod common;
pub mod delete;
pub mod get;
pub mod post;
pub mod put;

/// Registers the routes for assignment task endpoints.
///
/// This function sets up the following endpoints under the current router:
///
/// - `GET /`: Lists all tasks for the assignment. Access is restricted to users with lecturer or admin roles for the assignment.
/// - `POST /`: Creates a new task for the assignment. Access is restricted to users with lecturer or admin roles for the assignment.
/// - `GET /{task_id}`: Retrieves detailed information about a specific task. Access is restricted to users with lecturer or admin roles for the assignment.
/// - `PUT /{task_id}`: Edits the command of a specific task. Access is restricted to users with lecturer or admin roles for the assignment.
/// - `DELETE /{task_id}`: Deletes a specific task from the assignment. Access is restricted to users with lecturer or admin roles for the assignment.
///
/// All routes apply the `require_lecturer_or_admin` middleware, which checks the user's role for the assignment before allowing access.
///
/// # Returns
/// An [`axum::Router`] with the task endpoints and their associated middleware.
<<<<<<< HEAD
pub fn tasks_routes() -> Router {
=======
pub fn tasks_routes() -> Router<AppState> {
>>>>>>> 0c8f0684
    Router::new()
        .route("/", get(list_tasks))
        .route("/", post(create_task))
        .route("/{task_id}", get(get_task_details))
        .route("/{task_id}", put(edit_task))
        .route("/{task_id}", delete(delete_task))
}<|MERGE_RESOLUTION|>--- conflicted
+++ resolved
@@ -10,10 +10,7 @@
 use get::{get_task_details, list_tasks};
 use post::create_task;
 use put::edit_task;
-<<<<<<< HEAD
-=======
 use util::state::AppState;
->>>>>>> 0c8f0684
 
 pub mod common;
 pub mod delete;
@@ -35,11 +32,7 @@
 ///
 /// # Returns
 /// An [`axum::Router`] with the task endpoints and their associated middleware.
-<<<<<<< HEAD
-pub fn tasks_routes() -> Router {
-=======
 pub fn tasks_routes() -> Router<AppState> {
->>>>>>> 0c8f0684
     Router::new()
         .route("/", get(list_tasks))
         .route("/", post(create_task))
