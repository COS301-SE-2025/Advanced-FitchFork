--- conflicted
+++ resolved
@@ -1,12 +1,7 @@
 use crate::response::ApiResponse;
 use crate::routes::modules::assignments::tasks::common::TaskResponse;
 use axum::{
-<<<<<<< HEAD
-    Json,
-    extract::Path,
-=======
     extract::{Path, State},
->>>>>>> 164afae5
     http::StatusCode,
     response::IntoResponse,
     Json,
