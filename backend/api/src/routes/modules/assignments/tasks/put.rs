//! Task Edit Endpoint
//!
//! This module provides the endpoint handler for editing the command of a specific assignment task within a module. It validates the existence and relationships of the module, assignment, and task, and updates the task's command in the database. The endpoint returns detailed information about the updated task or appropriate error responses.

<<<<<<< HEAD
use axum::{extract::{Path, Json}, http::StatusCode, response::IntoResponse};
use db::models::{assignment_task};
use serde::Deserialize;
=======
>>>>>>> 2215d6f6
use crate::response::ApiResponse;
use crate::routes::modules::assignments::tasks::common::TaskResponse;
use axum::{
    extract::{Json, Path, State},
    http::StatusCode,
    response::IntoResponse,
};
use db::models::assignment_task;
use serde::Deserialize;
use util::state::AppState;

/// The request payload for editing a task's command.
#[derive(Deserialize)]
pub struct EditTaskRequest {
    /// The new command string for the task. Must be non-empty.
    command: String,
    /// The new name for the task. Must be non-empty.
    name: String,
}

/// PUT /api/modules/{module_id}/assignments/{assignment_id}/tasks/{task_id}
///
/// Edit the command of a specific task within an assignment. Accessible to users with Lecturer or Admin roles
/// assigned to the module.
///
/// This endpoint allows updating the command that will be executed during task evaluation. The command
/// can be any shell command that can be executed in the evaluation environment.
///
/// ### Path Parameters
/// - `module_id` (i64): The ID of the module containing the assignment
/// - `assignment_id` (i64): The ID of the assignment containing the task
/// - `task_id` (i64): The ID of the task to edit
///
/// ### Request Body
/// ```json
/// {
///   "command": "cargo test --lib --release"
/// }
/// ```
///
/// ### Request Body Fields
/// - `command` (string, required): The new command to execute for this task (e.g., test commands, build scripts)
///
/// ### Example Request
/// ```bash
/// curl -X PUT http://localhost:3000/api/modules/1/assignments/2/tasks/3 \
///   -H "Authorization: Bearer <token>" \
///   -H "Content-Type: application/json" \
///   -d '{
///     "command": "cargo test --lib --release"
///   }'
/// ```
///
/// ### Success Response (200 OK)
/// ```json
/// {
///   "success": true,
///   "message": "Task updated successfully",
///   "data": {
///     "id": 3,
///     "task_number": 1,
///     "command": "cargo test --lib --release",
///     "created_at": "2024-01-01T00:00:00Z",
///     "updated_at": "2024-01-01T12:30:00Z"
///   }
/// }
/// ```
///
/// ### Error Responses
///
/// **400 Bad Request** - Invalid JSON body
/// ```json
/// {
///   "success": false,
///   "message": "Invalid JSON body"
/// }
/// ```
///
/// **403 Forbidden** - Insufficient permissions
/// ```json
/// {
///   "success": false,
///   "message": "Access denied"
/// }
/// ```
///
/// **404 Not Found** - Resource not found
/// ```json
/// {
///   "success": false,
///   "message": "Module not found"
/// }
/// ```
/// or
/// ```json
/// {
///   "success": false,
///   "message": "Assignment not found"
/// }
/// ```
/// or
/// ```json
/// {
///   "success": false,
///   "message": "Task not found"
/// }
/// ```
/// or
/// ```json
/// {
///   "success": false,
///   "message": "Assignment does not belong to this module"
/// }
/// ```
/// or
/// ```json
/// {
///   "success": false,
///   "message": "Task does not belong to this assignment"
/// }
/// ```
///
/// **422 Unprocessable Entity** - Validation error
/// ```json
/// {
///   "success": false,
///   "message": "'command' must be a non-empty string"
/// }
/// ```
///
/// **500 Internal Server Error** - Database or server error
/// ```json
/// {
///   "success": false,
///   "message": "Database error retrieving module"
/// }
/// ```
/// or
/// ```json
/// {
///   "success": false,
///   "message": "Failed to update task"
/// }
/// ```
///
/// ### Validation Rules
/// - `command` must not be empty or whitespace-only
/// - Module must exist
/// - Assignment must exist and belong to the specified module
/// - Task must exist and belong to the specified assignment
///
/// ### Notes
/// - Only the command field can be updated; task_number and other fields remain unchanged
/// - The updated task will be used in future assignment evaluations
/// - Task editing is restricted to users with appropriate module permissions
/// - The `updated_at` timestamp is automatically set when the task is modified
pub async fn edit_task(
    Path((_, _, task_id)): Path<(i64, i64, i64)>,
    Json(payload): Json<EditTaskRequest>,
) -> impl IntoResponse {
    let db = db::get_connection().await;

    if payload.command.trim().is_empty() || payload.name.trim().is_empty() {
        return (
            StatusCode::UNPROCESSABLE_ENTITY,
            Json(ApiResponse::<()>::error(
                "'name' and 'command' must be non-empty strings",
            )),
        )
            .into_response();
    }

    let updated = match assignment_task::Model::edit_command_and_name(
        db,
        task_id,
        &payload.name,
        &payload.command,
    )
    .await
    {
        Ok(t) => t,
        Err(_) => {
            return (
                StatusCode::INTERNAL_SERVER_ERROR,
                Json(ApiResponse::<()>::error("Failed to update task")),
            )
                .into_response();
        }
    };

    let resp = TaskResponse {
        id: updated.id,
        task_number: updated.task_number,
        name: updated.name,
        command: updated.command,
        code_coverage: updated.code_coverage,
        created_at: updated.created_at.to_rfc3339(),
        updated_at: updated.updated_at.to_rfc3339(),
    };

    (
        StatusCode::OK,
        Json(ApiResponse::success(resp, "Task updated successfully")),
    )
        .into_response()
}<|MERGE_RESOLUTION|>--- conflicted
+++ resolved
@@ -2,12 +2,6 @@
 //!
 //! This module provides the endpoint handler for editing the command of a specific assignment task within a module. It validates the existence and relationships of the module, assignment, and task, and updates the task's command in the database. The endpoint returns detailed information about the updated task or appropriate error responses.
 
-<<<<<<< HEAD
-use axum::{extract::{Path, Json}, http::StatusCode, response::IntoResponse};
-use db::models::{assignment_task};
-use serde::Deserialize;
-=======
->>>>>>> 2215d6f6
 use crate::response::ApiResponse;
 use crate::routes::modules::assignments::tasks::common::TaskResponse;
 use axum::{
