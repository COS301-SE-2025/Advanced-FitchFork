//! Task Edit Endpoint
//!
//! This module provides the endpoint handler for editing the command of a specific assignment task within a module. It validates the existence and relationships of the module, assignment, and task, and updates the task's command in the database. The endpoint returns detailed information about the updated task or appropriate error responses.

use crate::response::ApiResponse;
use crate::routes::modules::assignments::tasks::common::TaskResponse;
use axum::{
    extract::{Json, Path},
    http::StatusCode,
    response::IntoResponse,
};
<<<<<<< HEAD
=======
use db::models::assignment_task;
use sea_orm::DbErr;
>>>>>>> 164afae5
use serde::Deserialize;

/// The request payload for editing a task's command.
#[derive(Deserialize)]
pub struct EditTaskRequest {
    /// Optional new name
    name: Option<String>,
    /// Optional new command
    command: Option<String>,
    /// Optional toggle for coverage
    code_coverage: Option<bool>,
}

/// PUT /api/modules/{module_id}/assignments/{assignment_id}/tasks/{task_id}
///
/// Edit one or more fields of a specific task within an assignment (supports partial updates).
/// Accessible to users with Lecturer or Admin roles assigned to the module.
///
/// This endpoint updates task metadata used during evaluation. You can change:
/// - `name` (label shown to users)
/// - `command` (shell command executed by the runner)
/// - `code_coverage` (whether this task is a **coverage-type** task)
///
/// > Note: `code_coverage: true` marks the task as a **code coverage task**. The evaluator
/// > may apply coverage-specific handling (e.g., expecting coverage artifacts). It does **not**
/// > merely “collect coverage” for arbitrary tasks; it designates the task’s type.
///
/// ### Path Parameters
/// - `module_id` (i64): The ID of the module containing the assignment
/// - `assignment_id` (i64): The ID of the assignment containing the task
/// - `task_id` (i64): The ID of the task to edit
///
/// ### Request Body
/// Any subset of fields may be provided; at least one is required.
/// ```json
/// {
///   "name": "Unit tests",
///   "command": "cargo test --lib --release",
///   "code_coverage": true
/// }
/// ```
///
/// ### Request Body Fields
/// - `name` (string, optional): New display name for the task; if provided, must be non-empty
/// - `command` (string, optional): New command to execute; if provided, must be non-empty
/// - `code_coverage` (boolean, optional): Set whether this task is a **code coverage task**
///
/// ### Example Requests
/// Update only the command:
/// ```bash
/// curl -X PUT http://localhost:3000/api/modules/1/assignments/2/tasks/3 \
///   -H "Authorization: Bearer <token>" \
///   -H "Content-Type: application/json" \
///   -d '{"command":"cargo test --lib --release"}'
/// ```
///
/// Mark the task as a coverage-type task (or unset it):
/// ```bash
/// curl -X PUT http://localhost:3000/api/modules/1/assignments/2/tasks/3 \
///   -H "Authorization: Bearer <token)" \
///   -H "Content-Type: application/json" \
///   -d '{"code_coverage": true}'
/// ```
///
/// Rename and change command:
/// ```bash
/// curl -X PUT http://localhost:3000/api/modules/1/assignments/2/tasks/3 \
///   -H "Authorization: Bearer <token)" \
///   -H "Content-Type: application/json" \
///   -d '{"name":"Coverage run","command":"cargo llvm-cov --no-report"}'
/// ```
///
/// ### Success Response (200 OK)
/// ```json
/// {
///   "success": true,
///   "message": "Task updated successfully",
///   "data": {
///     "id": 3,
///     "task_number": 1,
///     "name": "Coverage run",
///     "command": "cargo llvm-cov --no-report",
///     "code_coverage": true,
///     "created_at": "2024-01-01T00:00:00Z",
///     "updated_at": "2024-01-01T12:30:00Z"
///   }
/// }
/// ```
///
/// ### Error Responses
///
/// **400 Bad Request** - Invalid JSON body
/// ```json
/// {
///   "success": false,
///   "message": "Invalid JSON body"
/// }
/// ```
///
/// **403 Forbidden** - Insufficient permissions
/// ```json
/// {
///   "success": false,
///   "message": "Access denied"
/// }
/// ```
///
/// **404 Not Found** - Resource not found
/// ```json
/// {
///   "success": false,
///   "message": "Module not found"
/// }
/// ```
/// or
/// ```json
/// {
///   "success": false,
///   "message": "Assignment not found"
/// }
/// ```
/// or
/// ```json
/// {
///   "success": false,
///   "message": "Task not found"
/// }
/// ```
/// or
/// ```json
/// {
///   "success": false,
///   "message": "Assignment does not belong to this module"
/// }
/// ```
/// or
/// ```json
/// {
///   "success": false,
///   "message": "Task does not belong to this assignment"
/// }
/// ```
///
/// **422 Unprocessable Entity** - Validation error
/// ```json
/// {
///   "success": false,
///   "message": "At least one of 'name', 'command', or 'code_coverage' must be provided"
/// }
/// ```
/// or
/// ```json
/// {
///   "success": false,
///   "message": "'name' and 'command' must be non-empty if provided"
/// }
/// ```
///
/// **500 Internal Server Error** - Database or server error
/// ```json
/// {
///   "success": false,
///   "message": "Database error retrieving module"
/// }
/// ```
/// or
/// ```json
/// {
///   "success": false,
///   "message": "Failed to update task"
/// }
/// ```
///
/// ### Validation Rules
/// - At least one of `name`, `command`, `code_coverage` must be provided
/// - If present, `name` and `command` must not be empty or whitespace-only
/// - Module must exist
/// - Assignment must exist and belong to the specified module
/// - Task must exist and belong to the specified assignment
///
/// ### Notes
/// - This route performs a partial update although it uses `PUT`
/// - `task_number` and other immutable fields remain unchanged
/// - Setting `code_coverage: true` designates the task as a **code coverage task**
/// - The `updated_at` timestamp is automatically set when the task is modified
pub async fn edit_task(
    Path((_, _, task_id)): Path<(i64, i64, i64)>,
    Json(payload): Json<EditTaskRequest>,
) -> impl IntoResponse {
<<<<<<< HEAD
    if payload.command.trim().is_empty() || payload.name.trim().is_empty() {
=======
    let db = app_state.db();

    // Must provide something to change
    if payload.name.is_none() && payload.command.is_none() && payload.code_coverage.is_none() {
        return (
            StatusCode::UNPROCESSABLE_ENTITY,
            Json(ApiResponse::<()>::error(
                "At least one of 'name', 'command', or 'code_coverage' must be provided",
            )),
        )
            .into_response();
    }

    // If present, basic validation
    if payload
        .name
        .as_deref()
        .map(|s| s.trim().is_empty())
        .unwrap_or(false)
        || payload
            .command
            .as_deref()
            .map(|s| s.trim().is_empty())
            .unwrap_or(false)
    {
>>>>>>> 164afae5
        return (
            StatusCode::UNPROCESSABLE_ENTITY,
            Json(ApiResponse::<()>::error(
                "'name' and 'command' must be non-empty strings",
            )),
        )
            .into_response();
    }

    let updated = match assignment_task::Model::edit(
        db,
        task_id,
        payload.name.as_deref(),
        payload.command.as_deref(),
        payload.code_coverage,
    )
    .await
    {
        Ok(t) => t,
        Err(DbErr::RecordNotFound(_)) => {
            return (
                StatusCode::NOT_FOUND,
                Json(ApiResponse::<()>::error("Task not found")),
            )
                .into_response();
        }
        Err(_) => {
            return (
                StatusCode::INTERNAL_SERVER_ERROR,
                Json(ApiResponse::<()>::error("Failed to update task")),
            )
                .into_response();
        }
    };

    let resp = TaskResponse {
        id: updated.id,
        task_number: updated.task_number,
        name: updated.name,
        command: updated.command,
        code_coverage: updated.code_coverage,
        created_at: updated.created_at.to_rfc3339(),
        updated_at: updated.updated_at.to_rfc3339(),
    };

    (
        StatusCode::OK,
        Json(ApiResponse::success(resp, "Task updated successfully")),
    )
        .into_response()
}<|MERGE_RESOLUTION|>--- conflicted
+++ resolved
@@ -9,11 +9,8 @@
     http::StatusCode,
     response::IntoResponse,
 };
-<<<<<<< HEAD
-=======
 use db::models::assignment_task;
 use sea_orm::DbErr;
->>>>>>> 164afae5
 use serde::Deserialize;
 
 /// The request payload for editing a task's command.
@@ -203,9 +200,6 @@
     Path((_, _, task_id)): Path<(i64, i64, i64)>,
     Json(payload): Json<EditTaskRequest>,
 ) -> impl IntoResponse {
-<<<<<<< HEAD
-    if payload.command.trim().is_empty() || payload.name.trim().is_empty() {
-=======
     let db = app_state.db();
 
     // Must provide something to change
@@ -231,7 +225,6 @@
             .map(|s| s.trim().is_empty())
             .unwrap_or(false)
     {
->>>>>>> 164afae5
         return (
             StatusCode::UNPROCESSABLE_ENTITY,
             Json(ApiResponse::<()>::error(
