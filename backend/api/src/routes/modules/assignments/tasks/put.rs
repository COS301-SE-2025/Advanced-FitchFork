--- conflicted
+++ resolved
@@ -19,26 +19,6 @@
     name: String,
 }
 
-<<<<<<< HEAD
-/// The response structure for a task, including its updated details.
-#[derive(serde::Serialize)]
-struct TaskResponse {
-    /// The unique database ID of the task.
-    id: i64,
-    /// The task's number (as used in the allocator and memo files).
-    task_number: i64,
-    /// The name for the task.
-    name: String,
-    /// The command associated with this task.
-    command: String,
-    /// The creation timestamp of the task (RFC3339 format).
-    created_at: String,
-    /// The last update timestamp of the task (RFC3339 format).
-    updated_at: String,
-}
-
-/// Edits the command of a specific task within an assignment and module.
-=======
 /// PUT /api/modules/:module_id/assignments/:assignment_id/tasks/:task_id
 ///
 /// Edit the command of a specific task within an assignment. Accessible to users with Lecturer or Admin roles
@@ -104,7 +84,6 @@
 ///   "message": "Access denied"
 /// }
 /// ```
->>>>>>> 508e1da8
 ///
 /// **404 Not Found** - Resource not found
 /// ```json
