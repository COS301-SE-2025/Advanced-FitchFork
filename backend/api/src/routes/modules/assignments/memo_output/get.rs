--- conflicted
+++ resolved
@@ -4,17 +4,9 @@
 use axum::{extract::Path, http::StatusCode, response::IntoResponse, Json};
 use serde::Serialize;
 use tokio::fs as tokio_fs;
-<<<<<<< HEAD
-use util::execution_config::ExecutionConfig;
-use util::filters::FilterParam;
-use services::service::Service;
-use services::assignment_memo_output::AssignmentMemoOutputService;
-use services::assignment_task::AssignmentTaskService;
-=======
 use util::{execution_config::ExecutionConfig, paths::storage_root, state::AppState};
 use db::models::{assignment_memo_output, assignment_task};
 use sea_orm::{EntityTrait, ColumnTrait, QueryFilter};
->>>>>>> 164afae5
 
 #[derive(Serialize)]
 struct MemoSubsection {
@@ -98,14 +90,7 @@
     let mut results = Vec::new();
 
     for memo in memo_outputs {
-<<<<<<< HEAD
-        let full_path = match AssignmentMemoOutputService::full_path(memo.id).await {
-            Ok(path) => path,
-            Err(_) => continue,
-        };
-=======
         let full_path = storage_root().join(&memo.path);
->>>>>>> 164afae5
         if !full_path.is_file() {
             continue;
         }
