use std::vec;

use crate::response::ApiResponse;
<<<<<<< HEAD
use axum::{Json, extract::Path, http::StatusCode, response::IntoResponse};
=======
use axum::{
    Json,
    extract::{Path, State},
    http::StatusCode,
    response::IntoResponse,
};
>>>>>>> 0c8f0684
use db::models::{assignment_memo_output, assignment_task};
use sea_orm::{ColumnTrait, EntityTrait, QueryFilter};
use serde::Serialize;
use tokio::fs as tokio_fs;
use util::{execution_config::ExecutionConfig, paths::storage_root, state::AppState};

#[derive(Serialize)]
struct MemoSubsection {
    label: String,
    output: String,
}

#[derive(Serialize)]
struct MemoTaskOutput {
    task_number: i64,
    name: String,
    subsections: Vec<MemoSubsection>,
    raw: String,
}

/// GET /api/modules/{module_id}/assignments/{assignment_id}/memo_output
///
/// Retrieve all memo output files for a given assignment, parsed into structured format.
///
/// Scans the `memo_output` directory for the specified assignment and parses each file into a
/// `MemoTaskOutput` object, which contains labeled subsections and the raw file content.
///
/// **Path Parameters**
/// - `module_id` (i64): The ID of the module
/// - `assignment_id` (i64): The ID of the assignment
///
/// **Success Response (200 OK)**
/// ```json
/// [
///   {
///     "task_number": 1,
///     "name": "Task 1",
///     "subsections": [
///       { "label": "Section A", "output": "..." }
///     ],
///     "raw": "..."
///   }
/// ]
/// ```
///
/// **Error Responses**
/// - `404 Not Found` if the memo output directory does not exist or contains no valid files
/// - `500 Internal Server Error` if reading the directory fails
///
/// **Example Request**
/// ```bash
/// curl http://localhost:3000/api/modules/1/assignments/2/memo_output
/// ```
pub async fn get_all_memo_outputs(
    Path((module_id, assignment_id)): Path<(i64, i64)>,
) -> impl IntoResponse {
    // Fetch all memo output models for the given assignment
    let memo_outputs = match AssignmentMemoOutputService::find_all(
        &vec![FilterParam::eq("assignment_id", assignment_id)],
        &vec![],
        None,
    )
    .await
    {
        Ok(models) if !models.is_empty() => models,
        Ok(_) => {
            return (
                StatusCode::NOT_FOUND,
                Json(ApiResponse::<Vec<MemoTaskOutput>>::error(
                    "No memo output records found",
                )),
            );
        }
        Err(_) => {
            return (
                StatusCode::INTERNAL_SERVER_ERROR,
                Json(ApiResponse::<Vec<MemoTaskOutput>>::error(
                    "Failed to query memo outputs",
                )),
            );
        }
    };

    // Load separator from execution config (once)
    let separator = match ExecutionConfig::get_execution_config(module_id, assignment_id) {
        Ok(config) => config.marking.deliminator,
        Err(_) => "&-=-&".to_string(),
    };

    let mut results = Vec::new();

    for memo in memo_outputs {
        let full_path = storage_root().join(&memo.path);
        if !full_path.is_file() {
            continue;
        }

        let raw_content = match tokio_fs::read_to_string(&full_path).await {
            Ok(c) => c,
            Err(_) => continue,
        };

        // Parse output
        let sections = raw_content
            .split(&separator)
            .filter(|s| !s.trim().is_empty());

        let subsections = sections
            .map(|s| {
                let mut lines = s.lines();
                let label = lines.next().unwrap_or("").trim().to_string();
                let output = lines.collect::<Vec<_>>().join("\n");
                MemoSubsection { label, output }
            })
            .collect::<Vec<_>>();

        // Lookup the task number and name
        let Some(task) = AssignmentTaskService::find_one(
            &vec![
                FilterParam::eq("id", memo.task_id),
                FilterParam::eq("assignment_id", assignment_id),
            ],
            &vec![],
            None,
        )
        .await
        .ok()
        .flatten() else {
            continue;
        };

        results.push(MemoTaskOutput {
            task_number: task.task_number,
            name: task.name,
            subsections,
            raw: raw_content,
        });
    }

    if results.is_empty() {
        return (
            StatusCode::NOT_FOUND,
            Json(ApiResponse::<Vec<MemoTaskOutput>>::error(
                "No valid memo output files found",
            )),
        );
    }

    (
        StatusCode::OK,
        Json(ApiResponse::success(
            results,
            "Fetched memo output successfully",
        )),
    )
}<|MERGE_RESOLUTION|>--- conflicted
+++ resolved
@@ -1,16 +1,12 @@
 use std::vec;
 
 use crate::response::ApiResponse;
-<<<<<<< HEAD
-use axum::{Json, extract::Path, http::StatusCode, response::IntoResponse};
-=======
 use axum::{
     Json,
     extract::{Path, State},
     http::StatusCode,
     response::IntoResponse,
 };
->>>>>>> 0c8f0684
 use db::models::{assignment_memo_output, assignment_task};
 use sea_orm::{ColumnTrait, EntityTrait, QueryFilter};
 use serde::Serialize;
