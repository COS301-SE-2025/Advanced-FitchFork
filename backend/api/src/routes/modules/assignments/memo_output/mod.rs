use axum::{
    Router,
    routing::{get, post},
};
use get::get_all_memo_outputs;
use post::generate_memo_output;
<<<<<<< HEAD
=======
use util::state::AppState;
>>>>>>> 0c8f0684

pub mod get;
pub mod post;

/// Handles memo output functionality for assignments.
/// Expects `module_id` and `assignment_id` path parameters at a higher level.
///
/// Routes:
/// - `POST /generate`      → Start async memo output generation for an assignment
/// - `GET  /`              → Retrieve all memo outputs for an assignment
pub fn memo_output_routes() -> Router {
    Router::new()
        .route("/generate", post(generate_memo_output))
        .route("/", get(get_all_memo_outputs))
}<|MERGE_RESOLUTION|>--- conflicted
+++ resolved
@@ -4,10 +4,7 @@
 };
 use get::get_all_memo_outputs;
 use post::generate_memo_output;
-<<<<<<< HEAD
-=======
 use util::state::AppState;
->>>>>>> 0c8f0684
 
 pub mod get;
 pub mod post;
