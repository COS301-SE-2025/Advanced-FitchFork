--- conflicted
+++ resolved
@@ -13,13 +13,6 @@
 //! - An `ignored` submission should be excluded from grading/analytics where applicable.
 //! - The endpoint validates that the submission belongs to the target assignment.
 
-<<<<<<< HEAD
-use crate::response::ApiResponse;
-use axum::{Json, extract::Path, http::StatusCode, response::IntoResponse};
-use serde::{Deserialize, Serialize};
-use services::assignment_submission::{AssignmentSubmissionService, UpdateAssignmentSubmission};
-use services::service::Service;
-=======
 use axum::{
     Json,
     extract::{Path, State},
@@ -32,7 +25,6 @@
 use crate::response::ApiResponse;
 use db::models::assignment_submission as submission;
 use util::state::AppState;
->>>>>>> 0c8f0684
 
 #[derive(Debug, Deserialize)]
 pub struct SetIgnoredReq {
@@ -93,8 +85,6 @@
     })
     .await
     {
-<<<<<<< HEAD
-=======
         Ok(Some(s)) => s,
         Ok(None) => {
             return (
@@ -118,7 +108,6 @@
 
     // Update flag (using the model helper you added)
     match submission::Model::set_ignored(db, sub.id, req.ignored).await {
->>>>>>> 0c8f0684
         Ok(updated) => {
             let data = SetIgnoredData {
                 id: updated.id,
