--- conflicted
+++ resolved
@@ -3,21 +3,15 @@
 
 pub mod get;
 pub mod post;
-<<<<<<< HEAD
-use axum::routing::get;
 use get::{list_submissions, get_submission};
-=======
 use axum::routing::{get, post};
-use get::{list_submissions};
 use post::{submit_assignment};
->>>>>>> 95904b20
 
 use crate::auth::guards::{require_assigned_to_module};
 
 /// Defines HTTP routes related to assignment submissions.
 ///
 /// # Routes
-<<<<<<< HEAD
 ///
 /// - `GET /`  
 ///   Returns a list of submissions for the assignment:
@@ -27,13 +21,8 @@
 /// - `GET /:submission_id`  
 ///   Returns a specific submission by ID:
 ///   - Access is restricted to users assigned to the module.
-
-=======
-/// - `GET  /submissions`  
-///   → List all submissions for the assignment (lecturer or tutor access only)
 /// - `POST /submissions`
 ///   → Submit a new assignment (student access only)
->>>>>>> 95904b20
 
 pub fn submission_routes() -> Router {
     Router::new()
@@ -43,15 +32,16 @@
                 require_assigned_to_module(Path(params), req, next)
             })),
         )
-<<<<<<< HEAD
           .route(
             "/:submission_id",
             get(get_submission).layer(from_fn(|Path(params): Path<(i64,)>, req, next| {
-=======
+                require_assigned_to_module(Path(params), req, next)
+            })),
+        )
+
         .route(
             "/",
             post(submit_assignment).layer(from_fn(|Path(params): Path<(i64,)>, req, next| {
->>>>>>> 95904b20
                 require_assigned_to_module(Path(params), req, next)
             })),
         )
