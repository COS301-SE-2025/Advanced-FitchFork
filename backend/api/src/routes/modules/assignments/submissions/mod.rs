--- conflicted
+++ resolved
@@ -1,9 +1,3 @@
-<<<<<<< HEAD
-use axum::{middleware::from_fn, routing::{get, post}, Router};
-use get::{get_submission, list_submissions, get_submission_output};
-use post::{submit_assignment, remark_submissions};
-use crate::auth::guards::{require_lecturer_or_assistant_lecturer, require_lecturer_or_tutor, require_ready_assignment};
-=======
 //! Submission routes module.
 //!
 //! Provides the `/submissions` route group for handling assignment submissions.
@@ -33,7 +27,6 @@
     require_ready_assignment,
 };
 use crate::routes::modules::assignments::submissions::get::download_submission_file;
->>>>>>> 35b14be3
 
 pub mod common;
 pub mod get;
@@ -43,17 +36,6 @@
 
 /// Build the `/submissions` routes for a specific assignment.
 ///
-<<<<<<< HEAD
-/// - `POST /`
-///   - Submit a new assignment (student access only)
-pub fn submission_routes() -> Router {
-    Router::new()
-        .route("/", get(list_submissions))
-        .route("/{submission_id}", get(get_submission))
-        .route("/{submission_id}/output", get(get_submission_output).route_layer(from_fn(require_lecturer_or_tutor)))
-        .route("/", post(submit_assignment).route_layer(from_fn(require_ready_assignment)))
-        .route("/remark", post(remark_submissions).route_layer(from_fn(require_lecturer_or_assistant_lecturer)))
-=======
 /// ### Routes
 /// - `GET    /`                          — List submissions (students: only their own; staff: all)
 /// - `GET    /{submission_id}`           — Get a submission's report (role-aware extras)
@@ -77,5 +59,4 @@
         .route("/remark", post(remark_submissions).route_layer(from_fn_with_state(app_state.clone(), require_lecturer_or_assistant_lecturer)))
         .route("/resubmit", post(resubmit_submissions).route_layer(from_fn_with_state(app_state.clone(), require_lecturer_or_assistant_lecturer)))
         .route("/{submission_id}/ignore", patch(set_submission_ignored).route_layer(from_fn_with_state(app_state.clone(), require_lecturer_or_assistant_lecturer)))
->>>>>>> 35b14be3
 }