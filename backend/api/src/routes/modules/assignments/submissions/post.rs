--- conflicted
+++ resolved
@@ -13,16 +13,10 @@
 };
 use marker::MarkingJob;
 use md5;
-<<<<<<< HEAD
 use sea_orm::{ColumnTrait, EntityTrait, QueryFilter, QueryOrder};
 use util::{mark_allocator::mark_allocator::load_allocator, state::AppState};
-
-=======
-use sea_orm::{ColumnTrait, DatabaseConnection, EntityTrait, QueryFilter, QueryOrder};
-use util::mark_allocator::mark_allocator::load_allocator;
+use util::execution_config::ExecutionConfig;
 use serde::{Serialize, Deserialize};
->>>>>>> f2e3c08b
-use util::execution_config::ExecutionConfig;
 
 // Common grading function that can be used for both initial submissions and regrading
 async fn grade_submission(
@@ -329,13 +323,8 @@
         .unwrap_or(0);
     let attempt = prev_attempt + 1;
 
-<<<<<<< HEAD
-    let saved = match AssignmentSubmissionModel::save_file(
+    let submission = match AssignmentSubmissionModel::save_file(
         db,
-=======
-    let submission = match AssignmentSubmissionModel::save_file(
-        &db,
->>>>>>> f2e3c08b
         assignment_id,
         claims.sub,
         attempt,
@@ -503,14 +492,16 @@
 /// { "success": false, "message": "Failed to load mark allocator" }
 /// ```
 pub async fn remark_submissions(
-    State(db): State<DatabaseConnection>,
+    State(app_state): State<AppState>,
     Path((module_id, assignment_id)): Path<(i64, i64)>,
     Json(req): Json<RemarkRequest>,
 ) -> impl IntoResponse {
+    let db = app_state.db();
+
     let submission_ids = match (req.submission_ids, req.all) {
         (Some(ids), _) if !ids.is_empty() => ids,
         (_, Some(true)) => {
-            match AssignmentSubmissionModel::find_by_assignment(assignment_id, &db).await {
+            match AssignmentSubmissionModel::find_by_assignment(assignment_id, db).await {
                 Ok(ids) => ids,
                 Err(e) => {
                     return (
@@ -536,7 +527,7 @@
     let assignment = AssignmentEntity::find()
         .filter(AssignmentColumn::Id.eq(assignment_id as i32))
         .filter(AssignmentColumn::ModuleId.eq(module_id as i32))
-        .one(&db)
+        .one(db)
         .await
         .unwrap()
         .unwrap();
@@ -578,7 +569,7 @@
 
     for submission_id in submission_ids.clone() {
         let submission = match assignment_submission::Entity::find_by_id(submission_id as i32)
-            .one(&db)
+            .one(db)
             .await
         {
             Ok(Some(sub)) => sub,
