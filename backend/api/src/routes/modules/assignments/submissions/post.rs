--- conflicted
+++ resolved
@@ -2089,7 +2089,6 @@
     let mut skipped_in_progress: usize = 0;
     let mut failed: Vec<FailedOperation> = Vec::new();
 
-<<<<<<< HEAD
     for sid in submission_ids {
         // fetch submission
         let submission = match assignment_submission::Entity::find_by_id(sid).one(db).await {
@@ -2100,50 +2099,6 @@
                     error: "Submission not found".into(),
                 });
                 continue;
-=======
-            // Extract extension from submission filename
-            let ext = std::path::PathBuf::from(&submission.filename)
-                .extension()
-                .map(|e| e.to_string_lossy().to_string());
-
-            if let Ok(file_bytes) = std::fs::read(util::paths::submission_file_path(
-                assignment.module_id,
-                assignment.id,
-                submission.user_id,
-                submission.attempt,
-                submission.id,
-                ext.as_deref(),
-            )) {
-                match check_disallowed_code_existing(
-                    submission.id,
-                    &file_bytes,
-                    &config,
-                    &db,
-                    &assignment,
-                )
-                .await
-                {
-                    DisallowedCodeCheckResult::Clean => {
-                        // Continue with normal processing
-                    }
-                    DisallowedCodeCheckResult::DisallowedFound(_response) => {
-                        return (sid, Ok(()));
-                    }
-                    DisallowedCodeCheckResult::CheckFailed(e) => {
-                        eprintln!("Disallowed code check failed: {}", e);
-                        return (
-                            sid,
-                            Err("Failed to scan submission for disallowed code patterns"
-                                .to_string()),
-                        );
-                    }
-                }
-            } else {
-                return (
-                    sid,
-                    Err("Failed to read submission file from disk".to_string()),
-                );
->>>>>>> 0fa3ab5b
             }
             Err(e) => {
                 failed.push(FailedOperation {
@@ -2163,68 +2118,72 @@
             continue;
         }
 
-<<<<<<< HEAD
+        // skip if still in progress (queued | running | grading)
         if !submission.is_complete() {
-            skipped_in_progress += 1; // queued | running | grading
+            skipped_in_progress += 1;
             continue;
         }
 
-        // optional: disallowed-code check (fast local read)
-        if let Ok(file_bytes) = std::fs::read(util::paths::submission_file_path(
+        // --- Disallowed code check (read existing file from disk) ---
+        let ext = std::path::Path::new(&submission.filename)
+            .extension()
+            .map(|e| e.to_string_lossy().to_string());
+
+        let file_path = util::paths::submission_file_path(
             assignment.module_id,
             assignment.id,
             submission.user_id,
             submission.attempt,
             submission.id,
-            None,
-        )) {
-            match check_disallowed_code(
-                &file_bytes,
-                &config,
-                db,
-                assignment.id,
-                submission.user_id,
-                submission.attempt,
-                submission.is_practice,
-                &submission.filename,
-                &submission.file_hash,
-                &assignment,
-            )
+            ext.as_deref(),
+        );
+
+        let file_bytes = match std::fs::read(&file_path) {
+            Ok(b) => b,
+            Err(_) => {
+                failed.push(FailedOperation {
+                    id: Some(sid),
+                    error: "Failed to read submission file from disk".into(),
+                });
+                continue;
+            }
+        };
+
+        match check_disallowed_code_existing(submission.id, &file_bytes, &config, db, &assignment)
             .await
-=======
-            match grade_submission(submission, &assignment, &memo_outputs, &config, &db, true).await
->>>>>>> 0fa3ab5b
-            {
-                DisallowedCodeCheckResult::Clean => {}
-                DisallowedCodeCheckResult::DisallowedFound(_response) => {
-                    emit_status_minimal(
-                        &app_state,
-                        module_id,
-                        assignment_id,
-                        submission.user_id,
-                        submission.id,
-                        submission.attempt,
-                        SubmissionStatus::FailedUpload,
-                        None,
-                        Some("Disallowed code patterns detected".into()),
-                    )
-                    .await;
-                    failed.push(FailedOperation {
-                        id: Some(sid),
-                        error:
-                            "Submission rejected: disallowed code patterns detected (marked as 0)"
-                                .into(),
-                    });
-                    continue;
-                }
-                DisallowedCodeCheckResult::CheckFailed(e) => {
-                    eprintln!("Disallowed code check failed: {e}");
-                    failed.push(FailedOperation {
-                        id: Some(sid),
-                        error: "Failed to scan submission for disallowed code patterns".into(),
-                    });
-                    continue;
-                }
+        {
+            DisallowedCodeCheckResult::Clean => {
+                // proceed
+            }
+            DisallowedCodeCheckResult::DisallowedFound(_response) => {
+                // Emit “FailedUpload” to owner and record as failed; don't start pipeline
+                emit_status_minimal(
+                    &app_state,
+                    module_id,
+                    assignment_id,
+                    submission.user_id,
+                    submission.id,
+                    submission.attempt,
+                    SubmissionStatus::FailedUpload,
+                    None,
+                    Some("Disallowed code patterns detected".into()),
+                )
+                .await;
+
+                failed.push(FailedOperation {
+                    id: Some(sid),
+                    error: "Submission rejected: disallowed code patterns detected (marked as 0)"
+                        .into(),
+                });
+                continue;
+            }
+            DisallowedCodeCheckResult::CheckFailed(e) => {
+                eprintln!("Disallowed code check failed: {e}");
+                failed.push(FailedOperation {
+                    id: Some(sid),
+                    error: "Failed to scan submission for disallowed code patterns".into(),
+                });
+                continue;
             }
         }
 
@@ -2237,13 +2196,7 @@
             continue;
         }
 
-        // spawn background pipeline and DO NOT await
-        let db_bg = db.clone();
-        let app_bg = app_state.clone();
-        let assignment_bg = assignment.clone();
-        let config_bg = config.clone();
-        let submission_bg = submission.clone();
-
+        // set to queued and spawn the full background pipeline (do NOT await)
         emit_status_minimal(
             &app_state,
             module_id,
@@ -2257,8 +2210,14 @@
         )
         .await;
 
+        let db_bg = db.clone();
+        let app_bg = app_state.clone();
+        let assignment_bg = assignment.clone();
+        let config_bg = config.clone();
+        let submission_bg = submission.clone();
+
         tokio::spawn(async move {
-            // Full pipeline (exec + grade + WS statuses). This does its own status emits.
+            // Full pipeline (exec + grade + WS statuses). Handles its own emits.
             let _ = run_submission_pipeline(
                 &db_bg,
                 &app_bg,
