use std::{fs, path::PathBuf};

use super::common::{CodeComplexity, CodeComplexitySummary, MarkSummary, SubmissionDetailResponse};
use crate::{auth::AuthUser, response::ApiResponse, routes::modules::assignments::get::is_late};
use axum::{
    Json,
    extract::{Extension, Multipart, Path, State},
    http::StatusCode,
    response::IntoResponse,
};
use chrono::Utc;
use code_runner;
use db::models::assignment_memo_output;
use db::models::assignment_task;
use db::models::{
    assignment::{Column as AssignmentColumn, Entity as AssignmentEntity},
    assignment_submission::{self, Model as AssignmentSubmissionModel},
    assignment_submission_output::Entity as AssignmentSubmissionOutputModel,
    assignment_task::Entity as AssignmentTaskModel,
};
use marker::MarkingJob;
use md5;
use sea_orm::{ColumnTrait, EntityTrait, QueryFilter, QueryOrder};
use serde::{Deserialize, Serialize};
use tokio_util::bytes;
use util::{mark_allocator::mark_allocator::TaskInfo, paths::storage_root};
use util::{
    execution_config::{ExecutionConfig, execution_config::SubmissionMode},
    mark_allocator::mark_allocator::generate_allocator,
    mark_allocator::mark_allocator::load_allocator,
    scan_code_content::scan_code_content,
    state::AppState,
};
use util::paths::{
    assignment_dir,
    memo_output_dir,
    mark_allocator_path as allocator_path,
    submission_output_dir,
    submission_report_path,
    attempt_dir,
};

#[derive(Debug, Deserialize)]
pub struct RemarkRequest {
    #[serde(default)]
    submission_ids: Option<Vec<i64>>,
    #[serde(default)]
    all: Option<bool>,
}

#[derive(Debug, Deserialize)]
pub struct ResubmitRequest {
    #[serde(default)]
    submission_ids: Option<Vec<i64>>,
    #[serde(default)]
    all: Option<bool>,
}

#[derive(Debug, Serialize)]
pub struct BulkOperationResponse {
    processed: usize,
    failed: Vec<FailedOperation>,
}

#[derive(Debug, Serialize)]
pub struct RemarkResponse {
    regraded: usize,
    failed: Vec<FailedOperation>,
}

#[derive(Debug, Serialize)]
pub struct ResubmitResponse {
    resubmitted: usize,
    failed: Vec<FailedOperation>,
}

#[derive(Debug, Serialize)]
pub struct FailedOperation {
    id: Option<i64>,
    error: String,
}

// ============================================================================
// Helper Functions
// ============================================================================

/// Validates bulk operation request ensuring exactly one of submission_ids or all is provided
fn validate_bulk_request(
    submission_ids: &Option<Vec<i64>>,
    all: &Option<bool>,
) -> Result<(), &'static str> {
    match (submission_ids, all) {
        (Some(ids), None) if !ids.is_empty() => Ok(()),
        (None, Some(true)) => Ok(()),
        (Some(_), None) => Err("submission_ids cannot be empty"),
        _ => Err("Must provide exactly one of submission_ids or all=true"),
    }
}

/// Resolves target submission IDs based on request parameters
async fn resolve_submission_ids(
    submission_ids: Option<Vec<i64>>,
    all: Option<bool>,
    assignment_id: i64,
    db: &sea_orm::DatabaseConnection,
) -> Result<Vec<i64>, String> {
    match (submission_ids, all) {
        (Some(ids), _) if !ids.is_empty() => Ok(ids),
        (_, Some(true)) => AssignmentSubmissionModel::find_by_assignment(assignment_id, db)
            .await
            .map_err(|e| format!("Failed to fetch submissions: {}", e)),
        _ => Err("Must provide either submission_ids or all=true".to_string()),
    }
}

/// Loads assignment and validates it exists for the given module
async fn load_assignment(
    module_id: i64,
    assignment_id: i64,
    db: &sea_orm::DatabaseConnection,
) -> Result<db::models::assignment::Model, String> {
    AssignmentEntity::find()
        .filter(AssignmentColumn::Id.eq(assignment_id))
        .filter(AssignmentColumn::ModuleId.eq(module_id))
        .one(db)
        .await
        .map_err(|e| format!("Database error: {}", e))?
        .ok_or_else(|| "Assignment not found".to_string())
}

/// Loads the mark allocator for an assignment
async fn load_assignment_allocator(module_id: i64, assignment_id: i64) -> Result<(), String> {
    load_allocator(module_id, assignment_id)
        .await
        .map(|_| ())
        .map_err(|_| "Failed to load mark allocator".to_string())
}

/// Gets assignment file paths and configurations
fn get_assignment_paths(
    module_id: i64,
    assignment_id: i64,
) -> Result<(PathBuf, PathBuf, Vec<PathBuf>), String> {
    let base_path = assignment_dir(module_id, assignment_id);
    let mark_allocator_path = allocator_path(module_id, assignment_id);
    let memo_dir = memo_output_dir(module_id, assignment_id);

    let mut memo_outputs: Vec<_> = match fs::read_dir(&memo_dir) {
        Ok(rd) => rd
            .filter_map(|e| e.ok().map(|e| e.path()))
            .filter(|p| p.is_file())
            .collect(),
        Err(_) => Vec::new(),
    };
    memo_outputs.sort_by(|a, b| a.file_name().cmp(&b.file_name()));

    Ok((base_path, mark_allocator_path, memo_outputs))
}

/// Loads execution configuration for an assignment
fn get_execution_config(module_id: i64, assignment_id: i64) -> Result<ExecutionConfig, String> {
    ExecutionConfig::get_execution_config(module_id, assignment_id)
        .map_err(|_| "Failed to load execution config".to_string())
}

/// Validates file upload requirements
fn validate_file_upload(
    file_name: &Option<String>,
    file_bytes: &Option<bytes::Bytes>,
) -> Result<(String, bytes::Bytes), (StatusCode, Json<ApiResponse<SubmissionDetailResponse>>)> {
    let file_name = match file_name {
        Some(name) => name.clone(),
        None => {
            return Err((
                StatusCode::UNPROCESSABLE_ENTITY,
                Json(ApiResponse::<SubmissionDetailResponse>::error(
                    "No file provided",
                )),
            ));
        }
    };

    let file_bytes = match file_bytes {
        Some(bytes) => bytes.clone(),
        None => {
            return Err((
                StatusCode::UNPROCESSABLE_ENTITY,
                Json(ApiResponse::<SubmissionDetailResponse>::error(
                    "No file provided",
                )),
            ));
        }
    };

    let allowed_extensions = [".tgz", ".gz", ".tar", ".zip"];
    let file_extension = std::path::Path::new(&file_name)
        .extension()
        .and_then(|ext| ext.to_str())
        .map(|ext| format!(".{}", ext.to_lowercase()));

    if !file_extension
        .as_ref()
        .map_or(false, |ext| allowed_extensions.contains(&ext.as_str()))
    {
        return Err((
            StatusCode::UNPROCESSABLE_ENTITY,
            Json(ApiResponse::<SubmissionDetailResponse>::error(
                "Only .tgz, .gz, .tar, and .zip files are allowed",
            )),
        ));
    }

    if file_bytes.is_empty() {
        return Err((
            StatusCode::UNPROCESSABLE_ENTITY,
            Json(ApiResponse::<SubmissionDetailResponse>::error(
                "Empty file provided",
            )),
        ));
    }

    Ok((file_name, file_bytes))
}

/// Gets the next attempt number for a user's assignment
async fn get_next_attempt(
    assignment_id: i64,
    user_id: i64,
    db: &sea_orm::DatabaseConnection,
) -> Result<i64, String> {
    let prev_attempt = assignment_submission::Entity::find()
        .filter(assignment_submission::Column::AssignmentId.eq(assignment_id))
        .filter(assignment_submission::Column::UserId.eq(user_id))
        .order_by_desc(assignment_submission::Column::Attempt)
        .one(db)
        .await
        .map_err(|e| format!("Database error: {}", e))?
        .map(|s| s.attempt)
        .unwrap_or(0);

    Ok(prev_attempt + 1)
}

/// Core grading function that can be used for initial submissions, regrading, and resubmission
async fn grade_submission(
    submission: AssignmentSubmissionModel,
    assignment: &db::models::assignment::Model,
    memo_outputs: &[std::path::PathBuf],
    mark_allocator_path: &std::path::Path,
    config: &util::execution_config::ExecutionConfig,
    db: &sea_orm::DatabaseConnection,
) -> Result<SubmissionDetailResponse, String> {
    let student_output_dir = submission_output_dir(
        assignment.module_id,
        assignment.id,
        submission.user_id,
        submission.attempt,
    );

    //Old system before code-coverage

    // let mut student_outputs = Vec::new();
    // if let Ok(entries) = std::fs::read_dir(&student_output_dir) {
    //     for entry in entries.flatten() {
    //         let file_path = entry.path();
    //         if file_path.is_file() {
    //             if let Some(ext) = file_path.extension().and_then(|e| e.to_str()) {
    //                 if ext.eq_ignore_ascii_case("txt") {
    //                     student_outputs.push(file_path);
    //                 }
    //             }
    //         }
    //     }
    // }
    // student_outputs.sort_by(|a, b| a.file_name().cmp(&b.file_name()));

    let mut student_outputs = Vec::new();
    let mut student_output_code_coverage = Vec::new();

    //family reunion of if statments
    if let Ok(entries) = std::fs::read_dir(&student_output_dir) {
        for entry in entries.flatten() {
            let file_path = entry.path();
            if file_path.is_file() {
                if let Some(ext) = file_path.extension().and_then(|e| e.to_str()) {
                    if ext.eq_ignore_ascii_case("txt") {
                        if let Some(file_stem) = file_path.file_stem().and_then(|s| s.to_str()) {
                            if let Ok(output_id) = file_stem.parse::<i64>() {
                                if let Ok(Some(output)) =
                                    AssignmentSubmissionOutputModel::find_by_id(output_id)
                                        .one(db)
                                        .await
                                {
                                    if let Ok(Some(task)) =
                                        AssignmentTaskModel::find_by_id(output.task_id)
                                            .one(db)
                                            .await
                                    {
                                        if task.code_coverage {
                                            student_output_code_coverage.push(file_path.clone());
                                        } else {
                                            student_outputs.push(file_path.clone());
                                        }
                                    }
                                }
                            }
                        }
                    }
                }
            }
        }
    }

    student_outputs.sort_by(|a, b| a.file_name().cmp(&b.file_name()));

    //TODO - Reece here is your student_output code_coverage
    //use util/src/code_coverage_report/code_coverage_report.rs to transform it to json

    //If you want to test it run the frontend - module 9998
    //it has 4 tasks - the 4th one is the code_coverage
    //for a student submission just submit the memo_files of the assignment
    student_output_code_coverage.sort_by(|a, b| a.file_name().cmp(&b.file_name()));

    let marking_job = MarkingJob::new(
        memo_outputs.to_vec(),
        student_outputs,
        mark_allocator_path.to_path_buf(),
        config.clone(),
    );

    let mark_report = marking_job.mark().await.map_err(|e| {
        eprintln!("MARKING ERROR: {:#?}", e);
        format!("{:?}", e)
    })?;

    let mark = MarkSummary {
        earned: mark_report.data.mark.earned,
        total: mark_report.data.mark.total,
    };
    let tasks = serde_json::to_value(&mark_report.data.tasks)
        .unwrap_or_default()
        .as_array()
        .cloned()
        .unwrap_or_default();
    let code_coverage = match &mark_report.data.code_coverage {
        Some(cov) => {
            let arr = serde_json::to_value(cov)
                .unwrap_or_default()
                .as_array()
                .cloned()
                .unwrap_or_default();
            if !arr.is_empty() { Some(arr) } else { None }
        }
        None => None,
    };
    let code_complexity = match &mark_report.data.code_complexity {
        Some(c) => {
            let metrics = serde_json::to_value(&c.metrics)
                .unwrap_or_default()
                .as_array()
                .cloned()
                .unwrap_or_default();
            let summary = CodeComplexitySummary {
                earned: c.summary.as_ref().map(|s| s.earned).unwrap_or(0),
                total: c.summary.as_ref().map(|s| s.total).unwrap_or(0),
            };
            if !metrics.is_empty() || summary.earned != 0 || summary.total != 0 {
                Some(CodeComplexity { summary, metrics })
            } else {
                None
            }
        }
        None => None,
    };

    let mut active_model: assignment_submission::ActiveModel = submission.clone().into();
    active_model.earned = sea_orm::ActiveValue::Set(mark.earned);
    active_model.total = sea_orm::ActiveValue::Set(mark.total);
    assignment_submission::Entity::update(active_model)
        .exec(db)
        .await
        .map_err(|e| e.to_string())?;

    let now = Utc::now();
    let resp = SubmissionDetailResponse {
        id: submission.id,
        attempt: submission.attempt,
        filename: submission.filename.clone(),
        hash: submission.file_hash.clone(),
        created_at: now.to_rfc3339(),
        updated_at: now.to_rfc3339(),
        mark,
        is_practice: submission.is_practice,
        is_late: is_late(submission.created_at, assignment.due_date),
        tasks,
        code_coverage,
        code_complexity,
    };

    let report_path = submission_report_path(
        assignment.module_id,
        assignment.id,
        submission.user_id,
        submission.attempt,
    );
    if let Some(parent) = report_path.parent() {
        let _ = fs::create_dir_all(parent);
    }
    let json = serde_json::to_string_pretty(&resp)
        .map_err(|_| "Failed to serialize submission report".to_string())?;
    fs::write(&report_path, json).map_err(|e| e.to_string())?;

    Ok(resp)
}

/// Processes code execution for a submission
async fn process_submission_code(
    db: &sea_orm::DatabaseConnection,
    submission_id: i64,
    config: ExecutionConfig,
    module_id: i64,
    assignment_id: i64,
) -> Result<(), String> {
    if config.project.submission_mode == SubmissionMode::Manual.clone() {
        code_runner::create_submission_outputs_for_all_tasks(db, submission_id)
            .await
            .map_err(|e| format!("Code runner failed: {}", e))
    } else {
        ai::run_ga_job(db, submission_id, config, module_id, assignment_id)
            .await
            .map_err(|e| format!("GATLAM failed: {}", e))
    }
}

/// Clears the submission output directory
fn clear_submission_output(
    submission: &AssignmentSubmissionModel,
    module_id: i64,
    assignment_id: i64,
) -> Result<(), String> {
    let attempt = attempt_dir(module_id, assignment_id, submission.user_id, submission.attempt);
    let output_dir = attempt.join("submission_output");
    if output_dir.exists() {
        fs::remove_dir_all(&output_dir)
            .map_err(|e| format!("Failed to clear output directory: {}", e))?;
    }

    let report_path = submission_report_path(module_id, assignment_id, submission.user_id, submission.attempt);
    if report_path.exists() {
        fs::remove_file(&report_path)
            .map_err(|e| format!("Failed to remove existing report: {}", e))?;
    }
    Ok(())
}


/// Read JSON into `SubmissionDetailResponse`, mutate, and write atomically.
async fn update_submission_report_marks(
    module_id: i64,
    assignment_id: i64,
    submission: &AssignmentSubmissionModel,
    new_mark: &MarkSummary,
) -> Result<(), String> {
    let report_path = submission_report_path(
        module_id,
        assignment_id,
        submission.user_id,
        submission.attempt,
    );

    let content = fs::read_to_string(&report_path)
        .map_err(|e| format!("Failed to read existing report: {}", e))?;

    let mut resp: SubmissionDetailResponse =
        serde_json::from_str(&content)
            .map_err(|e| format!("Failed to deserialize report: {}", e))?;

    resp.mark = MarkSummary { earned: new_mark.earned, total: new_mark.total };
    resp.updated_at = Utc::now().to_rfc3339();

    let output = serde_json::to_string_pretty(&resp)
        .map_err(|e| format!("Failed to serialize updated report: {}", e))?;
    fs::write(&report_path, output)
        .map_err(|e| format!("Failed to write report: {}", e))?;

    Ok(())
}


/// Executes bulk operation on submissions (remark or resubmit)
async fn execute_bulk_operation<F, Fut>(
    submission_ids: Vec<i64>,
    assignment_id: i64,
    db: &sea_orm::DatabaseConnection,
    operation: F,
) -> (usize, Vec<FailedOperation>)
where
    F: Fn(AssignmentSubmissionModel) -> Fut,
    Fut: std::future::Future<Output = Result<(), String>>,
{
    let mut processed = 0;
    let mut failed = Vec::new();

    for submission_id in submission_ids {
        let submission = match assignment_submission::Entity::find_by_id(submission_id)
            .one(db)
            .await
        {
            Ok(Some(sub)) => sub,
            Ok(None) => {
                failed.push(FailedOperation {
                    id: Some(submission_id),
                    error: "Submission not found".to_string(),
                });
                continue;
            }
            Err(e) => {
                failed.push(FailedOperation {
                    id: Some(submission_id),
                    error: format!("Database error: {}", e),
                });
                continue;
            }
        };

        if submission.assignment_id != assignment_id {
            failed.push(FailedOperation {
                id: Some(submission_id),
                error: "Submission does not belong to this assignment".to_string(),
            });
            continue;
        }

        match operation(submission).await {
            Ok(_) => processed += 1,
            Err(e) => failed.push(FailedOperation {
                id: Some(submission_id),
                error: e,
            }),
        }
    }

    (processed, failed)
}

// ============================================================================
// Route Handlers
// ============================================================================

/// POST /api/modules/{module_id}/assignments/{assignment_id}/submissions
///
/// Submit an assignment file for grading. Accessible to authenticated students assigned to the module.
///
/// This endpoint accepts a multipart form upload containing the assignment file and optional flags.
/// The file is saved, graded, and a detailed grading report is returned. The grading process includes
/// code execution, mark allocation, and optional code coverage/complexity analysis.
///
/// ### Path Parameters
/// - `module_id` (i64): The ID of the module containing the assignment
/// - `assignment_id` (i64): The ID of the assignment to submit to
///
/// ### Request (multipart/form-data)
/// - `file` (required): The assignment file to upload (`.tgz`, `.gz`, `.tar`, or `.zip` only)
/// - `is_practice` (optional): If set to `true` or `1`, marks this as a practice submission
///
/// ### Example Request
/// ```bash
/// curl -X POST http://localhost:3000/api/modules/1/assignments/2/submissions \
///   -H "Authorization: Bearer <token>" \
///   -F "file=@solution.zip" \
///   -F "is_practice=true"
/// ```
///
/// ### Success Response (200 OK)
/// ```json
/// {
///   "success": true,
///   "message": "Submission received and graded",
///   "data": {
///     "id": 123,
///     "attempt": 2,
///     "filename": "solution.zip",
///     "hash": "d41d8cd98f00b204e9800998ecf8427e",
///     "created_at": "2024-01-15T10:30:00Z",
///     "updated_at": "2024-01-15T10:30:00Z",
///     "mark": { "earned": 85, "total": 100 },
///     "is_practice": true,
///     "is_late": false,
///     "tasks": [ ... ],
///     "code_coverage": [ ... ],
///     "code_complexity": {
///       "summary": { "earned": 10, "total": 15 },
///       "metrics": [ ... ]
///     }
///   }
/// }
/// ```
///
/// ### Error Responses
///
/// **404 Not Found** - Assignment not found
/// ```json
/// { "success": false, "message": "Assignment not found" }
/// ```
///
/// **422 Unprocessable Entity** - File missing, invalid, or empty
/// ```json
/// { "success": false, "message": "No file provided" }
/// ```
/// or
/// ```json
/// { "success": false, "message": "Only .tgz, .gz, .tar, and .zip files are allowed" }
/// ```
/// or
/// ```json
/// { "success": false, "message": "Empty file provided" }
/// ```
///
/// **500 Internal Server Error** - Grading or system error
/// ```json
/// { "success": false, "message": "Failed to save submission" }
/// ```
/// or
/// ```json
/// { "success": false, "message": "Failed to run code for submission" }
/// ```
/// or
/// ```json
/// { "success": false, "message": "Failed to load mark allocator" }
/// ```
/// or
/// ```json
/// { "success": false, "message": "Failed to mark submission" }
/// ```
///
/// ### Side Effects
/// - Saves the uploaded file and generated outputs to disk
/// - Triggers code execution and marking
/// - Saves a copy of the grading report as `submission_report.json` in the attempt folder
///
/// ### Notes
/// - Each submission increments the attempt number for the user/assignment
/// - Only one file per submission is accepted
/// - Practice submissions are marked and reported but may not count toward final grade
/// - The returned report includes detailed per-task grading, code coverage, and complexity if available
/// - The endpoint is restricted to authenticated students assigned to the module
/// - All errors are returned in a consistent JSON format
pub async fn submit_assignment(
    State(app_state): State<AppState>,
    Path((module_id, assignment_id)): Path<(i64, i64)>,
    Extension(AuthUser(claims)): Extension<AuthUser>,
    mut multipart: Multipart,
) -> impl IntoResponse {
    let db = app_state.db();

    let assignment = match load_assignment(module_id, assignment_id, db).await {
        Ok(assignment) => assignment,
        Err(_) => {
            return (
                StatusCode::NOT_FOUND,
                Json(ApiResponse::<SubmissionDetailResponse>::error(
                    "Assignment not found",
                )),
            );
        }
    };

    let mut is_practice: bool = false;
    let mut file_name: Option<String> = None;
    let mut file_bytes: Option<bytes::Bytes> = None;

    while let Some(field) = multipart.next_field().await.unwrap_or(None) {
        match field.name() {
            Some("file") => {
                file_name = field.file_name().map(|s| s.to_string());
                file_bytes = Some(field.bytes().await.unwrap_or_default());
            }
            Some("is_practice") => {
                let val = field.text().await.unwrap_or_default();
                is_practice = val == "true" || val == "1";
            }
            _ => {}
        }
    }

    let (file_name, file_bytes) = match validate_file_upload(&file_name, &file_bytes) {
        Ok((name, bytes)) => (name, bytes),
        Err(response) => return response,
    };

<<<<<<< HEAD
    match assignment.can_submit_for(db, claims.sub, is_practice).await {
        Ok(true) => { /* allowed, continue */ }
        Ok(false) => {
            let msg = if is_practice {
                "Practice submissions are disabled for this assignment.".to_string()
            } else {
                match assignment.attempts_summary_for_user(db, claims.sub).await {
                    Ok(summary) => {
                        if summary.limit_attempts {
                            format!(
                                "Maximum attempts reached: used {} of {} (remaining {}).",
                                summary.used, summary.max, summary.remaining
                            )
                        } else {
                            "Submission attempts not allowed by policy.".to_string()
                        }
                    }
                    Err(_) => "Submission attempts not allowed by policy.".to_string(),
                }
            };

            return (
                StatusCode::FORBIDDEN,
                Json(ApiResponse::<SubmissionDetailResponse>::error(&msg)),
            );
        }
        Err(e) => {
            eprintln!("Attempt policy check failed: {}", e);
            return (
                StatusCode::INTERNAL_SERVER_ERROR,
                Json(ApiResponse::<SubmissionDetailResponse>::error(
                    "Failed to evaluate submission attempts",
                )),
            );
        }
    }

=======
    // Load config early
    let config = match get_execution_config(module_id, assignment_id) {
        Ok(config) => config,
        Err(e) => {
            return (
                StatusCode::INTERNAL_SERVER_ERROR,
                Json(ApiResponse::<SubmissionDetailResponse>::error(&e)),
            );
        }
    };

    // --- New: check dissalowed code in the submission zip ---
    let mut disallowed_present = false;
    {
        use std::io::Write;
        use tempfile::NamedTempFile;

        // Write uploaded zip bytes to a temporary file
        let mut temp_file = match NamedTempFile::new() {
            Ok(f) => f,
            Err(e) => {
                return (
                    StatusCode::INTERNAL_SERVER_ERROR,
                    Json(ApiResponse::<SubmissionDetailResponse>::error(&format!(
                        "Failed to create temp file: {}",
                        e
                    ))),
                );
            }
        };

        if let Err(e) = temp_file.write_all(&file_bytes) {
            return (
                StatusCode::INTERNAL_SERVER_ERROR,
                Json(ApiResponse::<SubmissionDetailResponse>::error(&format!(
                    "Failed to write temp file: {}",
                    e
                ))),
            );
        }

        let temp_path = temp_file.into_temp_path();

        match scan_code_content::contains_dissalowed_code(&temp_path, &config) {
            Ok(result) => disallowed_present = result,
            Err(e) => {
                eprintln!("Failed to check dissalowed code: {}", e);
            }
        }
    }

    /*
    TODO
    Reece this dissalowed_present boolean - if its true then they have dissalowed imports - they need to be given a mark of 0
     */

>>>>>>> 82945785
    let file_hash = format!("{:x}", md5::compute(&file_bytes));

    let attempt = match get_next_attempt(assignment_id, claims.sub, db).await {
        Ok(attempt) => attempt,
        Err(e) => {
            eprintln!("Error getting next attempt: {}", e);
            return (
                StatusCode::INTERNAL_SERVER_ERROR,
                Json(ApiResponse::<SubmissionDetailResponse>::error(
                    "Failed to determine attempt number",
                )),
            );
        }
    };

    let submission = match AssignmentSubmissionModel::save_file(
        db,
        assignment_id,
        claims.sub,
        attempt,
        0,
        0,
        is_practice,
        &file_name,
        &file_hash,
        &file_bytes,
    )
    .await
    {
        Ok(model) => model,
        Err(e) => {
            eprintln!("Error saving submission: {:?}", e);
            return (
                StatusCode::INTERNAL_SERVER_ERROR,
                Json(ApiResponse::<SubmissionDetailResponse>::error(
                    "Failed to save submission",
                )),
            );
        }
    };

    if let Err(e) =
        process_submission_code(db, submission.id, config.clone(), module_id, assignment_id).await
    {
        eprintln!("Code execution failed: {}", e);
        return (
            StatusCode::INTERNAL_SERVER_ERROR,
            Json(ApiResponse::<SubmissionDetailResponse>::error(
                "Failed to run code for submission",
            )),
        );
    }

    if config.project.submission_mode != SubmissionMode::Manual {
        let tasks_res = assignment_task::Entity::find()
            .filter(assignment_task::Column::AssignmentId.eq(assignment_id))
            .all(db)
            .await;

        let tasks = match tasks_res {
            Ok(t) => t,
            Err(_) => {
                return (
                    StatusCode::INTERNAL_SERVER_ERROR,
                    Json(ApiResponse::<SubmissionDetailResponse>::error(
                        "Failed to fetch assignment tasks",
                    )),
                );
            }
        };

        let memo_dir = memo_output_dir(module_id, assignment_id);
        let mut task_file_pairs = vec![];

        for task in &tasks {
            let task_info = TaskInfo {
                id: task.id,
                task_number: task.task_number,
                code_coverage: task.code_coverage,
                name: if task.name.trim().is_empty() {
                    format!("Task {}", task.task_number)
                } else {
                    task.name.clone()
                },
            };

            let memo_output_res = assignment_memo_output::Entity::find()
                .filter(assignment_memo_output::Column::AssignmentId.eq(assignment_id))
                .filter(assignment_memo_output::Column::TaskId.eq(task.id))
                .one(db)
                .await;

            let memo_path = match memo_output_res {
                Ok(Some(memo_output)) => storage_root().join(&memo_output.path),
                Ok(None) => memo_dir.join(format!("no_memo_for_task_{}", task.id)),
                Err(_) => {
                    return (
                        StatusCode::INTERNAL_SERVER_ERROR,
                        Json(ApiResponse::<SubmissionDetailResponse>::error(
                            "Failed to fetch memo output",
                        )),
                    );
                }
            };

            task_file_pairs.push((task_info, memo_path));
        }

        if let Err(_) = generate_allocator(module_id, assignment_id, &task_file_pairs).await {
            return (
                StatusCode::INTERNAL_SERVER_ERROR,
                Json(ApiResponse::<SubmissionDetailResponse>::error(
                    "Failed to generate allocator",
                )),
            );
        }
    }

    if let Err(e) = load_assignment_allocator(assignment.module_id, assignment.id).await {
        return (
            StatusCode::INTERNAL_SERVER_ERROR,
            Json(ApiResponse::<SubmissionDetailResponse>::error(&e)),
        );
    }

    let (_, mark_allocator_path, memo_outputs) =
        match get_assignment_paths(assignment.module_id, assignment.id) {
            Ok(paths) => paths,
            Err(e) => {
                return (
                    StatusCode::INTERNAL_SERVER_ERROR,
                    Json(ApiResponse::<SubmissionDetailResponse>::error(&e)),
                );
            }
        };

    match grade_submission(
        submission,
        &assignment,
        &memo_outputs,
        &mark_allocator_path,
        &config,
        db,
    )
    .await
    {
        Ok(resp) => (
            StatusCode::OK,
            Json(ApiResponse::success(resp, "Submission received and graded")),
        ),
        Err(e) => (
            StatusCode::INTERNAL_SERVER_ERROR,
            Json(ApiResponse::<SubmissionDetailResponse>::error(e)),
        ),
    }
}

/// POST /api/modules/{module_id}/assignments/{assignment_id}/submissions/remark
///
/// Regrade (remark) assignment submissions. Accessible to lecturers, assistant lecturers, and admins.
///
/// This endpoint allows authorized users to re-run marking logic on either:
/// - Specific submissions (via `submission_ids`)
/// - All submissions in an assignment (via `all: true`)
///
/// ### Path Parameters
/// - `module_id` (i64): The ID of the module containing the assignment
/// - `assignment_id` (i64): The ID of the assignment containing the submissions
///
/// ### Request Body
/// Either:
/// ```json
/// { "submission_ids": [123, 124, 125] }
/// ```
/// or
/// ```json
/// { "all": true }
/// ```
///
/// ### Success Response (200 OK)
/// ```json
/// {
///   "success": true,
///   "message": "Regraded 3/4 submissions",
///   "data": {
///     "regraded": 3,
///     "failed": [
///       { "id": 125, "error": "Submission not found" }
///     ]
///   }
/// }
/// ```
///
/// ### Error Responses
///
/// **400 Bad Request** - Invalid request parameters
/// ```json
/// { "success": false, "message": "Must provide either submission_ids or all=true" }
/// ```
///
/// **403 Forbidden** - User not authorized for operation
/// ```json
/// { "success": false, "message": "Not authorized to remark submissions" }
/// ```
///
/// **404 Not Found** - Assignment not found
/// ```json
/// { "success": false, "message": "Assignment not found" }
/// ```
///
/// **500 Internal Server Error** - Regrading failure
/// ```json
/// { "success": false, "message": "Failed to load mark allocator" }
/// ```
pub async fn remark_submissions(
    State(app_state): State<AppState>,
    Path((module_id, assignment_id)): Path<(i64, i64)>,
    Json(req): Json<RemarkRequest>,
) -> impl IntoResponse {
    let db = app_state.db();

    if let Err(e) = validate_bulk_request(&req.submission_ids, &req.all) {
        return (
            StatusCode::BAD_REQUEST,
            Json(ApiResponse::<RemarkResponse>::error(e)),
        );
    }

    let assignment = match load_assignment(module_id, assignment_id, db).await {
        Ok(assignment) => assignment,
        Err(_) => {
            return (
                StatusCode::NOT_FOUND,
                Json(ApiResponse::<RemarkResponse>::error("Assignment not found")),
            );
        }
    };

    let submission_ids =
        match resolve_submission_ids(req.submission_ids, req.all, assignment_id, db).await {
            Ok(ids) => ids,
            Err(e) => {
                return (
                    StatusCode::INTERNAL_SERVER_ERROR,
                    Json(ApiResponse::<RemarkResponse>::error(e)),
                );
            }
        };

    if let Err(e) = load_assignment_allocator(assignment.module_id, assignment.id).await {
        return (
            StatusCode::INTERNAL_SERVER_ERROR,
            Json(ApiResponse::<RemarkResponse>::error(e)),
        );
    }

    let (_, mark_allocator_path, memo_outputs) =
        match get_assignment_paths(assignment.module_id, assignment.id) {
            Ok(paths) => paths,
            Err(e) => {
                return (
                    StatusCode::INTERNAL_SERVER_ERROR,
                    Json(ApiResponse::<RemarkResponse>::error(e)),
                );
            }
        };

    let config = match get_execution_config(module_id, assignment_id) {
        Ok(config) => config,
        Err(e) => {
            return (
                StatusCode::INTERNAL_SERVER_ERROR,
                Json(ApiResponse::<RemarkResponse>::error(e)),
            );
        }
    };

    let (regraded, failed) =
        execute_bulk_operation(submission_ids.clone(), assignment_id, db, |submission| {
            let assignment = assignment.clone();
            let memo_outputs = memo_outputs.clone();
            let mark_allocator_path = mark_allocator_path.clone();
            let config = config.clone();
            async move {
                let student_output_dir = submission_output_dir(
                    assignment.module_id,
                    assignment.id,
                    submission.user_id,
                    submission.attempt,
                );

                let mut student_outputs = Vec::new();
                if let Ok(entries) = std::fs::read_dir(&student_output_dir) {
                    for entry in entries.flatten() {
                        let file_path = entry.path();
                        if file_path.is_file() {
                            if let Some(ext) = file_path.extension().and_then(|e| e.to_str()) {
                                if ext.eq_ignore_ascii_case("txt") {
                                    student_outputs.push(file_path);
                                }
                            }
                        }
                    }
                }
                student_outputs.sort_by(|a, b| a.file_name().cmp(&b.file_name()));

                let marking_job = MarkingJob::new(
                    memo_outputs.to_vec(),
                    student_outputs,
                    mark_allocator_path.to_path_buf(),
                    config.clone(),
                );

                let mark_report = marking_job
                    .mark()
                    .await
                    .map_err(|e| format!("Marking error: {:?}", e))?;

                let mark = MarkSummary {
                    earned: mark_report.data.mark.earned,
                    total: mark_report.data.mark.total,
                };

                match update_submission_report_marks(
                    assignment.module_id,
                    assignment.id,
                    &submission,
                    &mark,
                ).await {
                    Ok(_) => Ok(()),
                    Err(_err) => grade_submission(
                        submission,
                        &assignment,
                        &memo_outputs,
                        &mark_allocator_path,
                        &config,
                        db,
                    )
                    .await
                    .map(|_| ()),
                }
            }
        })
        .await;

    let response = RemarkResponse { regraded, failed };
    let message = format!("Regraded {}/{} submissions", regraded, submission_ids.len());

    (
        StatusCode::OK,
        Json(ApiResponse::success(response, &message)),
    )
}

/// POST /api/modules/{module_id}/assignments/{assignment_id}/submissions/resubmit
///
/// Reprocess assignment submissions using the latest marking pipeline. Accessible to admins, module lecturers, and assistant lecturers.
///
/// This endpoint allows authorized users to rerun the entire submission pipeline (code execution + marking) on either:
/// - Specific submissions (via `submission_ids`)
/// - All submissions in an assignment (via `all: true`)
///
/// ### Path Parameters
/// - `module_id` (i64): The ID of the module containing the assignment
/// - `assignment_id` (i64): The ID of the assignment containing the submissions
///
/// ### Request Body
/// Either:
/// ```json
/// { "submission_ids": [123, 124, 125] }
/// ```
/// or
/// ```json
/// { "all": true }
/// ```
///
/// ### Success Response (200 OK)
/// ```json
/// {
///   "success": true,
///   "message": "Resubmitted 3/4 submissions",
///   "data": {
///     "resubmitted": 3,
///     "failed": [
///       { "id": 125, "error": "Submission not found" }
///     ]
///   }
/// }
/// ```
///
/// ### Error Responses
///
/// **400 Bad Request** - Invalid request parameters
/// ```json
/// { "success": false, "message": "Must provide exactly one of submission_ids or all=true" }
/// ```
/// or
/// ```json
/// { "success": false, "message": "submission_ids cannot be empty" }
/// ```
///
/// **403 Forbidden** - User not authorized for operation
/// ```json
/// { "success": false, "message": "Not authorized to resubmit submissions" }
/// ```
///
/// **404 Not Found** - Assignment not found
/// ```json
/// { "success": false, "message": "Assignment not found" }
/// ```
///
/// **500 Internal Server Error** - Resubmission failure
/// ```json
/// { "success": false, "message": "Failed to load mark allocator" }
/// ```
/// or
/// ```json
/// { "success": false, "message": "Failed to run code for submission" }
/// ```
///
/// ### Side Effects
/// - Re-executes code for all target submissions
/// - Regenerates marking reports and saves updated `submission_report.json` files
/// - Updates submission status transitions as applicable
///
/// ### Notes
/// - Resubmission reruns the entire pipeline: code execution → marking → report generation
/// - This differs from remark which only reruns the marking phase
/// - The endpoint is restricted to admin, module lecturer, and assistant lecturer roles
/// - All errors are returned in a consistent JSON format with per-submission failure details
pub async fn resubmit_submissions(
    State(app_state): State<AppState>,
    Path((module_id, assignment_id)): Path<(i64, i64)>,
    Extension(AuthUser(_claims)): Extension<AuthUser>,
    Json(req): Json<ResubmitRequest>,
) -> impl IntoResponse {
    let db = app_state.db();

    if let Err(e) = validate_bulk_request(&req.submission_ids, &req.all) {
        return (
            StatusCode::BAD_REQUEST,
            Json(ApiResponse::<ResubmitResponse>::error(e)),
        );
    }

    let assignment = match load_assignment(module_id, assignment_id, db).await {
        Ok(assignment) => assignment,
        Err(_) => {
            return (
                StatusCode::NOT_FOUND,
                Json(ApiResponse::<ResubmitResponse>::error(
                    "Assignment not found",
                )),
            );
        }
    };

    let submission_ids =
        match resolve_submission_ids(req.submission_ids, req.all, assignment_id, db).await {
            Ok(ids) => ids,
            Err(e) => {
                return (
                    StatusCode::INTERNAL_SERVER_ERROR,
                    Json(ApiResponse::<ResubmitResponse>::error(e)),
                );
            }
        };

    if let Err(e) = load_assignment_allocator(assignment.module_id, assignment.id).await {
        return (
            StatusCode::INTERNAL_SERVER_ERROR,
            Json(ApiResponse::<ResubmitResponse>::error(e)),
        );
    }

    let (_, mark_allocator_path, memo_outputs) =
        match get_assignment_paths(assignment.module_id, assignment.id) {
            Ok(paths) => paths,
            Err(e) => {
                return (
                    StatusCode::INTERNAL_SERVER_ERROR,
                    Json(ApiResponse::<ResubmitResponse>::error(e)),
                );
            }
        };

    let config = match get_execution_config(module_id, assignment_id) {
        Ok(config) => config,
        Err(e) => {
            return (
                StatusCode::INTERNAL_SERVER_ERROR,
                Json(ApiResponse::<ResubmitResponse>::error(e)),
            );
        }
    };

    let (resubmitted, failed) =
        execute_bulk_operation(submission_ids.clone(), assignment_id, db, |submission| {
            let db = db.clone();
            let assignment = assignment.clone();
            let memo_outputs = memo_outputs.clone();
            let mark_allocator_path = mark_allocator_path.clone();
            let config = config.clone();
            async move {
<<<<<<< HEAD
                if let Err(e) = clear_submission_output(&submission, assignment.module_id, assignment.id) {
=======
                /*
                TODO
                Here you need to check for dissalowed imports as well - refer to the submit_assignment method
                */

                if let Err(e) = clear_submission_output(&submission, &base_path) {
>>>>>>> 82945785
                    return Err(e);
                }
                if let Err(e) = process_submission_code(
                    &db,
                    submission.id,
                    config.clone(),
                    module_id,
                    assignment_id,
                )
                .await
                {
                    return Err(format!("Failed to run code for submission: {}", e));
                }

                grade_submission(
                    submission,
                    &assignment,
                    &memo_outputs,
                    &mark_allocator_path,
                    &config,
                    &db,
                )
                .await
                .map(|_| ())
            }
        })
        .await;

    let response = ResubmitResponse {
        resubmitted,
        failed,
    };
    let message = format!(
        "Resubmitted {}/{} submissions",
        resubmitted,
        submission_ids.len()
    );

    (
        StatusCode::OK,
        Json(ApiResponse::success(response, &message)),
    )
}<|MERGE_RESOLUTION|>--- conflicted
+++ resolved
@@ -688,7 +688,6 @@
         Err(response) => return response,
     };
 
-<<<<<<< HEAD
     match assignment.can_submit_for(db, claims.sub, is_practice).await {
         Ok(true) => { /* allowed, continue */ }
         Ok(false) => {
@@ -726,7 +725,6 @@
         }
     }
 
-=======
     // Load config early
     let config = match get_execution_config(module_id, assignment_id) {
         Ok(config) => config,
@@ -783,7 +781,6 @@
     Reece this dissalowed_present boolean - if its true then they have dissalowed imports - they need to be given a mark of 0
      */
 
->>>>>>> 82945785
     let file_hash = format!("{:x}", md5::compute(&file_bytes));
 
     let attempt = match get_next_attempt(assignment_id, claims.sub, db).await {
@@ -1288,16 +1285,12 @@
             let mark_allocator_path = mark_allocator_path.clone();
             let config = config.clone();
             async move {
-<<<<<<< HEAD
-                if let Err(e) = clear_submission_output(&submission, assignment.module_id, assignment.id) {
-=======
                 /*
                 TODO
                 Here you need to check for dissalowed imports as well - refer to the submit_assignment method
                 */
 
-                if let Err(e) = clear_submission_output(&submission, &base_path) {
->>>>>>> 82945785
+                if let Err(e) = clear_submission_output(&submission, assignment.module_id, assignment.id) {
                     return Err(e);
                 }
                 if let Err(e) = process_submission_code(
