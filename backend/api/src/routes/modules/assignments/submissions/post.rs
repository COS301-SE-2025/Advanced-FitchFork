--- conflicted
+++ resolved
@@ -4,19 +4,9 @@
     response::IntoResponse,
     Json,
 };
-<<<<<<< HEAD
-use serde::Serialize;
 use db::models::{
     assignment_submission::{self, Model as AssignmentSubmissionModel},
     assignment::{Entity as AssignmentEntity, Column as AssignmentColumn},
-=======
-use db::{
-    connect,
-    models::{
-        assignment_submission::{self, Model as AssignmentSubmissionModel},
-        assignment::{Entity as AssignmentEntity, Column as AssignmentColumn},
-    },
->>>>>>> 4cf6753c
 };
 use sea_orm::{EntityTrait, ColumnTrait, QueryFilter, QueryOrder, DatabaseConnection};
 use crate::{
