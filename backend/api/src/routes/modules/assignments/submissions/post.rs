--- conflicted
+++ resolved
@@ -24,24 +24,13 @@
 use sea_orm::{ColumnTrait, EntityTrait, Order, QueryFilter, QueryOrder};
 use serde::{Deserialize, Serialize};
 use tokio_util::bytes;
-<<<<<<< HEAD
-use util::{mark_allocator::mark_allocator::TaskInfo, paths::storage_root};
-use util::{
-    execution_config::{ExecutionConfig, execution_config::{SubmissionMode, MarkingScheme, FeedbackScheme}},
-    mark_allocator::mark_allocator::generate_allocator,
-    mark_allocator::mark_allocator::load_allocator,
-    scan_code_content::scan_code_content,
-    state::AppState,
-};
-=======
->>>>>>> 46f583a8
 use util::paths::{
     assignment_dir, attempt_dir, mark_allocator_path as allocator_path, memo_output_dir,
     submission_report_path,
 };
 use util::paths::{storage_root as storage_root_path, submission_output_dir};
 use util::{
-    execution_config::{ExecutionConfig, SubmissionMode},
+    execution_config::{ExecutionConfig, {SubmissionMode, MarkingScheme, FeedbackScheme}},
     mark_allocator::generate_allocator,
     mark_allocator::load_allocator,
     scan_code_content,
@@ -350,46 +339,6 @@
             }
         }
 
-<<<<<<< HEAD
-    let mut student_outputs = Vec::new();
-
-    //family reunion of if statments
-    if let Ok(entries) = std::fs::read_dir(&student_output_dir) {
-        for entry in entries.flatten() {
-            let file_path = entry.path();
-            if file_path.is_file() {
-                if let Some(ext) = file_path.extension().and_then(|e| e.to_str()) {
-                    if ext.eq_ignore_ascii_case("txt") {
-                        if let Some(file_stem) = file_path.file_stem().and_then(|s| s.to_str()) {
-                            if let Ok(output_id) = file_stem.parse::<i64>() {
-                                if let Ok(Some(output)) =
-                                    AssignmentSubmissionOutputModel::find_by_id(output_id)
-                                        .one(db)
-                                        .await
-                                {
-                                    if let Ok(Some(task)) =
-                                        AssignmentTaskModel::find_by_id(output.task_id)
-                                            .one(db)
-                                            .await
-                                    {
-                                        if !task.code_coverage {
-                                            student_outputs.push(file_path.clone());
-                                        }
-                                    }
-                                }
-                            }
-                        }
-                    }
-                }
-            }
-        }
-    }
-    student_outputs.sort_by(|a, b| a.file_name().cmp(&b.file_name()));
-
-    let mut marking_job = MarkingJob::new(
-        memo_outputs.to_vec(),
-        student_outputs,
-=======
         // Student output for this task (for this submission). Pick newest that exists on disk.
         let outputs_res = assignment_submission_output::Entity::find()
             .filter(assignment_submission_output::Column::SubmissionId.eq(submission.id))
@@ -510,10 +459,9 @@
         }
     }
 
-    let marking_job = MarkingJob::new(
+    let mut marking_job = MarkingJob::new(
         ordered_memo_paths,
         ordered_student_paths,
->>>>>>> 46f583a8
         mark_allocator_path.to_path_buf(),
         config.clone(),
     );
@@ -674,17 +622,13 @@
     let mut resp: SubmissionDetailResponse = serde_json::from_str(&content)
         .map_err(|e| format!("Failed to deserialize report: {}", e))?;
 
-<<<<<<< HEAD
-    resp.mark = MarkSummary { earned: new_mark.earned, total: new_mark.total };
-    if let Some(tasks) = new_tasks {
-        resp.tasks = tasks.clone();
-    }
-=======
     resp.mark = MarkSummary {
         earned: new_mark.earned,
         total: new_mark.total,
     };
->>>>>>> 46f583a8
+    if let Some(tasks) = new_tasks {
+        resp.tasks = tasks.clone();
+    }
     resp.updated_at = Utc::now().to_rfc3339();
 
     let output = serde_json::to_string_pretty(&resp)
@@ -996,21 +940,8 @@
             );
         }
         let temp_path = temp_file.into_temp_path();
-<<<<<<< HEAD
         scan_disallowed_best_effort(&temp_path, &config)
     };
-=======
-        match scan_code_content::contains_dissalowed_code(&temp_path, &config) {
-            Ok(result) => disallowed_present = result,
-            Err(e) => eprintln!("Disallowed scan error: {}", e),
-        }
-    }
-
-    /*
-    TODO
-    Reece this dissalowed_present boolean - if its true then they have dissalowed imports - they need to be given a mark of 0
-     */
->>>>>>> 46f583a8
 
     let file_hash = format!("{:x}", md5::compute(&file_bytes));
     let attempt = match get_next_attempt(assignment_id, claims.sub, db).await {
@@ -1052,9 +983,7 @@
         }
     };
 
-    if let Err(e) =
-        process_submission_code(db, submission.id, config.clone(), module_id, assignment_id).await
-    {
+    if let Err(e) = process_submission_code(db, submission.id, config.clone(), module_id, assignment_id).await {
         // If no student outputs exist yet, surface as 500; otherwise continue to grading.
         let out_dir = submission_output_dir(
             module_id,
@@ -1177,29 +1106,7 @@
     {
         Ok(mut resp) => {
             if disallowed_present {
-<<<<<<< HEAD
                 if let Err(e) = enforce_zero_mark(
-=======
-                // Update DB mark to 0
-                if let Ok(Some(existing)) = assignment_submission::Entity::find_by_id(submission.id)
-                    .one(db)
-                    .await
-                {
-                    let mut am: assignment_submission::ActiveModel = existing.into();
-                    am.earned = sea_orm::ActiveValue::Set(0);
-                    am.updated_at = sea_orm::ActiveValue::Set(Utc::now());
-                    if let Err(e) = assignment_submission::Entity::update(am).exec(db).await {
-                        eprintln!("Failed to zero mark in DB: {}", e);
-                    }
-                }
-
-                // Update report JSON atomically
-                let new_mark = MarkSummary {
-                    earned: 0,
-                    total: resp.mark.total,
-                };
-                if let Err(e) = update_submission_report_marks(
->>>>>>> 46f583a8
                     assignment.module_id,
                     assignment.id,
                     &submission,
@@ -1361,119 +1268,6 @@
             let mark_allocator_path = mark_allocator_path.clone();
             let config = config.clone();
             async move {
-<<<<<<< HEAD
-                let disallowed_present = scan_disallowed_best_effort(submission.full_path(), &config);
-                let student_output_dir = submission_output_dir(
-                    assignment.module_id,
-                    assignment.id,
-                    submission.user_id,
-                    submission.attempt,
-                );
-
-                let mut student_outputs = Vec::new();
-                if let Ok(entries) = std::fs::read_dir(&student_output_dir) {
-                    for entry in entries.flatten() {
-                        let file_path = entry.path();
-                        if file_path.is_file() {
-                            if let Some(ext) = file_path.extension().and_then(|e| e.to_str()) {
-                                if ext.eq_ignore_ascii_case("txt") {
-                                    student_outputs.push(file_path);
-                                }
-                            }
-                        }
-                    }
-                }
-                student_outputs.sort_by(|a, b| a.file_name().cmp(&b.file_name()));
-
-                let mut marking_job = MarkingJob::new(
-                    memo_outputs.to_vec(),
-                    student_outputs,
-                    mark_allocator_path.to_path_buf(),
-                    config.clone(),
-                );
-                marking_job = apply_comparator(marking_job, &config.marking.marking_scheme);
-                marking_job = apply_feedback(marking_job, &config.marking.feedback_scheme);
-
-                let coverage_path = attempt_dir(
-                    assignment.module_id,
-                    assignment.id,
-                    submission.user_id,
-                    submission.attempt,
-                )
-                .join("coverage_report.json");
-                if coverage_path.exists() {
-                    marking_job = marking_job.with_coverage(coverage_path);
-                }
-
-                let mark_report = marking_job.mark().await.map_err(|e| format!("Marking Error: {:?}", e))?;
-
-                let mark = MarkSummary {
-                    earned: mark_report.data.mark.earned,
-                    total: mark_report.data.mark.total,
-                };
-
-                let applied_mark = if disallowed_present {
-                    if let Err(e) = enforce_zero_mark(
-                        assignment.module_id,
-                        assignment.id,
-                        &submission,
-                        mark.total,
-                        None,
-                        db,
-                    )
-                    .await
-                    {
-                        eprintln!("Failed to enforce zero mark (remark): {}", e);
-                    }
-                    MarkSummary { earned: 0, total: mark.total }
-                } else {
-                    mark
-                };
-
-                let tasks = serde_json::to_value(&mark_report.data.tasks)
-                    .unwrap_or_default()
-                    .as_array()
-                    .cloned()
-                    .unwrap_or_default();
-
-                match update_submission_report_marks(
-                    assignment.module_id,
-                    assignment.id,
-                    &submission,
-                    &applied_mark,
-                    Some(&tasks),
-                ).await {
-                    Ok(_) => Ok(()),
-                    Err(_err) => {
-                        let resp = grade_submission(
-                            submission.clone(),
-                            &assignment,
-                            &memo_outputs,
-                            &mark_allocator_path,
-                            &config,
-                            db,
-                        )
-                        .await?;
-
-                        if disallowed_present {
-                            if let Err(e) = enforce_zero_mark(
-                                assignment.module_id,
-                                assignment.id,
-                                &submission,
-                                resp.mark.total,
-                                None,
-                                db,
-                            )
-                            .await
-                            {
-                                eprintln!("Failed to enforce zero mark (remark fallback): {}", e);
-                            }
-                        }
-
-                        Ok(())
-                    },
-                }
-=======
                 // Reuse robust grading which pulls ordered memo/student outputs via DB and
                 // excludes coverage tasks to avoid mismatches
                 grade_submission(
@@ -1487,7 +1281,6 @@
                 )
                 .await
                 .map(|_| ())
->>>>>>> 46f583a8
             }
         })
         .await;
@@ -1643,28 +1436,6 @@
         }
     };
 
-<<<<<<< HEAD
-    let (resubmitted, failed) =
-        execute_bulk_operation(submission_ids.clone(), assignment_id, db, |submission| {
-            let db = db.clone();
-            let assignment = assignment.clone();
-            let memo_outputs = memo_outputs.clone();
-            let mark_allocator_path = mark_allocator_path.clone();
-            let config = config.clone();
-            async move {
-                let disallowed_present = scan_disallowed_best_effort(submission.full_path(), &config);
-
-                if let Err(e) = clear_submission_output(&submission, assignment.module_id, assignment.id) {
-                    return Err(e);
-                }
-                if let Err(e) = process_submission_code(
-                    &db,
-                    submission.id,
-                    config.clone(),
-                    module_id,
-                    assignment_id,
-                )
-=======
     // Run resubmissions concurrently per submission, with bounded concurrency
     use std::sync::Arc;
     use tokio::sync::Semaphore;
@@ -1694,7 +1465,6 @@
             // Fetch submission and validate
             let submission = match assignment_submission::Entity::find_by_id(sid)
                 .one(&db)
->>>>>>> 46f583a8
                 .await
             {
                 Ok(Some(s)) => s,
@@ -1708,39 +1478,10 @@
                 );
             }
 
-<<<<<<< HEAD
-                let resp = grade_submission(
-                    submission.clone(),
-                    &assignment,
-                    &memo_outputs,
-                    &mark_allocator_path,
-                    &config,
-                    &db,
-                )
-                .await?;
-
-                if disallowed_present {
-                    if let Err(e) = enforce_zero_mark(
-                        assignment.module_id,
-                        assignment.id,
-                        &submission,
-                        resp.mark.total,
-                        None,
-                        &db,
-                    )
-                    .await
-                    {
-                        eprintln!("Failed to enforce zero mark (resubmit): {}", e);
-                    }
-                }
-
-                Ok(())
-=======
             if let Err(e) =
                 clear_submission_output(&submission, assignment.module_id, assignment.id)
             {
                 return (sid, Err(e));
->>>>>>> 46f583a8
             }
 
             if let Err(e) = process_submission_code(
