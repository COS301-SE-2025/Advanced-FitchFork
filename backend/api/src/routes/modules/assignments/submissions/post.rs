--- conflicted
+++ resolved
@@ -5,11 +5,7 @@
 };
 use axum::{
     Json,
-<<<<<<< HEAD
-    extract::{Extension, Multipart, Path},
-=======
     extract::{Extension, Multipart, Path, Query, State},
->>>>>>> ee745b09
     http::StatusCode,
     response::IntoResponse,
 };
@@ -782,16 +778,6 @@
     module_id: i64,
     assignment_id: i64,
 ) -> Result<(), String> {
-<<<<<<< HEAD
-    if config.project.submission_mode == SubmissionMode::Manual.clone() {
-        code_runner::create_submission_outputs_for_all_tasks(submission_id)
-            .await
-            .map_err(|e| format!("Code runner failed: {}", e))
-    } else {
-        ai::run_ga_job(submission_id, config, module_id, assignment_id)
-            .await
-            .map_err(|e| format!("GATLAM failed: {}", e))
-=======
     match config.project.submission_mode {
         SubmissionMode::Manual => {
             code_runner::create_submission_outputs_for_all_tasks(db, submission_id)
@@ -816,7 +802,6 @@
                 .await
                 .map_err(|e| format!("RNG run failed: {}", e))
         }
->>>>>>> ee745b09
     }
 }
 /// Clears the submission output directory
@@ -1025,17 +1010,12 @@
     Query(q): Query<SubmitQuery>, // async_mode from query string
     Extension(AuthUser(claims)): Extension<AuthUser>,
     mut multipart: Multipart,
-<<<<<<< HEAD
-) -> impl IntoResponse {
-    let assignment = match load_assignment(module_id, assignment_id).await {
-=======
 ) -> (StatusCode, Json<ApiResponse<serde_json::Value>>) {
     let db = app_state.db();
     let async_mode = parse_bool_flag(q.async_mode.as_deref());
 
     // ---- load assignment ----
     let assignment = match load_assignment(module_id, assignment_id, db).await {
->>>>>>> ee745b09
         Ok(assignment) => assignment,
         Err(_) => {
             return (
@@ -1339,10 +1319,6 @@
     }
 }
 
-<<<<<<< HEAD
-    if let Err(e) =
-        process_submission_code(submission.id, config.clone(), module_id, assignment_id).await
-=======
 /// Runs the full submission pipeline and emits WS status events along the way.
 /// Returns Ok(SubmissionDetailResponse) on success; Err(String) on failure.
 /// NOTE: this function *already* emits terminal WS statuses on both success and failure.
@@ -1377,7 +1353,6 @@
     // execute
     if let Err(exec_err) =
         process_submission_code(db, submission.id, config.clone(), module_id, assignment_id).await
->>>>>>> ee745b09
     {
         let _ = AssignmentSubmissionModel::set_failed(
             db,
