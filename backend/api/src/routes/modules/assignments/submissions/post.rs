--- conflicted
+++ resolved
@@ -14,17 +14,11 @@
 use marker::MarkingJob;
 use md5;
 use sea_orm::{ColumnTrait, EntityTrait, QueryFilter, QueryOrder};
-use serde::{Deserialize, Serialize};
-use tokio_util::bytes;
 use util::execution_config::{ExecutionConfig, execution_config::SubmissionMode};
 use util::{mark_allocator::mark_allocator::load_allocator, state::AppState};
-<<<<<<< HEAD
-use util::execution_config::{ExecutionConfig, execution_config::SubmissionMode};
 use serde::{Serialize, Deserialize};
 use tokio_util::bytes;
 use chrono::Utc;
-=======
->>>>>>> 6a84f3e6
 
 #[derive(Debug, Deserialize)]
 pub struct RemarkRequest {
@@ -92,17 +86,11 @@
 ) -> Result<Vec<i64>, String> {
     match (submission_ids, all) {
         (Some(ids), _) if !ids.is_empty() => Ok(ids),
-<<<<<<< HEAD
         (_, Some(true)) => {
             AssignmentSubmissionModel::find_by_assignment(assignment_id, db)
                 .await
                 .map_err(|e| format!("Failed to fetch submissions: {}", e))
         }
-=======
-        (_, Some(true)) => AssignmentSubmissionModel::find_by_assignment(assignment_id, db)
-            .await
-            .map_err(|e| format!("Failed to fetch submissions: {}", e)),
->>>>>>> 6a84f3e6
         _ => Err("Must provide either submission_ids or all=true".to_string()),
     }
 }
@@ -134,18 +122,7 @@
 fn get_assignment_paths(
     module_id: i64,
     assignment_id: i64,
-<<<<<<< HEAD
 ) -> Result<(std::path::PathBuf, std::path::PathBuf, Vec<std::path::PathBuf>), String> {
-=======
-) -> Result<
-    (
-        std::path::PathBuf,
-        std::path::PathBuf,
-        Vec<std::path::PathBuf>,
-    ),
-    String,
-> {
->>>>>>> 6a84f3e6
     let assignment_storage_root = std::env::var("ASSIGNMENT_STORAGE_ROOT")
         .unwrap_or_else(|_| "data/assignment_files".to_string());
 
@@ -381,7 +358,6 @@
     }
 }
 
-<<<<<<< HEAD
 /// Clears the submission output directory
 fn clear_submission_output(
     submission: &AssignmentSubmissionModel,
@@ -420,37 +396,27 @@
         .join(format!("attempt_{}", submission.attempt));
     let report_path = attempt_dir.join("submission_report.json");
 
-    // Read file
     let content = std::fs::read_to_string(&report_path)
         .map_err(|e| format!("Failed to read existing report: {}", e))?;
 
-    // Deserialize into SubmissionDetailResponse
     let mut resp: SubmissionDetailResponse = serde_json::from_str(&content)
         .map_err(|e| format!("Failed to deserialize report into SubmissionDetailResponse: {}", e))?;
 
-    // Update mark
     resp.mark = MarkSummary {
         earned: new_mark.earned,
         total: new_mark.total,
     };
 
-    // Update timestamp (string in the same format you used elsewhere)
     resp.updated_at = Utc::now().to_rfc3339();
 
-    // Serialize pretty and write atomically
-    let tmp_path = report_path.with_extension("json.tmp");
     let output = serde_json::to_string_pretty(&resp)
         .map_err(|e| format!("Failed to serialize updated report: {}", e))?;
-    std::fs::write(&tmp_path, output)
+    std::fs::write(&report_path, output)
         .map_err(|e| format!("Failed to write temp report: {}", e))?;
-    std::fs::rename(&tmp_path, &report_path)
-        .map_err(|e| format!("Failed to move temp report into place: {}", e))?;
 
     Ok(())
 }
 
-=======
->>>>>>> 6a84f3e6
 /// Executes bulk operation on submissions (remark or resubmit)
 async fn execute_bulk_operation<F, Fut>(
     submission_ids: Vec<i64>,
@@ -722,7 +688,6 @@
         );
     }
 
-<<<<<<< HEAD
     let (base_path, mark_allocator_path, memo_outputs) = match get_assignment_paths(assignment.module_id, assignment.id) {
         Ok(paths) => paths,
         Err(e) => {
@@ -732,18 +697,6 @@
             );
         }
     };
-=======
-    let (base_path, mark_allocator_path, memo_outputs) =
-        match get_assignment_paths(assignment.module_id, assignment.id) {
-            Ok(paths) => paths,
-            Err(e) => {
-                return (
-                    StatusCode::INTERNAL_SERVER_ERROR,
-                    Json(ApiResponse::<SubmissionDetailResponse>::error(&e)),
-                );
-            }
-        };
->>>>>>> 6a84f3e6
 
     match grade_submission(
         submission,
@@ -757,7 +710,10 @@
     {
         Ok(resp) => (
             StatusCode::OK,
-            Json(ApiResponse::success(resp, "Submission received and graded")),
+            Json(ApiResponse::success(
+                resp,
+                "Submission received and graded",
+            )),
         ),
         Err(e) => (
             StatusCode::INTERNAL_SERVER_ERROR,
@@ -840,7 +796,6 @@
     let assignment = match load_assignment(module_id, assignment_id, db).await {
         Ok(assignment) => assignment,
         Err(_) => {
-<<<<<<< HEAD
             return (
                 StatusCode::NOT_FOUND,
                 Json(ApiResponse::<RemarkResponse>::error("Assignment not found")),
@@ -867,46 +822,6 @@
 
     let (base_path, mark_allocator_path, memo_outputs) = match get_assignment_paths(assignment.module_id, assignment.id) {
         Ok(paths) => paths,
-=======
-            return (
-                StatusCode::NOT_FOUND,
-                Json(ApiResponse::<RemarkResponse>::error("Assignment not found")),
-            );
-        }
-    };
-
-    let submission_ids =
-        match resolve_submission_ids(req.submission_ids, req.all, assignment_id, db).await {
-            Ok(ids) => ids,
-            Err(e) => {
-                return (
-                    StatusCode::INTERNAL_SERVER_ERROR,
-                    Json(ApiResponse::<RemarkResponse>::error(e)),
-                );
-            }
-        };
-
-    if let Err(e) = load_assignment_allocator(assignment.module_id, assignment.id).await {
-        return (
-            StatusCode::INTERNAL_SERVER_ERROR,
-            Json(ApiResponse::<RemarkResponse>::error(e)),
-        );
-    }
-
-    let (base_path, mark_allocator_path, memo_outputs) =
-        match get_assignment_paths(assignment.module_id, assignment.id) {
-            Ok(paths) => paths,
-            Err(e) => {
-                return (
-                    StatusCode::INTERNAL_SERVER_ERROR,
-                    Json(ApiResponse::<RemarkResponse>::error(e)),
-                );
-            }
-        };
-
-    let config = match get_execution_config(module_id, assignment_id) {
-        Ok(config) => config,
->>>>>>> 6a84f3e6
         Err(e) => {
             return (
                 StatusCode::INTERNAL_SERVER_ERROR,
@@ -915,7 +830,6 @@
         }
     };
 
-<<<<<<< HEAD
     let config = match get_execution_config(module_id, assignment_id) {
         Ok(config) => config,
         Err(e) => {
@@ -990,173 +904,10 @@
                         .map(|_| ())
                     }
                 }
-=======
-    let (regraded, failed) =
-        execute_bulk_operation(submission_ids.clone(), assignment_id, db, |submission| {
-            let assignment = assignment.clone();
-            let base_path = base_path.clone();
-            let memo_outputs = memo_outputs.clone();
-            let mark_allocator_path = mark_allocator_path.clone();
-            let config = config.clone();
-            async move {
-                grade_submission(
-                    submission,
-                    &assignment,
-                    &base_path,
-                    &memo_outputs,
-                    &mark_allocator_path,
-                    &config,
-                )
-                .await
-                .map(|_| ())
-            }
-        })
-        .await;
-
-    let response = RemarkResponse { regraded, failed };
-    let message = format!("Regraded {}/{} submissions", regraded, submission_ids.len());
-
-    (
-        StatusCode::OK,
-        Json(ApiResponse::success(response, &message)),
-    )
-}
-
-/// POST /api/modules/{module_id}/assignments/{assignment_id}/submissions/resubmit
-///
-/// Reprocess assignment submissions using the latest marking pipeline. Accessible to admins, module lecturers, and assistant lecturers.
-///
-/// This endpoint allows authorized users to rerun the entire submission pipeline (code execution + marking) on either:
-/// - Specific submissions (via `submission_ids`)
-/// - All submissions in an assignment (via `all: true`)
-///
-/// ### Path Parameters
-/// - `module_id` (i64): The ID of the module containing the assignment
-/// - `assignment_id` (i64): The ID of the assignment containing the submissions
-///
-/// ### Request Body
-/// Either:
-/// ```json
-/// { "submission_ids": [123, 124, 125] }
-/// ```
-/// or
-/// ```json
-/// { "all": true }
-/// ```
-///
-/// ### Success Response (200 OK)
-/// ```json
-/// {
-///   "success": true,
-///   "message": "Resubmitted 3/4 submissions",
-///   "data": {
-///     "resubmitted": 3,
-///     "failed": [
-///       { "id": 125, "error": "Submission not found" }
-///     ]
-///   }
-/// }
-/// ```
-///
-/// ### Error Responses
-///
-/// **400 Bad Request** - Invalid request parameters
-/// ```json
-/// { "success": false, "message": "Must provide exactly one of submission_ids or all=true" }
-/// ```
-/// or
-/// ```json
-/// { "success": false, "message": "submission_ids cannot be empty" }
-/// ```
-///
-/// **403 Forbidden** - User not authorized for operation
-/// ```json
-/// { "success": false, "message": "Not authorized to resubmit submissions" }
-/// ```
-///
-/// **404 Not Found** - Assignment not found
-/// ```json
-/// { "success": false, "message": "Assignment not found" }
-/// ```
-///
-/// **500 Internal Server Error** - Resubmission failure
-/// ```json
-/// { "success": false, "message": "Failed to load mark allocator" }
-/// ```
-/// or
-/// ```json
-/// { "success": false, "message": "Failed to run code for submission" }
-/// ```
-///
-/// ### Side Effects
-/// - Re-executes code for all target submissions
-/// - Regenerates marking reports and saves updated `submission_report.json` files
-/// - Updates submission status transitions as applicable
-///
-/// ### Notes
-/// - Resubmission reruns the entire pipeline: code execution → marking → report generation
-/// - This differs from remark which only reruns the marking phase
-/// - The endpoint is restricted to admin, module lecturer, and assistant lecturer roles
-/// - All errors are returned in a consistent JSON format with per-submission failure details
-pub async fn resubmit_submissions(
-    State(app_state): State<AppState>,
-    Path((module_id, assignment_id)): Path<(i64, i64)>,
-    Extension(AuthUser(_claims)): Extension<AuthUser>,
-    Json(req): Json<ResubmitRequest>,
-) -> impl IntoResponse {
-    let db = app_state.db();
-
-    if let Err(e) = validate_bulk_request(&req.submission_ids, &req.all) {
-        return (
-            StatusCode::BAD_REQUEST,
-            Json(ApiResponse::<ResubmitResponse>::error(e)),
-        );
-    }
-
-    let assignment = match load_assignment(module_id, assignment_id, db).await {
-        Ok(assignment) => assignment,
-        Err(_) => {
-            return (
-                StatusCode::NOT_FOUND,
-                Json(ApiResponse::<ResubmitResponse>::error(
-                    "Assignment not found",
-                )),
-            );
-        }
-    };
-
-    let submission_ids =
-        match resolve_submission_ids(req.submission_ids, req.all, assignment_id, db).await {
-            Ok(ids) => ids,
-            Err(e) => {
-                return (
-                    StatusCode::INTERNAL_SERVER_ERROR,
-                    Json(ApiResponse::<ResubmitResponse>::error(e)),
-                );
-            }
-        };
-
-    if let Err(e) = load_assignment_allocator(assignment.module_id, assignment.id).await {
-        return (
-            StatusCode::INTERNAL_SERVER_ERROR,
-            Json(ApiResponse::<ResubmitResponse>::error(e)),
-        );
-    }
-
-    let (base_path, mark_allocator_path, memo_outputs) =
-        match get_assignment_paths(assignment.module_id, assignment.id) {
-            Ok(paths) => paths,
-            Err(e) => {
-                return (
-                    StatusCode::INTERNAL_SERVER_ERROR,
-                    Json(ApiResponse::<ResubmitResponse>::error(e)),
-                );
->>>>>>> 6a84f3e6
             }
         },
     ).await;
 
-<<<<<<< HEAD
     let response = RemarkResponse { regraded, failed };
     let message = format!("Regraded {}/{} submissions", regraded, submission_ids.len());
 
@@ -1323,31 +1074,6 @@
                     return Err(format!("Failed to run code for submission: {}", e));
                 }
 
-=======
-    let config = match get_execution_config(module_id, assignment_id) {
-        Ok(config) => config,
-        Err(e) => {
-            return (
-                StatusCode::INTERNAL_SERVER_ERROR,
-                Json(ApiResponse::<ResubmitResponse>::error(e)),
-            );
-        }
-    };
-
-    let (resubmitted, failed) =
-        execute_bulk_operation(submission_ids.clone(), assignment_id, db, |submission| {
-            let db = db.clone();
-            let assignment = assignment.clone();
-            let base_path = base_path.clone();
-            let memo_outputs = memo_outputs.clone();
-            let mark_allocator_path = mark_allocator_path.clone();
-            let config = config.clone();
-            async move {
-                if let Err(e) = process_submission_code(&db, submission.id, config.clone()).await {
-                    return Err(format!("Failed to run code for submission: {}", e));
-                }
-
->>>>>>> 6a84f3e6
                 grade_submission(
                     submission,
                     &assignment,
@@ -1359,26 +1085,11 @@
                 .await
                 .map(|_| ())
             }
-<<<<<<< HEAD
         },
     ).await;
 
     let response = ResubmitResponse { resubmitted, failed };
     let message = format!("Resubmitted {}/{} submissions", resubmitted, submission_ids.len());
-=======
-        })
-        .await;
-
-    let response = ResubmitResponse {
-        resubmitted,
-        failed,
-    };
-    let message = format!(
-        "Resubmitted {}/{} submissions",
-        resubmitted,
-        submission_ids.len()
-    );
->>>>>>> 6a84f3e6
 
     (
         StatusCode::OK,
