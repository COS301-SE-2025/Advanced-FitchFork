--- conflicted
+++ resolved
@@ -1,25 +1,8 @@
 use std::{fs, path::PathBuf};
 use axum::{extract::{State, Path, Query}, http::StatusCode, response::IntoResponse, Extension, Json};
 use chrono::{DateTime, Utc};
-<<<<<<< HEAD
 use db::models::{assignment::{Column as AssignmentColumn, Entity as AssignmentEntity}, assignment_submission::{self, Entity as SubmissionEntity}, user, user_module_role::{self, Role}};
 use sea_orm::{ColumnTrait, Condition, DatabaseConnection, EntityTrait, PaginatorTrait, QueryFilter, QueryOrder,  QuerySelect, JoinType, RelationTrait};
-use serde::{Deserialize, Serialize};
-=======
-use db::{
-    connect,
-    models::{
-        assignment::{Column as AssignmentColumn, Entity as AssignmentEntity},
-        assignment_submission::{self, Entity as SubmissionEntity},
-        user,
-        user_module_role::{self, Role},
-    },
-};
-use sea_orm::{
-    ColumnTrait, Condition, DatabaseConnection, EntityTrait, PaginatorTrait, QueryFilter,
-    QueryOrder,  QuerySelect, JoinType, RelationTrait
-};
->>>>>>> 4cf6753c
 use serde_json::Value;
 use crate::{auth::AuthUser, response::ApiResponse};
 use super::common::{
@@ -75,33 +58,7 @@
     let assignment = AssignmentEntity::find()
         .filter(AssignmentColumn::Id.eq(assignment_id as i32))
         .filter(AssignmentColumn::ModuleId.eq(module_id as i32))
-<<<<<<< HEAD
         .one(&db).await.unwrap().unwrap();
-=======
-        .one(&db)
-        .await
-    {
-        Ok(Some(a)) => a,
-        Ok(None) => {
-            return (
-                StatusCode::NOT_FOUND,
-                Json(ApiResponse::<SubmissionsListResponse>::error(
-                    "Assignment not found",
-                )),
-            )
-                .into_response();
-        }
-        Err(_) => {
-            return (
-                StatusCode::INTERNAL_SERVER_ERROR,
-                Json(ApiResponse::<SubmissionsListResponse>::error(
-                    "Database error",
-                )),
-            )
-                .into_response();
-        }
-    };
->>>>>>> 4cf6753c
 
     let page = params.page.unwrap_or(1).max(1);
     let per_page = params.per_page.unwrap_or(20).clamp(1, 100);
@@ -113,6 +70,14 @@
     if let Some(query) = &params.query {
         let pattern = format!("%{}%", query.to_lowercase());
         condition = condition.add(assignment_submission::Column::Filename.contains(&pattern));
+    }
+
+    if let Some(late_status) = params.late {
+        condition = if late_status {
+            condition.add(assignment_submission::Column::CreatedAt.gt(assignment.due_date))
+        } else {
+            condition.add(assignment_submission::Column::CreatedAt.lte(assignment.due_date))
+        };
     }
 
     let mut query = assignment_submission::Entity::find()
@@ -292,44 +257,6 @@
     assignment_id: i64,
     params: ListSubmissionsQuery,
 ) -> impl IntoResponse {
-<<<<<<< HEAD
-    if let Some(username) = &params.username {
-        match user::Entity::find()
-            .filter(user::Column::Username.eq(username.clone()))
-            .one(&db)
-            .await
-        {
-            Ok(Some(user)) => {
-                return get_user_submissions(db, module_id, assignment_id, user.id)
-                    .await
-                    .into_response();
-            }
-            Ok(None) => {
-                return (
-                    StatusCode::NOT_FOUND,
-                    Json(ApiResponse::<SubmissionsListResponse>::error(
-                        "Student not found",
-                    )),
-                )
-                    .into_response();
-            }
-            Err(err) => {
-                eprintln!("DB error looking up student_number: {:?}", err);
-                return (
-                    StatusCode::INTERNAL_SERVER_ERROR,
-                    Json(ApiResponse::<SubmissionsListResponse>::error(
-                        "Database error",
-                    )),
-                )
-                    .into_response();
-            }
-        }
-    }
-=======
-
-    let db = connect().await;
->>>>>>> 4cf6753c
-
     let assignment = match AssignmentEntity::find()
         .filter(AssignmentColumn::Id.eq(assignment_id as i32))
         .filter(AssignmentColumn::ModuleId.eq(module_id as i32))
@@ -414,6 +341,14 @@
                     .into_response();
             }
         }
+    }
+
+    if let Some(late_status) = params.late {
+        condition = if late_status {
+            condition.add(assignment_submission::Column::CreatedAt.gt(assignment.due_date))
+        } else {
+            condition.add(assignment_submission::Column::CreatedAt.lte(assignment.due_date))
+        };
     }
 
     let mut query = assignment_submission::Entity::find()
@@ -589,12 +524,7 @@
 ) -> axum::response::Response {
     let user_id = claims.sub;
     if is_student(module_id, user_id, &db).await {
-<<<<<<< HEAD
-        return get_user_submissions(db, module_id, assignment_id, user_id)
-=======
-        // Pass params explicitly now
-        return get_user_submissions(module_id, assignment_id, user_id, Query(params))
->>>>>>> 4cf6753c
+        return get_user_submissions(db, module_id, assignment_id, user_id, Query(params))
             .await
             .into_response();
     }
