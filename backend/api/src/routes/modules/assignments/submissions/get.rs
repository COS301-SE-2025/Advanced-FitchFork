--- conflicted
+++ resolved
@@ -1,5 +1,4 @@
 use std::fs;
-
 use axum::{
     extract::{Path, Query},
     http::StatusCode,
@@ -23,10 +22,9 @@
 };
 use serde::{Deserialize, Serialize};
 use serde_json::Value;
-
 use crate::{auth::AuthUser, response::ApiResponse};
 
-pub fn is_late(submission: DateTime<Utc>, due_date: DateTime<Utc>) -> bool {
+fn is_late(submission: DateTime<Utc>, due_date: DateTime<Utc>) -> bool {
     submission > due_date
 }
 
@@ -426,8 +424,7 @@
         .into_response()
 }
 
-<<<<<<< HEAD
-pub async fn is_student(module_id: i64, user_id: i64, db: &DatabaseConnection) -> bool {
+async fn is_student(module_id: i64, user_id: i64, db: &DatabaseConnection) -> bool {
     user_module_role::Entity::find()
         .filter(user_module_role::Column::UserId.eq(user_id))
         .filter(user_module_role::Column::ModuleId.eq(module_id))
@@ -443,8 +440,6 @@
         .unwrap_or(false)
 }
 
-
-=======
 /// GET /api/modules/:module_id/assignments/:assignment_id/submissions
 ///
 /// List submissions for a specific assignment. Accessible to users assigned to the module with
@@ -586,7 +581,6 @@
 /// - Sorting defaults to `created_at` in descending order (newest first)
 /// - Pagination is applied only for lecturer/tutor views
 /// - File information includes attempt numbers for tracking multiple submissions
->>>>>>> 508e1da8
 pub async fn list_submissions(
     Path((module_id, assignment_id)): Path<(i64, i64)>,
     Extension(AuthUser(claims)): Extension<AuthUser>,
@@ -606,27 +600,115 @@
         .into_response()
 }
 
-/// Get a specific submission report for a given assignment.
-///
-/// Validates that the submission belongs to the specified assignment and module, then reads the
-/// `submission_report.json` file associated with it. If the requesting user is not a student,
-/// user metadata is included in the response.
+/// GET /api/modules/:module_id/assignments/:assignment_id/submissions/:submission_id
+///
+/// Retrieve a specific submission report for a given assignment. Accessible to users assigned to
+/// the module with appropriate permissions.
+///
+/// This endpoint validates that the submission belongs to the specified assignment and module, then
+/// reads the `submission_report.json` file associated with it. If the requesting user is not a
+/// student, user metadata is included in the response.
 ///
 /// ### Path Parameters
-/// - `module_id`: ID of the module
-/// - `assignment_id`: ID of the assignment
-/// - `submission_id`: ID of the submission
-///
-/// ### Behavior
-/// - Validates assignment and module linkage
-/// - Reads and parses `submission_report.json` from disk
-/// - If requester is not a student, adds user info (`user_id`, `student_number`, `email`) to the response
-///
-/// ### Responses
-/// - `200 OK` with the submission report
-/// - `404 Not Found` if submission, assignment, or module mismatch
-/// - `500 Internal Server Error` if database or file read fails
-
+/// - `module_id` (i64): The ID of the module containing the assignment
+/// - `assignment_id` (i64): The ID of the assignment containing the submission
+/// - `submission_id` (i64): The ID of the submission to retrieve
+///
+/// ### Example Request
+/// ```bash
+/// curl -X GET "http://localhost:3000/api/modules/1/assignments/2/submissions/123" \
+///   -H "Authorization: Bearer <token>"
+/// ```
+///
+/// ### Success Response (200 OK)
+/// ```json
+/// {
+///   "success": true,
+///   "message": "Submission details retrieved successfully",
+///   "data": {
+///     "id": 123,
+///     "attempt": 1,
+///     "filename": "assignment1.java",
+///     "created_at": "2024-01-15T10:30:00Z",
+///     "updated_at": "2024-01-15T10:30:00Z",
+///     "mark": {
+///       "earned": 85,
+///       "total": 100
+///     },
+///     "is_practice": false,
+///     "is_late": false,
+///     "tasks": [...],
+///     "code_coverage": [...],
+///     "code_complexity": {...},
+///     "user": {
+///       "user_id": 456,
+///       "username": "student1",
+///       "email": "student1@example.com"
+///     }
+///   }
+/// }
+/// ```
+///
+/// ### Error Responses
+///
+/// **404 Not Found** - Submission, assignment, or module not found
+/// ```json
+/// {
+///   "success": false,
+///   "message": "Submission not found"
+/// }
+/// ```
+/// or
+/// ```json
+/// {
+///   "success": false,
+///   "message": "Assignment not found"
+/// }
+/// ```
+/// or
+/// ```json
+/// {
+///   "success": false,
+///   "message": "Assignment does not belong to the specified module"
+/// }
+/// ```
+/// or
+/// ```json
+/// {
+///   "success": false,
+///   "message": "Submission report not found"
+/// }
+/// ```
+///
+/// **500 Internal Server Error** - Database or file read error
+/// ```json
+/// {
+///   "success": false,
+///   "message": "Database error"
+/// }
+/// ```
+/// or
+/// ```json
+/// {
+///   "success": false,
+///   "message": "Failed to parse submission report"
+/// }
+/// ```
+/// or
+/// ```json
+/// {
+///   "success": false,
+///   "message": "ASSIGNMENT_STORAGE_ROOT not set"
+/// }
+/// ```
+///
+/// ### Notes
+/// - The submission report is read from the filesystem at:
+///   `ASSIGNMENT_STORAGE_ROOT/module_{module_id}/assignment_{assignment_id}/assignment_submissions/user_{user_id}/attempt_{attempt}/submission_report.json`
+/// - User metadata is only included for non-student users (lecturers, tutors, admins)
+/// - The response contains the complete grading report including marks, tasks, and optional
+///   code coverage/complexity analysis
+/// - Access is restricted to users with appropriate permissions for the module
 pub async fn get_submission(
     Path((module_id, assignment_id, submission_id)): Path<(i64, i64, i64)>,
     Extension(AuthUser(claims)): Extension<AuthUser>,
@@ -693,7 +775,6 @@
     let user_id = submission.user_id;
     let attempt = submission.attempt;
 
-    // Safely get ASSIGNMENT_STORAGE_ROOT
     let base = match std::env::var("ASSIGNMENT_STORAGE_ROOT") {
         Ok(val) => val,
         Err(_) => {
@@ -707,7 +788,6 @@
         }
     };
 
-    // Build the full path to submission_report.json
     let path = PathBuf::from(&base)
         .join(format!("module_{}", module_id))
         .join(format!("assignment_{}", assignment_id))
@@ -716,7 +796,6 @@
         .join(format!("attempt_{}", attempt))
         .join("submission_report.json");
 
-    // Try reading the file content
     let content = match fs::read_to_string(&path) {
         Ok(c) => c,
         Err(_) => {
@@ -730,7 +809,6 @@
         }
     };
 
-    // Try parsing the JSON
     let mut parsed: Value = match serde_json::from_str(&content) {
         Ok(val) => val,
         Err(_) => {
@@ -742,7 +820,6 @@
         }
     };
 
-    // Optionally inject user info for non-students
     if !is_student(module_id, claims.sub, &db).await {
         if let Ok(Some(u)) = user::Entity::find_by_id(user_id).one(&db).await {
             let user_value = serde_json::to_value(UserResponse {
@@ -766,5 +843,4 @@
         )),
     )
     .into_response()
-
-}
+}