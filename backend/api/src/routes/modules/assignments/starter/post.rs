--- conflicted
+++ resolved
@@ -387,11 +387,7 @@
     db: &sea_orm::DatabaseConnection,
 ) -> Result<(), String> {
     use db::models::{assignment_memo_output, assignment_task};
-<<<<<<< HEAD
-    use util::mark_allocator::mark_allocator::{SaveError, TaskInfo, generate_allocator};
-=======
     use util::mark_allocator::{SaveError, TaskInfo, generate_allocator};
->>>>>>> 0c8f0684
 
     let tasks = assignment_task::Entity::find()
         .filter(assignment_task::Column::AssignmentId.eq(assignment_id))
