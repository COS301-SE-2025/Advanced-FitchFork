use crate::auth::guards::allow_lecturer;
use axum::{
    Router,
    middleware::from_fn,
    routing::{delete, get, post},
};

pub mod delete;
pub mod get;
pub mod post;

use delete::delete_task_overwrite_files;
use get::get_task_overwrite_files;
use post::post_task_overwrite_files;

/// Routes under `/assignments/{assignment_id}/overwrite_files`:
///
/// Provides endpoints to manage overwrite files for assignment tasks.  
/// All routes require lecturer permissions.
///
/// ### Routes:
/// - `GET /task/{task_id}` → Retrieve all overwrite files for a specific task.  
///   Returns the actual file content(s) or metadata.
///
/// - `POST /task/{task_id}` → Upload one or more overwrite files for a specific task.  
///   Accepts multipart/form-data or JSON (depending on implementation).
///
/// - `DELETE /task/{task_id}` → Delete all overwrite files for the specific task.
pub fn overwrite_file_routes() -> Router {
    Router::new()
        .route(
            "/task/{task_id}",
<<<<<<< HEAD
            get(get_task_overwrite_files).route_layer(from_fn(require_lecturer)),
        )
        .route(
            "/task/{task_id}",
            delete(delete_task_overwrite_files).route_layer(from_fn(require_lecturer)),
        )
        .route(
            "/task/{task_id}",
            post(post_task_overwrite_files).route_layer(from_fn(require_lecturer)),
=======
            get(get_task_overwrite_files)
                .route_layer(from_fn_with_state(app_state.clone(), allow_lecturer)),
        )
        .route(
            "/task/{task_id}",
            delete(delete_task_overwrite_files)
                .route_layer(from_fn_with_state(app_state.clone(), allow_lecturer)),
        )
        .route(
            "/task/{task_id}",
            post(post_task_overwrite_files)
                .route_layer(from_fn_with_state(app_state.clone(), allow_lecturer)),
>>>>>>> 0c8f0684
        )
}<|MERGE_RESOLUTION|>--- conflicted
+++ resolved
@@ -30,17 +30,6 @@
     Router::new()
         .route(
             "/task/{task_id}",
-<<<<<<< HEAD
-            get(get_task_overwrite_files).route_layer(from_fn(require_lecturer)),
-        )
-        .route(
-            "/task/{task_id}",
-            delete(delete_task_overwrite_files).route_layer(from_fn(require_lecturer)),
-        )
-        .route(
-            "/task/{task_id}",
-            post(post_task_overwrite_files).route_layer(from_fn(require_lecturer)),
-=======
             get(get_task_overwrite_files)
                 .route_layer(from_fn_with_state(app_state.clone(), allow_lecturer)),
         )
@@ -53,6 +42,5 @@
             "/task/{task_id}",
             post(post_task_overwrite_files)
                 .route_layer(from_fn_with_state(app_state.clone(), allow_lecturer)),
->>>>>>> 0c8f0684
         )
 }