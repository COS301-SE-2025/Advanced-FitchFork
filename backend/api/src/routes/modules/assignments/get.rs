--- conflicted
+++ resolved
@@ -30,14 +30,11 @@
 use std::collections::HashMap;
 use chrono::{DateTime, Utc};
 use serde::{Deserialize, Serialize};
-<<<<<<< HEAD
-=======
 use sea_orm::{
     ColumnTrait, Condition, EntityTrait, PaginatorTrait, QueryFilter,
     QueryOrder, sea_query::Expr,
 };
 use util::{execution_config::{execution_config::{GradingPolicy, SubmissionMode}, ExecutionConfig}, state::AppState};
->>>>>>> 164afae5
 use crate::{auth::AuthUser, response::ApiResponse};
 use crate::routes::modules::assignments::common::{File, AssignmentResponse};
 use util::filters::{FilterParam, QueryParam};
@@ -69,10 +66,6 @@
     pub submission_id: i64,
 }
 
-<<<<<<< HEAD
-impl From<Assignment> for AssignmentFileResponse {
-    fn from(assignment: Assignment) -> Self {
-=======
 #[derive(Debug, Serialize, Deserialize)]
 pub struct AttemptsInfo {
     pub used: u32,
@@ -96,7 +89,6 @@
 
 impl From<AssignmentModel> for AssignmentFileResponse {
     fn from(assignment: AssignmentModel) -> Self {
->>>>>>> 164afae5
         Self {
             assignment: AssignmentResponse {
                 id: assignment.id,
@@ -218,19 +210,6 @@
     Path((module_id, assignment_id)): Path<(i64, i64)>,
     AuthUser(user): AuthUser,
 ) -> impl IntoResponse {
-<<<<<<< HEAD
-    match AssignmentService::find_by_id(assignment_id).await {
-        Ok(Some(a)) => {
-            match AssignmentFileService::find_all(
-                &vec![
-                    FilterParam::eq("assignment_id", assignment_id),
-                ],
-                &vec![],
-                None,
-            ).await {
-                Ok(files) => {
-                    let converted_files: Vec<File> =files.into_iter().map(File::from).collect();
-=======
     let db = app_state.db();
 
     let assignment_res = assignment::Entity::find()
@@ -265,7 +244,6 @@
                 Ok(files) => {
                     let converted_files: Vec<File> = files.into_iter().map(File::from).collect();
 
->>>>>>> 164afae5
                     let mut best_mark = None;
                     let mut attempts: Option<AttemptsInfo> = None;
 
@@ -558,181 +536,6 @@
     submission > due_date
 }
 
-<<<<<<< HEAD
-/// GET /api/modules/{module_id}/assignments/{assignment_id}/stats
-///
-/// Retrieve submission statistics for a specific assignment. Only accessible by lecturers assigned to the module.
-///
-/// ### Path Parameters
-/// - `module_id` (i64): The ID of the module containing the assignment
-/// - `assignment_id` (i64): The ID of the assignment to get statistics for
-///
-/// ### Responses
-///
-/// - `200 OK`
-/// ```json
-/// {
-///   "success": true,
-///   "message": "Stats retrieved successfully",
-///   "data": {
-///     "assignment_id": 123,
-///     "total_submissions": 15,
-///     "unique_submitters": 12,
-///     "late_submissions": 3,
-///     "per_student_submission_count": [
-///       {
-///         "user_id": 456,
-///         "username": "john.doe",
-///         "count": 2,
-///         "latest_at": "2024-01-31T23:59:59Z",
-///         "latest_late": false
-///       },
-///       {
-///         "user_id": 789,
-///         "username": "jane.smith",
-///         "count": 1,
-///         "latest_at": "2024-02-01T01:30:00Z",
-///         "latest_late": true
-///       }
-///     ]
-///   }
-/// }
-/// ```
-///
-/// - `404 Not Found`
-/// ```json
-/// {
-///   "success": false,
-///   "message": "Assignment not found"
-/// }
-/// ```
-///
-/// - `500 Internal Server Error`
-/// ```json
-/// {
-///   "success": false,
-///   "message": "Database error" // or "Failed to fetch student numbers"
-/// }
-/// ```
-pub async fn get_assignment_stats(
-    Path((_, assignment_id)): Path<(i64, i64)>
-) -> impl IntoResponse {
-    let assignment = match AssignmentService::find_by_id(assignment_id).await {
-        Ok(Some(a)) => a,
-        Ok(None) => {
-            return (
-                StatusCode::NOT_FOUND,
-                Json(ApiResponse::<StatResponse>::error("Assignment not found")),
-            )
-                .into_response();
-        }
-        Err(err) => {
-            eprintln!("DB error fetching assignment: {:?}", err);
-            return (
-                StatusCode::INTERNAL_SERVER_ERROR,
-                Json(ApiResponse::<StatResponse>::error("Database error")),
-            )
-                .into_response();
-        }
-    };
-
-    match AssignmentSubmissionService::find_all(
-        &vec![
-            FilterParam::eq("assignment_id", assignment_id),
-        ],
-        &vec![],
-        Some("-created_at".to_string()),
-    ).await {
-        Ok(submissions) => {
-            let mut total_submissions = 0;
-            let mut late_submissions = 0;
-            let mut unique_users: HashMap<i64, Vec<DateTime<Utc>>> = HashMap::new();
-
-            for sub in &submissions {
-                total_submissions += 1;
-                if is_late(sub.created_at, assignment.due_date) {
-                    late_submissions += 1;
-                }
-
-                unique_users
-                    .entry(sub.user_id)
-                    .or_insert_with(Vec::new)
-                    .push(sub.created_at);
-            }
-
-            let user_ids: Vec<i64> = unique_users.keys().copied().collect();
-            
-            let user_models = UserService::find_all(
-                &vec![
-                    FilterParam::eq("id", user_ids),
-                ],
-                &vec![],
-                None,
-            ).await;
-
-            let mut user_id_to_username = HashMap::new();
-            match user_models {
-                Ok(users) => {
-                    for user in users {
-                        user_id_to_username.insert(user.id, user.username);
-                    }
-                }
-                Err(err) => {
-                    eprintln!("DB error fetching student numbers: {:?}", err);
-                    return (
-                        StatusCode::INTERNAL_SERVER_ERROR,
-                        Json(ApiResponse::<StatResponse>::error("Failed to fetch student numbers")),
-                    )
-                        .into_response();
-                }
-            }
-
-            let mut per_student_submission_count = Vec::new();
-
-            for (user_id, created_times) in unique_users.iter() {
-                let latest_at = *created_times.iter().max().unwrap();
-                let latest_late = is_late(latest_at, assignment.due_date);
-                let username = user_id_to_username
-                    .get(user_id)
-                    .cloned()
-                    .unwrap_or_else(|| "UNKNOWN".to_string());
-
-                per_student_submission_count.push(PerStudentSubmission {
-                    user_id: *user_id,
-                    username,
-                    count: created_times.len() as i8,
-                    latest_at,
-                    latest_late,
-                });
-            }
-
-            let response = StatResponse {
-                assignment_id,
-                total_submissions,
-                unique_submitters: unique_users.len() as i8,
-                late_submissions,
-                per_student_submission_count,
-            };
-
-            (
-                StatusCode::OK,
-                Json(ApiResponse::success(response, "Stats retrieved successfully")),
-            )
-                .into_response()
-        }
-        Err(err) => {
-            eprintln!("DB error fetching submissions for stats: {:?}", err);
-            (
-                StatusCode::INTERNAL_SERVER_ERROR,
-                Json(ApiResponse::<StatResponse>::error("Database error")),
-            )
-                .into_response()
-        }
-    }
-}
-
-=======
->>>>>>> 164afae5
 #[derive(Debug, Serialize)]
 pub struct AssignmentReadiness {
     pub submission_mode: SubmissionMode,
