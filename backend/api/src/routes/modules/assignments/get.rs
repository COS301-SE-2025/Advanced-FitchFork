--- conflicted
+++ resolved
@@ -678,7 +678,6 @@
     pub is_ready: bool,
 }
 
-<<<<<<< HEAD
 /// GET /api/modules/:module_id/assignments/:assignment_id/readiness
 ///
 /// Retrieve a detailed readiness report for a specific assignment.
@@ -720,9 +719,6 @@
 /// }
 /// ```
 ///
-=======
-/// GET /api/modules/{module_id}/assignments/{assignment_id}/readiness
->>>>>>> 18a99c49
 pub async fn get_assignment_readiness(
     Path((module_id, assignment_id)): Path<(i64, i64)>,
 ) -> (StatusCode, Json<ApiResponse<AssignmentReadiness>>) {
