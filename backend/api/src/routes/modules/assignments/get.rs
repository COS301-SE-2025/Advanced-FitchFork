--- conflicted
+++ resolved
@@ -625,7 +625,10 @@
     pub late_submissions: i8,
     pub per_student_submission_count: Vec<PerStudentSubmission>
 }
-<<<<<<< HEAD
+
+pub fn is_late(submission: DateTime<Utc>, due_date: DateTime<Utc>) -> bool {
+    submission > due_date
+}
 /// Returns submission statistics for a specific assignment.
 ///
 /// Computes total submissions, late submissions, unique submitters,
@@ -640,13 +643,6 @@
 /// ```bash
 /// curl -X GET http://localhost:3000/modules/1/assignments/2/stats
 /// ```
-=======
-
-pub fn is_late(submission: DateTime<Utc>, due_date: DateTime<Utc>) -> bool {
-    submission > due_date
-}
-
->>>>>>> 8be5bc29
 pub async fn stats(Path((module_id, assignment_id)): Path<(i64, i64)>) -> impl IntoResponse {
     let db = connect().await;
 
