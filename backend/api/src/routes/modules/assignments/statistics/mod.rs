//! Assignment statistics routes.
//!
//! Base path (mounted by parent): /api/modules/{module_id}/assignments/{assignment_id}/stats
//!
//! Routes:
//! - GET /summary  — Aggregated submission summary (lecturer/assistant lecturer/admin)

use axum::{Router, middleware::from_fn_with_state, routing::get};

<<<<<<< HEAD
use crate::auth::guards::require_lecturer_or_assistant_lecturer;
=======
use crate::auth::guards::allow_assistant_lecturer;
>>>>>>> 0c8f0684
use get::get_assignment_stats;
use util::state::AppState;

pub mod get;

pub fn statistics_routes(app_state: AppState) -> Router<AppState> {
    Router::new().route(
        "/",
        get(get_assignment_stats).route_layer(from_fn_with_state(
            app_state.clone(),
<<<<<<< HEAD
            require_lecturer_or_assistant_lecturer,
=======
            allow_assistant_lecturer,
>>>>>>> 0c8f0684
        )),
    )
}<|MERGE_RESOLUTION|>--- conflicted
+++ resolved
@@ -7,11 +7,7 @@
 
 use axum::{Router, middleware::from_fn_with_state, routing::get};
 
-<<<<<<< HEAD
-use crate::auth::guards::require_lecturer_or_assistant_lecturer;
-=======
 use crate::auth::guards::allow_assistant_lecturer;
->>>>>>> 0c8f0684
 use get::get_assignment_stats;
 use util::state::AppState;
 
@@ -22,11 +18,7 @@
         "/",
         get(get_assignment_stats).route_layer(from_fn_with_state(
             app_state.clone(),
-<<<<<<< HEAD
-            require_lecturer_or_assistant_lecturer,
-=======
             allow_assistant_lecturer,
->>>>>>> 0c8f0684
         )),
     )
 }