--- conflicted
+++ resolved
@@ -7,28 +7,18 @@
 
 use axum::{Router, middleware::from_fn_with_state, routing::get};
 
-<<<<<<< HEAD
-use util::state::AppState;
-use crate::{auth::guards::allow_lecturer_or_assistant_lecturer};
-=======
-use crate::auth::guards::require_lecturer_or_assistant_lecturer;
->>>>>>> 59cf2410
+use crate::auth::guards::allow_assistant_lecturer;
 use get::get_assignment_stats;
 use util::state::AppState;
 
 pub mod get;
 
 pub fn statistics_routes(app_state: AppState) -> Router<AppState> {
-<<<<<<< HEAD
-    Router::new()
-    .route("/",get(get_assignment_stats).route_layer(from_fn_with_state(app_state.clone(),allow_lecturer_or_assistant_lecturer)))
-=======
     Router::new().route(
         "/",
         get(get_assignment_stats).route_layer(from_fn_with_state(
             app_state.clone(),
-            require_lecturer_or_assistant_lecturer,
+            allow_assistant_lecturer,
         )),
     )
->>>>>>> 59cf2410
 }