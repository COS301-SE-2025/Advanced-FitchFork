//! Assignment creation route.
//!
//! Provides an endpoint for creating a new assignment in a module:
//! - `POST /api/modules/{module_id}/assignments`
//!
//! Key points:
//! - Assignments are created in the `setup` state by default.
//! - Only lecturers or admins assigned to the module can create assignments.
//! - Dates must be in ISO 8601 format (RFC 3339).
//! - `assignment_type` must be either `"assignment"` or `"practical"`.
//!
//! Responses include standard `200 OK`, `400 Bad Request` for validation errors, and `500 Internal Server Error` for database issues.

use crate::response::ApiResponse;
use crate::routes::modules::assignments::common::{AssignmentRequest, AssignmentResponse};
<<<<<<< HEAD
use axum::{Json, extract::Path, http::StatusCode, response::IntoResponse};
use chrono::{DateTime, Utc};
=======
use axum::{
    Json,
    extract::{Path, State},
    http::StatusCode,
    response::IntoResponse,
};
use chrono::{DateTime, Utc};
use db::models::assignment::{AssignmentType, Model as AssignmentModel};
>>>>>>> 0c8f0684
use db::models::assignment::{Column as AssignmentCol, Entity as AssignmentEntity};
use sea_orm::{ColumnTrait, DbErr, EntityTrait, QueryFilter};
use serde::Deserialize;
use util::state::AppState;

/// POST /api/modules/{module_id}/assignments
///
/// Create a new assignment in a module.  
/// The assignment is always created in the `setup` state by default.  
/// Only accessible by lecturers or admins assigned to the module.
///
/// ### Path Parameters
/// - `module_id` (`i64`): The ID of the module to create the assignment in.
///
/// ### Request Body (JSON)
/// - `name` (`string`, required): The name of the assignment.
/// - `description` (`string`, optional): A description of the assignment.
/// - `assignment_type` (`string`, required): The type of assignment. Must be either `"assignment"` or `"practical"`.
/// - `available_from` (`string`, required): The date/time from which the assignment is available (ISO 8601 format).
/// - `due_date` (`string`, required): The due date/time for the assignment (ISO 8601 format).
///
/// ### Responses
///
/// - `200 OK`
/// ```json
/// {
///   "success": true,
///   "message": "Assignment created successfully",
///   "data": {
///     "id": 123,
///     "module_id": 456,
///     "name": "Assignment 1",
///     "description": "This is a sample assignment",
///     "assignment_type": "Assignment",
///     "available_from": "2024-01-01T00:00:00Z",
///     "due_date": "2024-01-31T23:59:59Z",
///     "created_at": "2024-01-01T00:00:00Z",
///     "updated_at": "2024-01-01T00:00:00Z"
///   }
/// }
/// ```
///
/// - `400 Bad Request`
/// ```json
/// {
///   "success": false,
///   "message": "Invalid available_from datetime" // or "Invalid due_date datetime" or "assignment_type must be 'assignment' or 'practical'"
/// }
/// ```
///
/// - `500 Internal Server Error`
/// ```json
/// {
///   "success": false,
///   "message": "Assignment could not be inserted" // or "Database error"
/// }
/// ```
pub async fn create_assignment(
    Path(module_id): Path<i64>,
    Json(req): Json<AssignmentRequest>,
) -> impl IntoResponse {
    let available_from =
        match DateTime::parse_from_rfc3339(&req.available_from).map(|dt| dt.with_timezone(&Utc)) {
            Ok(date) => date,
            Err(_) => {
                return (
                    StatusCode::BAD_REQUEST,
                    Json(ApiResponse::<AssignmentResponse>::error(
                        "Invalid available_from datetime",
                    )),
                );
            }
        };

<<<<<<< HEAD
=======
    let available_from =
        match DateTime::parse_from_rfc3339(&req.available_from).map(|dt| dt.with_timezone(&Utc)) {
            Ok(date) => date,
            Err(_) => {
                return (
                    StatusCode::BAD_REQUEST,
                    Json(ApiResponse::<AssignmentResponse>::error(
                        "Invalid available_from datetime",
                    )),
                );
            }
        };

>>>>>>> 0c8f0684
    let due_date =
        match DateTime::parse_from_rfc3339(&req.due_date).map(|dt| dt.with_timezone(&Utc)) {
            Ok(date) => date,
            Err(_) => {
                return (
                    StatusCode::BAD_REQUEST,
                    Json(ApiResponse::<AssignmentResponse>::error(
                        "Invalid due_date datetime",
                    )),
                );
            }
        };

    let assignment_type = match req.assignment_type.parse::<AssignmentType>() {
        Ok(assignment_type) => assignment_type,
        Err(_) => {
            return (
                StatusCode::BAD_REQUEST,
                Json(ApiResponse::<AssignmentResponse>::error(
                    "assignment_type must be 'assignment' or 'practical'",
                )),
            );
        }
    };

    match AssignmentService::create(CreateAssignment {
        id: None,
        module_id,
        name: req.name,
        description: req.description,
        assignment_type,
        available_from,
        due_date,
    })
    .await
    {
        Ok(model) => {
            let response = AssignmentResponse::from(model);
            (
                StatusCode::CREATED,
                Json(ApiResponse::success(
                    response,
                    "Assignment created successfully",
                )),
            )
        }
        Err(e) => (
            StatusCode::INTERNAL_SERVER_ERROR,
            Json(ApiResponse::<AssignmentResponse>::error(format!(
                "Database error: {}",
                e
            ))),
        ),
    }
}

#[derive(Deserialize)]
pub struct VerifyBody {
    pin: String,
}

#[derive(serde::Serialize)]
pub struct VerifyResponse {
    password_tag: Option<String>,
}

/// POST /modules/:module_id/assignments/:assignment_id/verify
/// Body: { "pin": "1234" }
pub async fn verify_assignment_pin(
    State(app_state): State<AppState>,
    Path((module_id, assignment_id)): Path<(i64, i64)>,
    Json(body): Json<VerifyBody>,
) -> impl IntoResponse {
    let db = app_state.db();

    let assignment_res = AssignmentEntity::find()
        .filter(AssignmentCol::Id.eq(assignment_id as i32))
        .filter(AssignmentCol::ModuleId.eq(module_id as i32))
        .one(db)
        .await;

    let assignment = match assignment_res {
        Ok(Some(a)) => a,
        Ok(None) => {
            return (
                StatusCode::NOT_FOUND,
                Json(ApiResponse::<VerifyResponse>::error("Assignment not found")),
            );
        }
        Err(e) => {
            eprintln!("DB error in verify_assignment_pin: {e:?}");
            return (
                StatusCode::INTERNAL_SERVER_ERROR,
                Json(ApiResponse::<VerifyResponse>::error("Database error")),
            );
        }
    };

    if assignment.password_required_for_students()
        && !assignment.verify_password_from_config(&body.pin)
    {
        return (
            StatusCode::UNAUTHORIZED,
            Json(ApiResponse::<VerifyResponse>::error("Invalid PIN")),
        );
    }

    (
        StatusCode::OK,
        Json(ApiResponse::success(
            VerifyResponse {
                password_tag: assignment.password_tag(),
            },
            "PIN verified successfully",
        )),
    )
}<|MERGE_RESOLUTION|>--- conflicted
+++ resolved
@@ -13,10 +13,6 @@
 
 use crate::response::ApiResponse;
 use crate::routes::modules::assignments::common::{AssignmentRequest, AssignmentResponse};
-<<<<<<< HEAD
-use axum::{Json, extract::Path, http::StatusCode, response::IntoResponse};
-use chrono::{DateTime, Utc};
-=======
 use axum::{
     Json,
     extract::{Path, State},
@@ -25,7 +21,6 @@
 };
 use chrono::{DateTime, Utc};
 use db::models::assignment::{AssignmentType, Model as AssignmentModel};
->>>>>>> 0c8f0684
 use db::models::assignment::{Column as AssignmentCol, Entity as AssignmentEntity};
 use sea_orm::{ColumnTrait, DbErr, EntityTrait, QueryFilter};
 use serde::Deserialize;
@@ -100,8 +95,6 @@
             }
         };
 
-<<<<<<< HEAD
-=======
     let available_from =
         match DateTime::parse_from_rfc3339(&req.available_from).map(|dt| dt.with_timezone(&Utc)) {
             Ok(date) => date,
@@ -115,7 +108,6 @@
             }
         };
 
->>>>>>> 0c8f0684
     let due_date =
         match DateTime::parse_from_rfc3339(&req.due_date).map(|dt| dt.with_timezone(&Utc)) {
             Ok(date) => date,
