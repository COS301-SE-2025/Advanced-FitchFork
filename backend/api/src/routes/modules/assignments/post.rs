use axum::{
    extract::{State, Path},
    http::StatusCode,
    response::IntoResponse,
    Json,
};
use chrono::{DateTime, Utc};
use sea_orm::{DatabaseConnection, DbErr};
use crate::response::ApiResponse;
use db::{
    models::{
        assignment::{
            AssignmentType,
            Model as AssignmentModel,
        }
    },
};
use crate::routes::modules::assignments::common::{AssignmentRequest, AssignmentResponse};

/// POST /api/modules/{module_id}/assignments
///
/// Create a new assignment in a module.  
/// The assignment is always created in the `setup` state by default.  
/// Only accessible by lecturers or admins assigned to the module.
///
/// ### Path Parameters
/// - `module_id` (`i64`): The ID of the module to create the assignment in.
///
/// ### Request Body (JSON)
/// - `name` (`string`, required): The name of the assignment.
/// - `description` (`string`, optional): A description of the assignment.
/// - `assignment_type` (`string`, required): The type of assignment. Must be either `"assignment"` or `"practical"`.
/// - `available_from` (`string`, required): The date/time from which the assignment is available (ISO 8601 format).
/// - `due_date` (`string`, required): The due date/time for the assignment (ISO 8601 format).
///
<<<<<<< HEAD
/// ### Responses
///
/// - `200 OK`
/// ```json
/// {
///   "success": true,
///   "message": "Assignment created successfully",
///   "data": {
///     "id": 123,
///     "module_id": 456,
///     "name": "Assignment 1",
///     "description": "This is a sample assignment",
///     "assignment_type": "Assignment",
///     "available_from": "2024-01-01T00:00:00Z",
///     "due_date": "2024-01-31T23:59:59Z",
///     "created_at": "2024-01-01T00:00:00Z",
///     "updated_at": "2024-01-01T00:00:00Z"
///   }
/// }
/// ```
///
/// - `400 Bad Request`
/// ```json
/// {
///   "success": false,
///   "message": "Invalid available_from datetime" // or "Invalid due_date datetime" or "assignment_type must be 'assignment' or 'practical'"
/// }
/// ```
///
/// - `500 Internal Server Error`
/// ```json
/// {
///   "success": false,
///   "message": "Assignment could not be inserted" // or "Database error"
/// }
/// ```
pub async fn create_assignment(
    State(db): State<DatabaseConnection>,
=======
/// ### Behavior
/// The newly created assignment will always have its `status` set to `"setup"`,  
/// regardless of any other input.
pub async fn create(
>>>>>>> 4cf6753c
    Path(module_id): Path<i64>,
    Json(req): Json<AssignmentRequest>,
) -> impl IntoResponse {
    let available_from = match DateTime::parse_from_rfc3339(&req.available_from)
        .map(|dt| dt.with_timezone(&Utc)) {
        Ok(date) => date,
        Err(_) => {
            return (
                StatusCode::BAD_REQUEST,
                Json(ApiResponse::<AssignmentResponse>::error(
                    "Invalid available_from datetime",
                )),
            );
        }
    };

    let due_date = match DateTime::parse_from_rfc3339(&req.due_date)
        .map(|dt| dt.with_timezone(&Utc)) {
        Ok(date) => date,
        Err(_) => {
            return (
                StatusCode::BAD_REQUEST,
                Json(ApiResponse::<AssignmentResponse>::error(
                    "Invalid due_date datetime",
                )),
            );
        }
    };

    let assignment_type = match req.assignment_type.parse::<AssignmentType>() {
        Ok(t) => t,
        Err(_) => {
            return (
                StatusCode::BAD_REQUEST,
                Json(ApiResponse::<AssignmentResponse>::error(
                    "assignment_type must be 'assignment' or 'practical'",
                )),
            );
        }
    };

    match AssignmentModel::create(
        &db,
        module_id,
        &req.name,
        req.description.as_deref(),
        assignment_type,
        available_from,
        due_date,
    )
    .await
    {
        Ok(model) => {
            let response = AssignmentResponse::from(model);
            (
                StatusCode::OK,
                Json(ApiResponse::success(
                    response,
                    "Assignment created successfully",
                )),
            )
        }
        Err(DbErr::RecordNotInserted) => (
            StatusCode::INTERNAL_SERVER_ERROR,
            Json(ApiResponse::<AssignmentResponse>::error(
                "Assignment could not be inserted",
            )),
        ),
        Err(e) => {
            eprintln!("DB error: {:?}", e);
            (
                StatusCode::INTERNAL_SERVER_ERROR,
                Json(ApiResponse::<AssignmentResponse>::error("Database error")),
            )
        }
    }
}<|MERGE_RESOLUTION|>--- conflicted
+++ resolved
@@ -33,7 +33,6 @@
 /// - `available_from` (`string`, required): The date/time from which the assignment is available (ISO 8601 format).
 /// - `due_date` (`string`, required): The due date/time for the assignment (ISO 8601 format).
 ///
-<<<<<<< HEAD
 /// ### Responses
 ///
 /// - `200 OK`
@@ -72,12 +71,6 @@
 /// ```
 pub async fn create_assignment(
     State(db): State<DatabaseConnection>,
-=======
-/// ### Behavior
-/// The newly created assignment will always have its `status` set to `"setup"`,  
-/// regardless of any other input.
-pub async fn create(
->>>>>>> 4cf6753c
     Path(module_id): Path<i64>,
     Json(req): Json<AssignmentRequest>,
 ) -> impl IntoResponse {
