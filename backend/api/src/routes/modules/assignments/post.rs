--- conflicted
+++ resolved
@@ -26,7 +26,7 @@
 
 use serde::{Deserialize, Serialize};
 
-use sea_orm::{ActiveModelTrait, ColumnTrait, DbErr, EntityTrait, QueryFilter, QueryOrder};
+use sea_orm::{ActiveModelTrait, ActiveModelTrait, ColumnTrait, DbErr, EntityTrait, QueryFilter, QueryOrder};
 
 use db::{
     connect,
@@ -518,10 +518,7 @@
     updated_at: DateTime<Utc>
 }
 
-<<<<<<< HEAD
 // todo - Add docs
-=======
->>>>>>> db0a9ff7
 pub async fn create_task(
     Path((module_id, assignment_id)): Path<(i64, i64)>,
     Json(payload): Json<CreateTaskRequest>,
