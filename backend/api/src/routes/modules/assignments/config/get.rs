use crate::response::ApiResponse;
<<<<<<< HEAD
use axum::{Json, extract::Path, http::StatusCode, response::IntoResponse};
=======
use axum::{
    Json,
    extract::{Path, State},
    http::StatusCode,
    response::IntoResponse,
};
use db::models::assignment::{Column as AssignmentColumn, Entity as AssignmentEntity};
use db::models::assignment_file::{
    Column as AssignmentFileColumn, Entity as AssignmentFile, FileType,
    Model as AssignmentFileModel,
};
use sea_orm::{ColumnTrait, EntityTrait, QueryFilter, QueryOrder};
>>>>>>> 0c8f0684
use serde_json::to_value;
use services::assignment::AssignmentService;
use services::assignment_file::AssignmentFileService;
use services::service::Service;
use util::execution_config::ExecutionConfig;
use util::filters::FilterParam;

/// GET /api/modules/{module_id}/assignments/{assignment_id}/config
///
/// Retrieve the JSON configuration object associated with a specific assignment. Accessible to users
/// assigned to the module with appropriate permissions.
///
/// The configuration object is loaded from disk using the [`ExecutionConfig`] schema. If no configuration
/// file is present on disk, an empty config is returned instead.
///
/// ### Path Parameters
/// - `module_id` (i64): The ID of the module containing the assignment
/// - `assignment_id` (i64): The ID of the assignment to retrieve configuration for
///
/// ### Example Request
/// ```bash
/// curl -X GET http://localhost:3000/api/modules/1/assignments/2/config \
///   -H "Authorization: Bearer <token>"
/// ```
///
/// ### Success Response (200 OK) - With Configuration
/// ```json
/// {
///   "success": true,
///   "message": "Assignment configuration retrieved successfully",
///   "data": {
///     "execution": {
///       "timeout_secs": 10,
///       "max_memory": 8589934592,
///       "max_cpus": 2,
///       "max_uncompressed_size": 100000000,
///       "max_processes": 256
///     },
///     "marking": {
///       "marking_scheme": "exact",
///       "feedback_scheme": "auto",
///       "deliminator": "&-=-&"
///     }
///   }
/// }
/// ```
///
/// ### Success Response (200 OK) - No Configuration File
/// ```json
/// {
///   "success": true,
///   "message": "No configuration set for this assignment",
///   "data": {}
/// }
/// ```
///
/// ### Error Responses
/// - **404** – Assignment not found
/// - **500** – Failed to load configuration from disk
///
/// ### Notes
/// - Configurations are stored on disk.
/// - Config format uses [`ExecutionConfig`] as the schema
/// - This is an example schema and will evolve over time
pub async fn get_assignment_config(
    Path((module_id, assignment_id)): Path<(i64, i64)>,
) -> impl IntoResponse {
    // Verify the assignment exists
    match AssignmentService::find_by_id(assignment_id).await {
        Ok(Some(_)) => {}
        Ok(None) => {
            return (
                StatusCode::NOT_FOUND,
                Json(ApiResponse::<()>::error("Assignment or module not found")),
            )
                .into_response();
        }
        Err(e) => {
            eprintln!("DB error: {:?}", e);
            return (
                StatusCode::INTERNAL_SERVER_ERROR,
                Json(ApiResponse::<()>::error("Database error")),
            )
                .into_response();
        }
    }

    // Look up the latest config assignment file
    let config_file = match AssignmentFileService::find_one(
        &vec![
            FilterParam::eq("assignment_id", assignment_id),
            FilterParam::eq("file_type", "config".to_string()),
        ],
        &vec![],
        Some("-updated_at".to_string()),
    )
    .await
    {
        Ok(opt) => opt,
        Err(e) => {
            eprintln!("DB error while fetching config file: {:?}", e);
            return (
                StatusCode::INTERNAL_SERVER_ERROR,
                Json(ApiResponse::<()>::error("Database error")),
            )
                .into_response();
        }
    };

    // Load the config from the file model
    match config_file {
<<<<<<< HEAD
        Some(_) => {
            match AssignmentFileService::load_execution_config(module_id, assignment_id).await {
                Ok(cfg) => {
                    let json = to_value(cfg).unwrap_or_else(|_| serde_json::json!({}));
                    (
                        StatusCode::OK,
                        Json(ApiResponse::success(
                            json,
                            "Assignment configuration retrieved successfully",
                        )),
                    )
                        .into_response()
                }
                Err(err) => {
                    eprintln!("Failed to load config from disk: {}", err);
                    (
                        StatusCode::OK,
                        Json(ApiResponse::success(
                            serde_json::json!({}),
                            "No configuration set for this assignment",
                        )),
                    )
                        .into_response()
                }
            }
        }
        None => (
            StatusCode::OK,
            Json(ApiResponse::success(
                serde_json::json!({}),
                "No configuration set for this assignment",
            )),
        )
            .into_response(),
=======
        Some(file_model) => match file_model.load_execution_config(module_id) {
            Ok(cfg) => {
                let json = to_value(cfg).unwrap_or_else(|_| serde_json::json!({}));
                (
                    StatusCode::OK,
                    Json(ApiResponse::success(
                        json,
                        "Assignment configuration retrieved successfully",
                    )),
                )
                    .into_response()
            }
            Err(err) => {
                eprintln!("Failed to load config from disk: {}", err);
                (
                    StatusCode::OK,
                    Json(ApiResponse::success(
                        serde_json::json!({}),
                        "No configuration set for this assignment",
                    )),
                )
                    .into_response()
            }
        },
        None => match ExecutionConfig::get_execution_config(module_id, assignment_id) {
            Ok(cfg) => {
                let json = to_value(cfg).unwrap_or_else(|_| serde_json::json!({}));
                (
                    StatusCode::OK,
                    Json(ApiResponse::success(
                        json,
                        "Assignment configuration retrieved successfully",
                    )),
                )
                    .into_response()
            }
            Err(_) => (
                StatusCode::OK,
                Json(ApiResponse::success(
                    serde_json::json!({}),
                    "No configuration set for this assignment",
                )),
            )
                .into_response(),
        },
>>>>>>> 0c8f0684
    }
}

/// GET /api/modules/{module_id}/assignments/{assignment_id}/config/default
///
/// Returns the default execution configuration used when no custom config file is present.
/// This helps clients pre-fill configuration forms or understand system defaults.
///
/// ### Success Response (200 OK)
/// ```json
/// {
///   "success": true,
///   "message": "Default execution config retrieved successfully",
///   "data":
/// {
//   "execution": {
//     "timeout_secs": 10,
//     "max_memory": 1000000,
//     "max_cpus": 2,
//     "max_uncompressed_size": 1000000,
//     "max_processes": 256
//   },
//   "marking": {
//     "marking_scheme": "exact",
//     "feedback_scheme": "auto",
//     "deliminator": "&-=-&"
//   }
// }

/// }
/// ```
pub async fn get_default_assignment_config(
    Path((_module_id, _assignment_id)): Path<(i64, i64)>,
) -> impl IntoResponse {
    let default_config = ExecutionConfig::default_config();
    (
        StatusCode::OK,
        Json(ApiResponse::success(
            default_config,
            "Default execution config retrieved successfully",
        )),
    )
}<|MERGE_RESOLUTION|>--- conflicted
+++ resolved
@@ -1,7 +1,4 @@
 use crate::response::ApiResponse;
-<<<<<<< HEAD
-use axum::{Json, extract::Path, http::StatusCode, response::IntoResponse};
-=======
 use axum::{
     Json,
     extract::{Path, State},
@@ -14,7 +11,6 @@
     Model as AssignmentFileModel,
 };
 use sea_orm::{ColumnTrait, EntityTrait, QueryFilter, QueryOrder};
->>>>>>> 0c8f0684
 use serde_json::to_value;
 use services::assignment::AssignmentService;
 use services::assignment_file::AssignmentFileService;
@@ -126,42 +122,6 @@
 
     // Load the config from the file model
     match config_file {
-<<<<<<< HEAD
-        Some(_) => {
-            match AssignmentFileService::load_execution_config(module_id, assignment_id).await {
-                Ok(cfg) => {
-                    let json = to_value(cfg).unwrap_or_else(|_| serde_json::json!({}));
-                    (
-                        StatusCode::OK,
-                        Json(ApiResponse::success(
-                            json,
-                            "Assignment configuration retrieved successfully",
-                        )),
-                    )
-                        .into_response()
-                }
-                Err(err) => {
-                    eprintln!("Failed to load config from disk: {}", err);
-                    (
-                        StatusCode::OK,
-                        Json(ApiResponse::success(
-                            serde_json::json!({}),
-                            "No configuration set for this assignment",
-                        )),
-                    )
-                        .into_response()
-                }
-            }
-        }
-        None => (
-            StatusCode::OK,
-            Json(ApiResponse::success(
-                serde_json::json!({}),
-                "No configuration set for this assignment",
-            )),
-        )
-            .into_response(),
-=======
         Some(file_model) => match file_model.load_execution_config(module_id) {
             Ok(cfg) => {
                 let json = to_value(cfg).unwrap_or_else(|_| serde_json::json!({}));
@@ -207,7 +167,6 @@
             )
                 .into_response(),
         },
->>>>>>> 0c8f0684
     }
 }
 
