use crate::response::ApiResponse;
use axum::{
<<<<<<< HEAD
    extract::{Json, Path},
    http::StatusCode,
    response::IntoResponse,
};
use serde_json::Value;
use services::assignment_file::{AssignmentFileService, CreateAssignmentFile};
use services::service::Service;
use util::execution_config::ExecutionConfig;
=======
    extract::{Json, Path, State},
    http::StatusCode,
    response::IntoResponse,
};
use db::models::assignment::{Column as AssignmentColumn, Entity as AssignmentEntity};
use db::models::assignment_file::{FileType, Model as AssignmentFile};
use sea_orm::{ColumnTrait, EntityTrait, QueryFilter};
use serde_json::Value;
use util::{execution_config::ExecutionConfig, state::AppState};
>>>>>>> 0c8f0684

/// POST /api/modules/{module_id}/assignments/{assignment_id}/config
///
/// Save or replace the JSON execution configuration object for a specific assignment.
///
/// Accessible to users with Lecturer or Admin roles assigned to the module. The config is persisted
/// to disk as a JSON file under the module's assignment directory. This currently uses the
/// [`ExecutionConfig`] structure, which will be expanded in the future.
///
/// ### Path Parameters
/// - `module_id` (i64): The ID of the module
/// - `assignment_id` (i64): The ID of the assignment
///
/// ### Request Body
/// A JSON object matching the shape of `ExecutionConfig`:
/// ```json
/// {
///   "execution": {
///     "timeout_secs": 10,
///     "max_cpus": 2,
///     "max_processes": 256
///   },
///   "marking": {
///     "marking_scheme": "exact",
///     "feedback_scheme": "auto",
///     "deliminator": "&-=-&"
///   }
/// }
/// ```
///
/// ### Success Response (200 OK)
/// ```json
/// {
///   "success": true,
///   "message": "Assignment configuration saved",
///   "data": null
/// }
/// ```
///
/// ### Error Responses
/// - **400** – Invalid JSON structure
/// - **404** – Assignment not found
/// - **500** – Internal error saving the file
///
/// ### Notes
/// - Configuration is saved to disk.
/// - Only valid `ExecutionConfig` objects are accepted.
// api route
pub async fn set_assignment_config(
    Path((module_id, assignment_id)): Path<(i64, i64)>,
    Json(config_json): Json<Value>,
) -> impl IntoResponse {
    if !config_json.is_object() {
        return (
            StatusCode::BAD_REQUEST,
            Json(ApiResponse::<()>::error(
                "Configuration must be a JSON object",
            )),
        );
    }

    let config: ExecutionConfig = match serde_json::from_value(config_json) {
        Ok(cfg) => cfg,
        Err(e) => {
            return (
                StatusCode::BAD_REQUEST,
                Json(ApiResponse::<()>::error(format!(
                    "Invalid config format: {}",
                    e
                ))),
            );
        }
    };

    // Ensure assignment exists
    if let Err(resp) = AssignmentEntity::find()
        .filter(AssignmentColumn::Id.eq(assignment_id as i32))
        .filter(AssignmentColumn::ModuleId.eq(module_id as i32))
        .one(db)
        .await
        .map_err(|e| {
            eprintln!("DB error: {:?}", e);
            (
                StatusCode::INTERNAL_SERVER_ERROR,
                Json(ApiResponse::<()>::error("Database error")),
            )
        })
        .and_then(|opt| {
            opt.ok_or((
                StatusCode::NOT_FOUND,
                Json(ApiResponse::<()>::error("Assignment or module not found")),
            ))
        })
    {
        return resp;
    }

    // Serialize and overwrite-in-place (handled inside save_file)
    let bytes = match serde_json::to_vec_pretty(&config) {
        Ok(b) => b,
        Err(e) => {
            eprintln!("Serialization error: {:?}", e);
            return (
                StatusCode::INTERNAL_SERVER_ERROR,
                Json(ApiResponse::<()>::error("Failed to serialize config")),
            );
        }
    };

    match AssignmentFile::save_file(
        &db,
        assignment_id,
        module_id,
        FileType::Config,
        "config.json",
        &bytes,
    )
    .await
    {
        Ok(_) => (
            StatusCode::OK,
            Json(ApiResponse::success((), "Assignment configuration saved")),
        ),
        Err(e) => {
            eprintln!("File save error: {:?}", e);
            (
                StatusCode::INTERNAL_SERVER_ERROR,
                Json(ApiResponse::<()>::error("Failed to save config")),
            )
        }
    }
}

/// POST /api/modules/{module_id}/assignments/{assignment_id}/config/reset
///
/// Overwrite the assignment's config on disk with the system defaults (`ExecutionConfig::default_config()`).
/// Returns the default config that was saved.
///
/// ### Success Response (200 OK)
/// ```json
/// {
///   "success": true,
///   "message": "Assignment configuration reset to defaults",
///   "data": { ... full ExecutionConfig ... }
/// }
/// ```
pub async fn reset_assignment_config(
    Path((module_id, assignment_id)): Path<(i64, i64)>,
) -> impl IntoResponse {
<<<<<<< HEAD
=======
    let db = app_state.db();

    // Ensure the assignment exists and belongs to the module
    let assignment = match AssignmentEntity::find()
        .filter(AssignmentColumn::Id.eq(assignment_id as i32))
        .filter(AssignmentColumn::ModuleId.eq(module_id as i32))
        .one(db)
        .await
    {
        Ok(Some(a)) => a,
        Ok(None) => {
            return (
                StatusCode::NOT_FOUND,
                Json(ApiResponse::<ExecutionConfig>::error(
                    "Assignment or module not found",
                )),
            );
        }
        Err(e) => {
            eprintln!("DB error: {:?}", e);
            return (
                StatusCode::INTERNAL_SERVER_ERROR,
                Json(ApiResponse::<ExecutionConfig>::error("Database error")),
            );
        }
    };

>>>>>>> 0c8f0684
    // Build defaults
    let default_cfg = ExecutionConfig::default_config();

    // Persist file
    let bytes = match serde_json::to_vec_pretty(&default_cfg) {
        Ok(b) => b,
        Err(e) => {
            eprintln!("Serialization error: {:?}", e);
            return (
                StatusCode::INTERNAL_SERVER_ERROR,
                Json(ApiResponse::<ExecutionConfig>::error(
                    "Failed to serialize default config",
                )),
            );
        }
    };

    match AssignmentFileService::create(CreateAssignmentFile {
        assignment_id: assignment_id,
        module_id,
        file_type: "config".to_string(),
        filename: "config.json".to_string(),
        bytes,
    })
    .await
    {
        Ok(_) => (
            StatusCode::OK,
            Json(ApiResponse::<ExecutionConfig>::success(
                default_cfg,
                "Assignment configuration reset to defaults",
            )),
        ),
        Err(e) => {
            eprintln!("File save error: {:?}", e);
            (
                StatusCode::INTERNAL_SERVER_ERROR,
                Json(ApiResponse::<ExecutionConfig>::error(
                    "Failed to save default config as assignment file",
                )),
            )
        }
    }
}<|MERGE_RESOLUTION|>--- conflicted
+++ resolved
@@ -1,15 +1,5 @@
 use crate::response::ApiResponse;
 use axum::{
-<<<<<<< HEAD
-    extract::{Json, Path},
-    http::StatusCode,
-    response::IntoResponse,
-};
-use serde_json::Value;
-use services::assignment_file::{AssignmentFileService, CreateAssignmentFile};
-use services::service::Service;
-use util::execution_config::ExecutionConfig;
-=======
     extract::{Json, Path, State},
     http::StatusCode,
     response::IntoResponse,
@@ -19,7 +9,6 @@
 use sea_orm::{ColumnTrait, EntityTrait, QueryFilter};
 use serde_json::Value;
 use util::{execution_config::ExecutionConfig, state::AppState};
->>>>>>> 0c8f0684
 
 /// POST /api/modules/{module_id}/assignments/{assignment_id}/config
 ///
@@ -169,8 +158,6 @@
 pub async fn reset_assignment_config(
     Path((module_id, assignment_id)): Path<(i64, i64)>,
 ) -> impl IntoResponse {
-<<<<<<< HEAD
-=======
     let db = app_state.db();
 
     // Ensure the assignment exists and belongs to the module
@@ -198,7 +185,6 @@
         }
     };
 
->>>>>>> 0c8f0684
     // Build defaults
     let default_cfg = ExecutionConfig::default_config();
 
