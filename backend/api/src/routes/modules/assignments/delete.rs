<<<<<<< HEAD
use axum::{
    extract::{State, Path},
    http::StatusCode,
    response::IntoResponse,
    Json,
};
use sea_orm::DatabaseConnection;
use serde_json::json;
use db::models::assignment;
=======
use axum::{extract::Path, http::StatusCode, response::IntoResponse, Json};

use sea_orm::DbErr;

use serde_json::{json, Value as JsonValue};

use db::{
    connect,
    models::{assignment::{self}},
};
>>>>>>> 4cf6753c

use crate::response::ApiResponse;
use super::common::BulkDeleteRequest;

/// DELETE /api/modules/:module_id/assignments/:assignment_id
///
/// Delete a specific assignment and its associated files and folder.
/// Only accessible by lecturers or admins assigned to the module.
///
/// ### Path Parameters
/// - `module_id` (i64): The ID of the module containing the assignment
/// - `assignment_id` (i64): The ID of the assignment to delete
///
/// ### Responses
///
/// - `200 OK`  
/// ```json
/// {
///   "success": true,
///   "message": "Assignment 123 deleted successfully"
/// }
/// ```
///
/// - `404 Not Found`  
/// ```json
/// {
///   "success": false,
///   "message": "No assignment found with ID 123 in module 456"
/// }
/// ```
///
/// - `500 Internal Server Error`  
/// ```json
/// {
///   "success": false,
///   "message": "Database error details"
/// }
/// ```
pub async fn delete_assignment(
    State(db): State<DatabaseConnection>,
    Path((module_id, assignment_id)): Path<(i64, i64)>,
) -> impl IntoResponse {
    match assignment::Model::delete(&db, assignment_id as i32, module_id as i32).await {
        Ok(()) => (
            StatusCode::OK,
            Json(json!({
                "success": true,
                "message": format!("Assignment {} deleted successfully", assignment_id),
            })),
        ),
        Err(e) => (
            StatusCode::INTERNAL_SERVER_ERROR,
            Json(json!({
                "success": false,
                "message": e.to_string(),
            })),
        ),
    }
}

/// DELETE /api/modules/:module_id/assignments/bulk
///
/// Bulk delete multiple assignments by ID within a module.
/// Only accessible by lecturers or admins assigned to the module.
///
/// ### Path Parameters
/// - `module_id` (i64): The ID of the module containing the assignments
///
/// ### Request Body (JSON)
/// ```json
/// {
///   "assignment_ids": [123, 124, 125]
/// }
/// ```
///
/// ### Success Response (200 OK)
/// ```json
/// {
///   "success": true,
///   "data": {
///     "deleted": 2,
///     "failed": [
///       { "id": 125, "error": "Assignment 125 in module 1 not found" }
///     ]
///   },
///   "message": "Deleted 2/3 assignments"
/// }
/// ```
pub async fn bulk_delete_assignments(
    Path(module_id): Path<i64>,
    Json(req): Json<BulkDeleteRequest>,
) -> impl IntoResponse {
    let db = connect().await;

    if req.assignment_ids.is_empty() {
        return (
            StatusCode::BAD_REQUEST,
            Json(ApiResponse::<JsonValue>::error("No assignment IDs provided")),
        );
    }

    let mut deleted_count = 0;
    let mut failed: Vec<JsonValue> = Vec::new();

    for &id in &req.assignment_ids {
        match assignment::Model::delete(&db, id as i32, module_id as i32).await {
            Ok(_) => deleted_count += 1,
            Err(e) => {
                failed.push(json!({
                    "id": id,
                    "error": e.to_string()
                }));
            }
        }
    }

    let message = format!(
        "Deleted {}/{} assignments",
        deleted_count,
        req.assignment_ids.len()
    );

    let data = json!({
        "deleted": deleted_count,
        "failed": failed
    });

    let response = ApiResponse::success(data, message);

    (
        StatusCode::OK,
        Json(response),
    )
}<|MERGE_RESOLUTION|>--- conflicted
+++ resolved
@@ -1,26 +1,13 @@
-<<<<<<< HEAD
 use axum::{
     extract::{State, Path},
     http::StatusCode,
     response::IntoResponse,
     Json,
 };
+use sqlx::types::JsonValue;
 use sea_orm::DatabaseConnection;
 use serde_json::json;
 use db::models::assignment;
-=======
-use axum::{extract::Path, http::StatusCode, response::IntoResponse, Json};
-
-use sea_orm::DbErr;
-
-use serde_json::{json, Value as JsonValue};
-
-use db::{
-    connect,
-    models::{assignment::{self}},
-};
->>>>>>> 4cf6753c
-
 use crate::response::ApiResponse;
 use super::common::BulkDeleteRequest;
 
@@ -109,11 +96,10 @@
 /// }
 /// ```
 pub async fn bulk_delete_assignments(
+    State(db): State<DatabaseConnection>,
     Path(module_id): Path<i64>,
     Json(req): Json<BulkDeleteRequest>,
 ) -> impl IntoResponse {
-    let db = connect().await;
-
     if req.assignment_ids.is_empty() {
         return (
             StatusCode::BAD_REQUEST,
