use axum::{
    routing::{delete, get, post, put},
    Router,
};

pub mod delete;
pub mod get;
pub mod post;
pub mod put;

use delete::delete_assignment;
use get::{get_assignment, get_assignments};
use post::create;
use put::edit_assignment;
<<<<<<< HEAD
use get::{get_assignment, download_file};
use crate::routes::modules::assignments::get::list_files;
use crate::routes::modules::assignments::post::upload_files;

/// Expects a module ID
/// If an assignment ID is included it will be deleted
/// - `POST /` → `create` 
/// - `DELETE /:assignment_id` → `delete_assignment`
=======

/// Builds and returns the `/assignments` route group.
///
/// Routes:
/// - `POST /assignments`               → Create a new assignment
/// - `GET  /assignments`               → List assignments (with optional filters)
/// - `GET  /assignments/:assignment_id` → Get details of a specific assignment
/// - `PUT  /assignments/:assignment_id` → Edit an existing assignment
/// - `DELETE /assignments/:assignment_id` → Delete an assignment
///
/// Note: Expects a module ID to be part of the parent route, i.e., nested under `/modules/:module_id/assignments`.
>>>>>>> c82a7f69
pub fn assignment_routes() -> Router {
    Router::new()
        .route("/", post(create))
        .route("/", get(get_assignments))
        .route("/:assignment_id", get(get_assignment))
        .route("/:assignment_id", put(edit_assignment))
<<<<<<< HEAD
        .route("/:assignment_id/files", post(upload_files))
        .route("/:assignment_id/file/:file_id", get(download_file))
        .route("/:assignment_id/files", get(list_files))
=======
        .route("/:assignment_id", delete(delete_assignment))
>>>>>>> c82a7f69
}<|MERGE_RESOLUTION|>--- conflicted
+++ resolved
@@ -12,7 +12,6 @@
 use get::{get_assignment, get_assignments};
 use post::create;
 use put::edit_assignment;
-<<<<<<< HEAD
 use get::{get_assignment, download_file};
 use crate::routes::modules::assignments::get::list_files;
 use crate::routes::modules::assignments::post::upload_files;
@@ -21,8 +20,6 @@
 /// If an assignment ID is included it will be deleted
 /// - `POST /` → `create` 
 /// - `DELETE /:assignment_id` → `delete_assignment`
-=======
-
 /// Builds and returns the `/assignments` route group.
 ///
 /// Routes:
@@ -33,18 +30,14 @@
 /// - `DELETE /assignments/:assignment_id` → Delete an assignment
 ///
 /// Note: Expects a module ID to be part of the parent route, i.e., nested under `/modules/:module_id/assignments`.
->>>>>>> c82a7f69
 pub fn assignment_routes() -> Router {
     Router::new()
         .route("/", post(create))
         .route("/", get(get_assignments))
         .route("/:assignment_id", get(get_assignment))
         .route("/:assignment_id", put(edit_assignment))
-<<<<<<< HEAD
         .route("/:assignment_id/files", post(upload_files))
         .route("/:assignment_id/file/:file_id", get(download_file))
         .route("/:assignment_id/files", get(list_files))
-=======
         .route("/:assignment_id", delete(delete_assignment))
->>>>>>> c82a7f69
 }