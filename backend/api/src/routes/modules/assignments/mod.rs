pub mod delete;
pub mod get;
pub mod post;
pub mod put;
<<<<<<< HEAD
mod submissions;
mod config;
=======
pub mod mark_allocator;
>>>>>>> 2414b3af

use axum::{
    extract::Path,
    middleware::from_fn,
    routing::{delete, get, post, put},
    Router,
};

use delete::{delete_assignment, delete_files};
use get::{download_file, get_assignment, get_assignments, get_my_submissions, list_submissions, stats, list_files};
use post::{create, upload_files};
use put::edit_assignment;
<<<<<<< HEAD
use config::config_routes;
=======
use mark_allocator::mark_allocator_routes;
>>>>>>> 2414b3af

use crate::{auth::guards::{
    require_assigned_to_module, require_lecturer, require_lecturer_or_admin, require_lecturer_or_tutor
}, routes::modules::assignments::{get::list_tasks, post::create_task}};

/// Expects a module ID
/// If an assignment ID is included it will be deleted
/// - `POST /` → `create`
/// - `DELETE /:assignment_id` → `delete_assignment`
/// Builds and returns the `/assignments` route group.
///
/// Routes:
/// - `POST /assignments`                         → Create a new assignment
/// - `GET  /assignments`                         → List assignments
/// - `GET  /assignments/:assignment_id`          → Get assignment details
/// - `PUT  /assignments/:assignment_id`          → Edit assignment
/// - `POST /assignments/:assignment_id/files`    → Upload files
/// - `GET  /assignments/:assignment_id/files`    → List files
/// - `GET  /assignments/:assignment_id/file/:file_id` → Download a file
/// - `DELETE /assignments/:assignment_id/files`  → Delete files
/// - `DELETE /assignments/:assignment_id`        → Delete assignment
/// - `POST /assignments/:assignment_id/submissions` → Submit assignment
/// - `GET  /assignments/:assignment_id/submissions/me` → Get my submissions
/// - `GET  /assignments/:assignment_id/submissions` → List all submissions (lecturer/tutor only)
/// - `GET  /assignments/:assignment_id/stats`         → Assignment statistics (lecturer only)
/// - `POST /assignments/:assignment_id/tasks`         → Create a new task (lecturer/admin only)
/// - `GET  /assignments/:assignment_id/tasks`         → List tasks (lecturer/admin only)
pub fn assignment_routes() -> Router {
    Router::new()
        .route("/", post(create))
        .route("/", get(get_assignments))
        .route("/:assignment_id", get(get_assignment))
        .route("/:assignment_id", put(edit_assignment))
        .route(
            "/:assignment_id/files",
            post(upload_files).layer(from_fn(|Path(params): Path<(i64,)>, req, next| {
                require_lecturer(Path(params), req, next)
            })),
        )
        .route(
            "/:assignment_id/files",
            get(list_files).layer(from_fn(|Path(params): Path<(i64,)>, req, next| {
                require_assigned_to_module(Path(params), req, next)
            })),
        )
        .route(
            "/:assignment_id/files",
            delete(delete_files).layer(from_fn(|Path(params): Path<(i64,)>, req, next| {
                require_lecturer(Path(params), req, next)
            })),
        )
        .route(
            "/:assignment_id/file/:file_id",
            get(download_file).layer(from_fn(|Path(params): Path<(i64,)>, req, next| {
                require_assigned_to_module(Path(params), req, next)
            })),
        )
        .route(
            "/:assignment_id/submissions/me",
            get(get_my_submissions).layer(from_fn(|Path(params): Path<(i64,)>, req, next| {
                require_assigned_to_module(Path(params), req, next)
            })),
        )
        .route(
            "/:assignment_id/submissions",
            get(list_submissions).layer(from_fn(|Path(params): Path<(i64,)>, req, next| {
                require_lecturer_or_tutor(Path(params), req, next)
            })),
        )
        .route(
            "/:assignment_id/stats",
            get(stats).layer(from_fn(|Path(params): Path<(i64,)>, req, next| {
                require_lecturer(Path(params), req, next)
            })),
        ).route(
            "/:assignment_id/tasks",
            post(create_task).layer(from_fn(|Path(params): Path<(i64,)>, req, next| {
                require_lecturer_or_admin(Path(params), req, next)
            })),
        )
        .route(
            "/:assignment_id/tasks",
            get(list_tasks).layer(from_fn(|Path(params): Path<(i64,)>, req, next| {
                require_lecturer_or_admin(Path(params), req, next)
            })),
        )
        .route("/:assignment_id", delete(delete_assignment))
<<<<<<< HEAD
        .nest(
            "/:assignment_id/config",
            config_routes().layer(from_fn(|Path(params): Path<(i64,)>, req, next| {
                require_lecturer_or_admin(Path(params), req, next)
            })),
        )
    // TODO: The following route is commented out:
    // .route(
    //     "/:assignment_id/submissions",
    //     post(submit_assignment).layer(from_fn(|Path(params): Path<(i64,)>, req, next| {
    //         require_assigned_to_module(Path(params), req, next)
    //     })),
    // )
=======
        .nest("/:assignment_id/mark-allocator", mark_allocator_routes())
>>>>>>> 2414b3af
}<|MERGE_RESOLUTION|>--- conflicted
+++ resolved
@@ -2,12 +2,9 @@
 pub mod get;
 pub mod post;
 pub mod put;
-<<<<<<< HEAD
 mod submissions;
 mod config;
-=======
 pub mod mark_allocator;
->>>>>>> 2414b3af
 
 use axum::{
     extract::Path,
@@ -20,11 +17,8 @@
 use get::{download_file, get_assignment, get_assignments, get_my_submissions, list_submissions, stats, list_files};
 use post::{create, upload_files};
 use put::edit_assignment;
-<<<<<<< HEAD
 use config::config_routes;
-=======
 use mark_allocator::mark_allocator_routes;
->>>>>>> 2414b3af
 
 use crate::{auth::guards::{
     require_assigned_to_module, require_lecturer, require_lecturer_or_admin, require_lecturer_or_tutor
@@ -112,7 +106,6 @@
             })),
         )
         .route("/:assignment_id", delete(delete_assignment))
-<<<<<<< HEAD
         .nest(
             "/:assignment_id/config",
             config_routes().layer(from_fn(|Path(params): Path<(i64,)>, req, next| {
@@ -126,7 +119,5 @@
     //         require_assigned_to_module(Path(params), req, next)
     //     })),
     // )
-=======
         .nest("/:assignment_id/mark-allocator", mark_allocator_routes())
->>>>>>> 2414b3af
 }