--- conflicted
+++ resolved
@@ -109,15 +109,6 @@
                 require_lecturer_or_admin(Path(params), req, next)
             })),
         )
-<<<<<<< HEAD
-        // TODO: The following route is commented out:
-        // .route(
-        //     "/:assignment_id/submissions",
-        //     post(submit_assignment).layer(from_fn(|Path(params): Path<(i64,)>, req, next| {
-        //         require_assigned_to_module(Path(params), req, next)
-        //     })),
-        // )
-=======
         .nest(
             "/:assignment_id/memo_output",
             memo_output::memo_output_routes().layer(from_fn(|Path((assignment_id,)): Path<(i64,)>, req, next| {
@@ -132,7 +123,6 @@
     //         require_assigned_to_module(Path(params), req, next)
     //     })),
     // )
->>>>>>> b70b00f6
         .nest("/:assignment_id/mark-allocator", mark_allocator_routes())
         .nest("/:assignment_id/submissions", submission_routes())
 }