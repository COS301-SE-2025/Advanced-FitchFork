//! Assignment routes module.
//!
//! Provides the `/assignments` route group with full CRUD and nested functionality.
//!
//! Routes include:
//! - Create, read, update, delete assignments (single and bulk)
//! - Open/close assignments
//! - Assignment stats and readiness checks
//! - Nested routes for tasks, config, memo output, mark allocation, submissions, files, interpreter, tickets, plagiarism, and grades
//!
//! Access control is enforced via middleware guards for lecturers, assistants, and assigned users.

use crate::auth::guards::{
    require_assigned_to_module, require_lecturer_or_assistant_lecturer, require_ready_assignment,
};
use axum::{
    Router,
    middleware::from_fn_with_state,
    routing::{delete, get, post, put},
};
use config::config_routes;
use delete::{bulk_delete_assignments, delete_assignment};
use files::files_routes;
use get::{get_assignment, get_assignment_readiness, get_assignment_stats, get_assignments};
use interpreter::interpreter_routes;
use mark_allocator::mark_allocator_routes;
use memo_output::memo_output_routes;
use overwrite_files::overwrite_file_routes;
use plagiarism::plagiarism_routes;
use post::create_assignment;
use put::{bulk_update_assignments, close_assignment, edit_assignment, open_assignment};
use submissions::submission_routes;
use tasks::tasks_routes;
use tickets::ticket_routes;
use grades::grade_routes;
use util::state::AppState;

pub mod common;
pub mod config;
pub mod delete;
pub mod files;
pub mod get;
pub mod interpreter;
pub mod mark_allocator;
pub mod memo_output;
pub mod overwrite_files;
pub mod plagiarism;
pub mod post;
pub mod put;
pub mod submissions;
pub mod tasks;
pub mod tickets;
pub mod grades;

/// Expects a module ID.
/// If an assignment ID is included it will be modified or deleted.
///
/// Builds and returns the `/assignments` route group.
///
/// Routes:
/// - `POST   /assignments`                               → Create a new assignment (requires lecturer)
/// - `GET    /assignments`                               → List assignments
/// - `DELETE /assignments/bulk`                          → Bulk delete assignments (requires lecturer)
/// - `PUT    /assignments/bulk`                          → Bulk edit assignments (requires lecturer, cannot edit status)
/// - `GET    /assignments/:assignment_id`                → Get assignment details
/// - `PUT    /assignments/:assignment_id`                → Edit assignment (requires lecturer, cannot edit status)
/// - `PUT    /assignments/:assignment_id/open`           → Open assignment (requires lecturer, only if currently Ready, Closed, or Archived)
/// - `PUT    /assignments/:assignment_id/close`          → Close assignment (requires lecturer, only if currently Open)
/// - `DELETE /assignments/:assignment_id`                → Delete assignment (requires lecturer)
/// - `GET    /assignments/:assignment_id/stats`          → Assignment statistics (lecturer only)
/// - `GET    /assignments/:assignment_id/readiness`      → Assignment readiness (lecturer or admin only)
///
/// Nested routes:
/// - Tasks routes                  → `tasks_routes`
/// - Config routes                 → `config_routes`
/// - Memo output routes            → `memo_output_routes`
/// - Mark allocator routes         → `mark_allocator_routes`
/// - Submissions routes            → `submission_routes`
/// - Files routes                  → `files_routes`
/// - Tickets routes                → `ticket_routes`
/// - Plagiarism routes             → `plagiarism_routes`
/// - Grades routes                 → `grade_routes`
pub fn assignment_routes(app_state: AppState) -> Router<AppState> {
    Router::new()
        .route(
            "/",
            post(create_assignment).route_layer(from_fn_with_state(
                app_state.clone(),
                require_lecturer_or_assistant_lecturer,
            )),
        )
        .route(
            "/",
            get(get_assignments).route_layer(from_fn_with_state(
                app_state.clone(),
                require_assigned_to_module,
            )),
        )
        .route(
            "/{assignment_id}",
            get(get_assignment).route_layer(from_fn_with_state(
                app_state.clone(),
                require_assigned_to_module,
            )),
        )
        .route(
            "/{assignment_id}",
            put(edit_assignment).route_layer(from_fn_with_state(
                app_state.clone(),
                require_lecturer_or_assistant_lecturer,
            )),
        )
        .route(
            "/{assignment_id}",
            delete(delete_assignment).route_layer(from_fn_with_state(
                app_state.clone(),
                require_lecturer_or_assistant_lecturer,
            )),
        )
        .route(
            "/{assignment_id}/open",
            put(open_assignment)
                .route_layer(from_fn_with_state(
                    app_state.clone(),
                    require_lecturer_or_assistant_lecturer,
                ))
                .route_layer(from_fn_with_state(
                    app_state.clone(),
                    require_ready_assignment,
                )),
        )
        .route(
            "/{assignment_id}/close",
            put(close_assignment)
                .layer(from_fn_with_state(
                    app_state.clone(),
                    require_lecturer_or_assistant_lecturer,
                ))
                .route_layer(from_fn_with_state(
                    app_state.clone(),
                    require_ready_assignment,
                )),
        )
        .route(
            "/bulk",
            delete(bulk_delete_assignments).layer(from_fn_with_state(
                app_state.clone(),
                require_lecturer_or_assistant_lecturer,
            )),
        )
        .route(
            "/bulk",
            put(bulk_update_assignments).layer(from_fn_with_state(
                app_state.clone(),
                require_lecturer_or_assistant_lecturer,
            )),
        )
        .route(
            "/{assignment_id}/stats",
            get(get_assignment_stats).route_layer(from_fn_with_state(
                app_state.clone(),
                require_lecturer_or_assistant_lecturer,
            )),
        )
        .route(
            "/{assignment_id}/readiness",
            get(get_assignment_readiness).route_layer(from_fn_with_state(
                app_state.clone(),
                require_assigned_to_module,
            )),
        )
        .nest(
            "/{assignment_id}/tasks",
            tasks_routes().route_layer(from_fn_with_state(
                app_state.clone(),
                require_lecturer_or_assistant_lecturer,
            )),
        )
        .nest(
            "/{assignment_id}/config",
            config_routes().layer(from_fn_with_state(
                app_state.clone(),
                require_lecturer_or_assistant_lecturer,
            )),
        )
        .nest(
            "/{assignment_id}/memo_output",
            memo_output_routes().layer(from_fn_with_state(
                app_state.clone(),
                require_lecturer_or_assistant_lecturer,
            )),
        )
        .nest(
            "/{assignment_id}/mark_allocator",
            mark_allocator_routes().route_layer(from_fn_with_state(
                app_state.clone(),
                require_lecturer_or_assistant_lecturer,
            )),
        )
        .nest(
            "/{assignment_id}/submissions",
            submission_routes(app_state.clone()).route_layer(from_fn_with_state(
                app_state.clone(),
                require_assigned_to_module,
            )),
        )
        .nest("/{assignment_id}/files", files_routes(app_state.clone()))
<<<<<<< HEAD
        .nest(
            "/{assignment_id}/interpreter",
            interpreter_routes(app_state.clone()),
        )
        .nest(
            "/{assignment_id}/tickets",
            ticket_routes(app_state.clone()).route_layer(from_fn_with_state(
                app_state.clone(),
                require_assigned_to_module,
            )),
        )
        .nest(
            "/{assignment_id}/plagiarism",
            plagiarism_routes()
                .route_layer(from_fn_with_state(
                    app_state.clone(),
                    require_assigned_to_module,
                ))
                .route_layer(from_fn_with_state(
                    app_state.clone(),
                    require_lecturer_or_assistant_lecturer,
                )),
        )
        .nest(
            "/{assignment_id}/overwrite_files",
            overwrite_file_routes(app_state.clone()).layer(from_fn_with_state(
                app_state.clone(),
                require_lecturer_or_assistant_lecturer,
            )),
        )
=======
        .nest("/{assignment_id}/interpreter", interpreter_routes(app_state.clone()))
        .nest("/{assignment_id}/tickets", ticket_routes(app_state.clone()).route_layer(from_fn_with_state(app_state.clone(), require_assigned_to_module)))
        .nest("/{assignment_id}/plagiarism", plagiarism_routes().route_layer(from_fn_with_state(app_state.clone(), require_assigned_to_module)).route_layer(from_fn_with_state(app_state.clone(), require_lecturer_or_assistant_lecturer)))
        .nest("/{assignment_id}/grades", grade_routes(app_state.clone()))
>>>>>>> d661b3ca
}<|MERGE_RESOLUTION|>--- conflicted
+++ resolved
@@ -22,6 +22,7 @@
 use delete::{bulk_delete_assignments, delete_assignment};
 use files::files_routes;
 use get::{get_assignment, get_assignment_readiness, get_assignment_stats, get_assignments};
+use grades::grade_routes;
 use interpreter::interpreter_routes;
 use mark_allocator::mark_allocator_routes;
 use memo_output::memo_output_routes;
@@ -32,7 +33,6 @@
 use submissions::submission_routes;
 use tasks::tasks_routes;
 use tickets::ticket_routes;
-use grades::grade_routes;
 use util::state::AppState;
 
 pub mod common;
@@ -40,6 +40,7 @@
 pub mod delete;
 pub mod files;
 pub mod get;
+pub mod grades;
 pub mod interpreter;
 pub mod mark_allocator;
 pub mod memo_output;
@@ -50,7 +51,6 @@
 pub mod submissions;
 pub mod tasks;
 pub mod tickets;
-pub mod grades;
 
 /// Expects a module ID.
 /// If an assignment ID is included it will be modified or deleted.
@@ -205,7 +205,6 @@
             )),
         )
         .nest("/{assignment_id}/files", files_routes(app_state.clone()))
-<<<<<<< HEAD
         .nest(
             "/{assignment_id}/interpreter",
             interpreter_routes(app_state.clone()),
@@ -229,6 +228,7 @@
                     require_lecturer_or_assistant_lecturer,
                 )),
         )
+        .nest("/{assignment_id}/grades", grade_routes(app_state.clone()))
         .nest(
             "/{assignment_id}/overwrite_files",
             overwrite_file_routes(app_state.clone()).layer(from_fn_with_state(
@@ -236,10 +236,4 @@
                 require_lecturer_or_assistant_lecturer,
             )),
         )
-=======
-        .nest("/{assignment_id}/interpreter", interpreter_routes(app_state.clone()))
-        .nest("/{assignment_id}/tickets", ticket_routes(app_state.clone()).route_layer(from_fn_with_state(app_state.clone(), require_assigned_to_module)))
-        .nest("/{assignment_id}/plagiarism", plagiarism_routes().route_layer(from_fn_with_state(app_state.clone(), require_assigned_to_module)).route_layer(from_fn_with_state(app_state.clone(), require_lecturer_or_assistant_lecturer)))
-        .nest("/{assignment_id}/grades", grade_routes(app_state.clone()))
->>>>>>> d661b3ca
 }