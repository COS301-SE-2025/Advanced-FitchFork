//! Assignment routes module.
//!
//! Provides the `/assignments` route group with full CRUD and nested functionality.
//!
//! Routes include:
//! - Create, read, update, delete assignments (single and bulk)
//! - Open/close assignments
//! - Assignment stats and readiness checks
//! - Nested routes for tasks, config, memo output, mark allocation, submissions, files, interpreter, tickets, and plagiarism
//!
//! Access control is enforced via middleware guards for lecturers, assistants, and assigned users.

use crate::auth::guards::{
    require_assigned_to_module, require_lecturer_or_assistant_lecturer, require_ready_assignment,
};
use axum::{
    Router,
    middleware::from_fn_with_state,
    routing::{delete, get, post, put},
};
use config::config_routes;
use delete::{bulk_delete_assignments, delete_assignment};
use files::files_routes;
use get::{get_assignment, get_assignment_readiness, get_assignment_stats, get_assignments};
use interpreter::interpreter_routes;
use mark_allocator::mark_allocator_routes;
use memo_output::memo_output_routes;
use plagiarism::plagiarism_routes;
use post::create_assignment;
use put::{bulk_update_assignments, close_assignment, edit_assignment, open_assignment};
use submissions::submission_routes;
use tasks::tasks_routes;
use tickets::ticket_routes;
use util::state::AppState;

pub mod common;
pub mod config;
pub mod delete;
pub mod files;
pub mod get;
pub mod interpreter;
pub mod mark_allocator;
pub mod memo_output;
pub mod plagiarism;
pub mod post;
pub mod put;
pub mod submissions;
pub mod tasks;
pub mod tickets;

/// Expects a module ID.
/// If an assignment ID is included it will be modified or deleted.
///
/// Builds and returns the `/assignments` route group.
///
/// Routes:
/// - `POST   /assignments`                               → Create a new assignment (requires lecturer)
/// - `GET    /assignments`                               → List assignments
/// - `DELETE /assignments/bulk`                          → Bulk delete assignments (requires lecturer)
/// - `PUT    /assignments/bulk`                          → Bulk edit assignments (requires lecturer, cannot edit status)
/// - `GET    /assignments/:assignment_id`                → Get assignment details
/// - `PUT    /assignments/:assignment_id`                → Edit assignment (requires lecturer, cannot edit status)
/// - `PUT    /assignments/:assignment_id/open`           → Open assignment (requires lecturer, only if currently Ready, Closed, or Archived)
/// - `PUT    /assignments/:assignment_id/close`          → Close assignment (requires lecturer, only if currently Open)
/// - `DELETE /assignments/:assignment_id`                → Delete assignment (requires lecturer)
/// - `GET    /assignments/:assignment_id/stats`          → Assignment statistics (lecturer only)
/// - `GET    /assignments/:assignment_id/readiness`      → Assignment readiness (lecturer or admin only)
///
/// Nested routes:
/// - Tasks routes                  → `tasks_routes`
/// - Config routes                 → `config_routes`
/// - Memo output routes            → `memo_output_routes`
/// - Mark allocator routes         → `mark_allocator_routes`
/// - Submissions routes            → `submission_routes`
/// - Files routes                  → `files_routes`
/// - Tickets routes                → `ticket_routes`
/// - Plagiarism routes             → `plagiarism_routes`
pub fn assignment_routes(app_state: AppState) -> Router<AppState> {
    Router::new()
<<<<<<< HEAD
        .route("/", post(create_assignment).route_layer(from_fn_with_state(app_state.clone(), require_lecturer_or_assistant_lecturer)))
        .route("/", get(get_assignments).route_layer(from_fn_with_state(app_state.clone(), require_assigned_to_module)))
        .route("/{assignment_id}", get(get_assignment).route_layer(from_fn_with_state(app_state.clone(), require_assigned_to_module)))
        .route("/{assignment_id}", put(edit_assignment).route_layer(from_fn_with_state(app_state.clone(), require_lecturer_or_assistant_lecturer)))
        .route("/{assignment_id}", delete(delete_assignment).route_layer(from_fn_with_state(app_state.clone(), require_lecturer_or_assistant_lecturer)))
        .route("/{assignment_id}/open", put(open_assignment).route_layer(from_fn_with_state(app_state.clone(), require_lecturer_or_assistant_lecturer)).route_layer(from_fn_with_state(app_state.clone(), require_ready_assignment)))
        .route("/{assignment_id}/close", put(close_assignment).layer(from_fn_with_state(app_state.clone(), require_lecturer_or_assistant_lecturer)).route_layer(from_fn_with_state(app_state.clone(), require_ready_assignment)))
        .route("/bulk", delete(bulk_delete_assignments).layer(from_fn_with_state(app_state.clone(), require_lecturer_or_assistant_lecturer)))
        .route("/bulk", put(bulk_update_assignments).layer(from_fn_with_state(app_state.clone(), require_lecturer_or_assistant_lecturer)))
        .route("/{assignment_id}/stats", get(get_assignment_stats).route_layer(from_fn_with_state(app_state.clone(), require_lecturer_or_assistant_lecturer)))
        .route("/{assignment_id}/readiness", get(get_assignment_readiness).route_layer(from_fn_with_state(app_state.clone(), require_assigned_to_module)))
        .nest("/{assignment_id}/tasks", tasks_routes().route_layer(from_fn_with_state(app_state.clone(), require_lecturer_or_assistant_lecturer)))
        .nest("/{assignment_id}/config", config_routes().layer(from_fn_with_state(app_state.clone(), require_lecturer_or_assistant_lecturer)))
        .nest("/{assignment_id}/memo_output", memo_output_routes().layer(from_fn_with_state(app_state.clone(), require_lecturer_or_assistant_lecturer)))
        .nest("/{assignment_id}/mark_allocator", mark_allocator_routes().route_layer(from_fn_with_state(app_state.clone(), require_lecturer_or_assistant_lecturer)))
        .nest( "/{assignment_id}/submissions", submission_routes(app_state.clone()).route_layer(from_fn_with_state(app_state.clone(), require_assigned_to_module)))
=======
        .route(
            "/",
            post(create_assignment).route_layer(from_fn_with_state(
                app_state.clone(),
                require_lecturer_or_assistant_lecturer,
            )),
        )
        .route(
            "/",
            get(get_assignments).route_layer(from_fn_with_state(
                app_state.clone(),
                require_assigned_to_module,
            )),
        )
        .route(
            "/{assignment_id}",
            get(get_assignment).route_layer(from_fn_with_state(
                app_state.clone(),
                require_assigned_to_module,
            )),
        )
        .route(
            "/{assignment_id}",
            put(edit_assignment).route_layer(from_fn_with_state(
                app_state.clone(),
                require_lecturer_or_assistant_lecturer,
            )),
        )
        .route(
            "/{assignment_id}",
            delete(delete_assignment).route_layer(from_fn_with_state(
                app_state.clone(),
                require_lecturer_or_assistant_lecturer,
            )),
        )
        .route(
            "/{assignment_id}/open",
            put(open_assignment)
                .route_layer(from_fn_with_state(
                    app_state.clone(),
                    require_lecturer_or_assistant_lecturer,
                ))
                .route_layer(from_fn_with_state(
                    app_state.clone(),
                    require_ready_assignment,
                )),
        )
        .route(
            "/{assignment_id}/close",
            put(close_assignment)
                .layer(from_fn_with_state(
                    app_state.clone(),
                    require_lecturer_or_assistant_lecturer,
                ))
                .route_layer(from_fn_with_state(
                    app_state.clone(),
                    require_ready_assignment,
                )),
        )
        .route(
            "/bulk",
            delete(bulk_delete_assignments).layer(from_fn_with_state(
                app_state.clone(),
                require_lecturer_or_assistant_lecturer,
            )),
        )
        .route(
            "/bulk",
            put(bulk_update_assignments).layer(from_fn_with_state(
                app_state.clone(),
                require_lecturer_or_assistant_lecturer,
            )),
        )
        .route(
            "/{assignment_id}/stats",
            get(get_assignment_stats).route_layer(from_fn_with_state(
                app_state.clone(),
                require_lecturer_or_assistant_lecturer,
            )),
        )
        .route(
            "/{assignment_id}/readiness",
            get(get_assignment_readiness).route_layer(from_fn_with_state(
                app_state.clone(),
                require_lecturer_or_assistant_lecturer,
            )),
        )
        .nest(
            "/{assignment_id}/tasks",
            tasks_routes().route_layer(from_fn_with_state(
                app_state.clone(),
                require_lecturer_or_assistant_lecturer,
            )),
        )
        .nest(
            "/{assignment_id}/config",
            config_routes().layer(from_fn_with_state(
                app_state.clone(),
                require_lecturer_or_assistant_lecturer,
            )),
        )
        .nest(
            "/{assignment_id}/memo_output",
            memo_output_routes().layer(from_fn_with_state(
                app_state.clone(),
                require_lecturer_or_assistant_lecturer,
            )),
        )
        .nest(
            "/{assignment_id}/mark_allocator",
            mark_allocator_routes().route_layer(from_fn_with_state(
                app_state.clone(),
                require_lecturer_or_assistant_lecturer,
            )),
        )
        .nest(
            "/{assignment_id}/submissions",
            submission_routes(app_state.clone()).route_layer(from_fn_with_state(
                app_state.clone(),
                require_assigned_to_module,
            )),
        )
>>>>>>> 6a84f3e6
        .nest("/{assignment_id}/files", files_routes(app_state.clone()))
        .nest(
            "/{assignment_id}/interpreter",
            interpreter_routes(app_state.clone()),
        )
        .nest(
            "/{assignment_id}/tickets",
            ticket_routes(app_state.clone()).route_layer(from_fn_with_state(
                app_state.clone(),
                require_assigned_to_module,
            )),
        )
        .nest(
            "/{assignment_id}/plagiarism",
            plagiarism_routes()
                .route_layer(from_fn_with_state(
                    app_state.clone(),
                    require_assigned_to_module,
                ))
                .route_layer(from_fn_with_state(
                    app_state.clone(),
                    require_lecturer_or_assistant_lecturer,
                )),
        )
}<|MERGE_RESOLUTION|>--- conflicted
+++ resolved
@@ -77,7 +77,6 @@
 /// - Plagiarism routes             → `plagiarism_routes`
 pub fn assignment_routes(app_state: AppState) -> Router<AppState> {
     Router::new()
-<<<<<<< HEAD
         .route("/", post(create_assignment).route_layer(from_fn_with_state(app_state.clone(), require_lecturer_or_assistant_lecturer)))
         .route("/", get(get_assignments).route_layer(from_fn_with_state(app_state.clone(), require_assigned_to_module)))
         .route("/{assignment_id}", get(get_assignment).route_layer(from_fn_with_state(app_state.clone(), require_assigned_to_module)))
@@ -93,153 +92,9 @@
         .nest("/{assignment_id}/config", config_routes().layer(from_fn_with_state(app_state.clone(), require_lecturer_or_assistant_lecturer)))
         .nest("/{assignment_id}/memo_output", memo_output_routes().layer(from_fn_with_state(app_state.clone(), require_lecturer_or_assistant_lecturer)))
         .nest("/{assignment_id}/mark_allocator", mark_allocator_routes().route_layer(from_fn_with_state(app_state.clone(), require_lecturer_or_assistant_lecturer)))
-        .nest( "/{assignment_id}/submissions", submission_routes(app_state.clone()).route_layer(from_fn_with_state(app_state.clone(), require_assigned_to_module)))
-=======
-        .route(
-            "/",
-            post(create_assignment).route_layer(from_fn_with_state(
-                app_state.clone(),
-                require_lecturer_or_assistant_lecturer,
-            )),
-        )
-        .route(
-            "/",
-            get(get_assignments).route_layer(from_fn_with_state(
-                app_state.clone(),
-                require_assigned_to_module,
-            )),
-        )
-        .route(
-            "/{assignment_id}",
-            get(get_assignment).route_layer(from_fn_with_state(
-                app_state.clone(),
-                require_assigned_to_module,
-            )),
-        )
-        .route(
-            "/{assignment_id}",
-            put(edit_assignment).route_layer(from_fn_with_state(
-                app_state.clone(),
-                require_lecturer_or_assistant_lecturer,
-            )),
-        )
-        .route(
-            "/{assignment_id}",
-            delete(delete_assignment).route_layer(from_fn_with_state(
-                app_state.clone(),
-                require_lecturer_or_assistant_lecturer,
-            )),
-        )
-        .route(
-            "/{assignment_id}/open",
-            put(open_assignment)
-                .route_layer(from_fn_with_state(
-                    app_state.clone(),
-                    require_lecturer_or_assistant_lecturer,
-                ))
-                .route_layer(from_fn_with_state(
-                    app_state.clone(),
-                    require_ready_assignment,
-                )),
-        )
-        .route(
-            "/{assignment_id}/close",
-            put(close_assignment)
-                .layer(from_fn_with_state(
-                    app_state.clone(),
-                    require_lecturer_or_assistant_lecturer,
-                ))
-                .route_layer(from_fn_with_state(
-                    app_state.clone(),
-                    require_ready_assignment,
-                )),
-        )
-        .route(
-            "/bulk",
-            delete(bulk_delete_assignments).layer(from_fn_with_state(
-                app_state.clone(),
-                require_lecturer_or_assistant_lecturer,
-            )),
-        )
-        .route(
-            "/bulk",
-            put(bulk_update_assignments).layer(from_fn_with_state(
-                app_state.clone(),
-                require_lecturer_or_assistant_lecturer,
-            )),
-        )
-        .route(
-            "/{assignment_id}/stats",
-            get(get_assignment_stats).route_layer(from_fn_with_state(
-                app_state.clone(),
-                require_lecturer_or_assistant_lecturer,
-            )),
-        )
-        .route(
-            "/{assignment_id}/readiness",
-            get(get_assignment_readiness).route_layer(from_fn_with_state(
-                app_state.clone(),
-                require_lecturer_or_assistant_lecturer,
-            )),
-        )
-        .nest(
-            "/{assignment_id}/tasks",
-            tasks_routes().route_layer(from_fn_with_state(
-                app_state.clone(),
-                require_lecturer_or_assistant_lecturer,
-            )),
-        )
-        .nest(
-            "/{assignment_id}/config",
-            config_routes().layer(from_fn_with_state(
-                app_state.clone(),
-                require_lecturer_or_assistant_lecturer,
-            )),
-        )
-        .nest(
-            "/{assignment_id}/memo_output",
-            memo_output_routes().layer(from_fn_with_state(
-                app_state.clone(),
-                require_lecturer_or_assistant_lecturer,
-            )),
-        )
-        .nest(
-            "/{assignment_id}/mark_allocator",
-            mark_allocator_routes().route_layer(from_fn_with_state(
-                app_state.clone(),
-                require_lecturer_or_assistant_lecturer,
-            )),
-        )
-        .nest(
-            "/{assignment_id}/submissions",
-            submission_routes(app_state.clone()).route_layer(from_fn_with_state(
-                app_state.clone(),
-                require_assigned_to_module,
-            )),
-        )
->>>>>>> 6a84f3e6
+        .nest("/{assignment_id}/submissions", submission_routes(app_state.clone()).route_layer(from_fn_with_state(app_state.clone(), require_assigned_to_module)))
         .nest("/{assignment_id}/files", files_routes(app_state.clone()))
-        .nest(
-            "/{assignment_id}/interpreter",
-            interpreter_routes(app_state.clone()),
-        )
-        .nest(
-            "/{assignment_id}/tickets",
-            ticket_routes(app_state.clone()).route_layer(from_fn_with_state(
-                app_state.clone(),
-                require_assigned_to_module,
-            )),
-        )
-        .nest(
-            "/{assignment_id}/plagiarism",
-            plagiarism_routes()
-                .route_layer(from_fn_with_state(
-                    app_state.clone(),
-                    require_assigned_to_module,
-                ))
-                .route_layer(from_fn_with_state(
-                    app_state.clone(),
-                    require_lecturer_or_assistant_lecturer,
-                )),
-        )
+        .nest("/{assignment_id}/interpreter",interpreter_routes(app_state.clone()))
+        .nest("/{assignment_id}/tickets",ticket_routes(app_state.clone()).route_layer(from_fn_with_state(app_state.clone(),require_assigned_to_module)))
+        .nest("/{assignment_id}/plagiarism",plagiarism_routes().route_layer(from_fn_with_state(app_state.clone(),require_assigned_to_module,)).route_layer(from_fn_with_state(app_state.clone(),require_lecturer_or_assistant_lecturer)))
 }