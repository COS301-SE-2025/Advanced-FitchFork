--- conflicted
+++ resolved
@@ -10,19 +10,13 @@
 //!
 //! Access control is enforced via middleware guards for lecturers, assistants, and assigned users.
 
-<<<<<<< HEAD
-use crate::{auth::guards::{
-    allow_assigned_to_module, allow_assignment_access, allow_lecturer_or_assistant_lecturer, allow_ready_assignment
-}, routes::modules::assignments::{post::verify_assignment_pin, statistics::statistics_routes}};
-=======
 use crate::{
     auth::guards::{
-        require_assigned_to_module, require_assignment_access,
-        require_lecturer_or_assistant_lecturer, require_ready_assignment,
+        allow_student, require_assignment_access,
+        allow_assistant_lecturer, require_ready_assignment,
     },
     routes::modules::assignments::{post::verify_assignment_pin, statistics::statistics_routes},
 };
->>>>>>> 59cf2410
 use axum::{
     Router,
     middleware::from_fn_with_state,
@@ -97,44 +91,18 @@
 /// - Starter routes                → `starter_routes`
 pub fn assignment_routes(app_state: AppState) -> Router<AppState> {
     Router::new()
-<<<<<<< HEAD
-    .route("/", post(create_assignment).route_layer(from_fn_with_state(app_state.clone(), allow_lecturer_or_assistant_lecturer)))
-    .route("/", get(get_assignments).route_layer(from_fn_with_state(app_state.clone(), allow_assigned_to_module)))
-    .route("/{assignment_id}", get(get_assignment).route_layer(from_fn_with_state(app_state.clone(), allow_assigned_to_module)).route_layer(from_fn_with_state(app_state.clone(), allow_assignment_access)))
-    .route("/{assignment_id}", put(edit_assignment).route_layer(from_fn_with_state(app_state.clone(), allow_lecturer_or_assistant_lecturer)))
-    .route("/{assignment_id}", delete(delete_assignment).route_layer(from_fn_with_state(app_state.clone(), allow_lecturer_or_assistant_lecturer)))
-    .route("/{assignment_id}/open", put(open_assignment).route_layer(from_fn_with_state(app_state.clone(), allow_lecturer_or_assistant_lecturer)).route_layer(from_fn_with_state(app_state.clone(), allow_ready_assignment)))
-    .route("/{assignment_id}/close", put(close_assignment).layer(from_fn_with_state(app_state.clone(), allow_lecturer_or_assistant_lecturer)).route_layer(from_fn_with_state(app_state.clone(), allow_ready_assignment)))
-    .route("/bulk", delete(bulk_delete_assignments).layer(from_fn_with_state(app_state.clone(), allow_lecturer_or_assistant_lecturer)))
-    .route("/bulk", put(bulk_update_assignments).layer(from_fn_with_state(app_state.clone(), allow_lecturer_or_assistant_lecturer)))
-    .route("/{assignment_id}/readiness", get(get_assignment_readiness).route_layer(from_fn_with_state(app_state.clone(), allow_assigned_to_module)).route_layer(from_fn_with_state(app_state.clone(), allow_assignment_access)))
-    .nest("/{assignment_id}/tasks", tasks_routes().route_layer(from_fn_with_state(app_state.clone(), allow_lecturer_or_assistant_lecturer)))
-    .nest("/{assignment_id}/config", config_routes().layer(from_fn_with_state(app_state.clone(), allow_lecturer_or_assistant_lecturer)))
-    .nest("/{assignment_id}/memo_output", memo_output_routes().layer(from_fn_with_state(app_state.clone(), allow_lecturer_or_assistant_lecturer)))
-    .nest("/{assignment_id}/mark_allocator", mark_allocator_routes().route_layer(from_fn_with_state(app_state.clone(), allow_lecturer_or_assistant_lecturer)))
-    .nest("/{assignment_id}/submissions", submission_routes(app_state.clone()).route_layer(from_fn_with_state(app_state.clone(), allow_assigned_to_module)).route_layer(from_fn_with_state(app_state.clone(), allow_assignment_access)))
-        .nest("/{assignment_id}/files", files_routes(app_state.clone()))
-        .nest("/{assignment_id}/interpreter", interpreter_routes(app_state.clone()))
-    .nest("/{assignment_id}/tickets", ticket_routes(app_state.clone()).route_layer(from_fn_with_state(app_state.clone(), allow_assigned_to_module)).route_layer(from_fn_with_state(app_state.clone(), allow_assignment_access)))
-    .nest("/{assignment_id}/plagiarism", plagiarism_routes().route_layer(from_fn_with_state(app_state.clone(), allow_assigned_to_module)).route_layer(from_fn_with_state(app_state.clone(), allow_lecturer_or_assistant_lecturer)))
-        .nest("/{assignment_id}/grades", grade_routes(app_state.clone()))
-    .nest("/{assignment_id}/overwrite_files", overwrite_file_routes(app_state.clone()).layer(from_fn_with_state(app_state.clone(), allow_lecturer_or_assistant_lecturer)))
-        .nest("/{assignment_id}/stats", statistics_routes(app_state.clone()))
-        .route("/{assignment_id}/verify", post(verify_assignment_pin))
-    .nest("/{assignment_id}/starter",starter::routes().route_layer(from_fn_with_state(app_state.clone(), allow_lecturer_or_assistant_lecturer)))
-=======
         .route(
             "/",
             post(create_assignment).route_layer(from_fn_with_state(
                 app_state.clone(),
-                require_lecturer_or_assistant_lecturer,
+                allow_assistant_lecturer,
             )),
         )
         .route(
             "/",
             get(get_assignments).route_layer(from_fn_with_state(
                 app_state.clone(),
-                require_assigned_to_module,
+                allow_student,
             )),
         )
         .route(
@@ -142,7 +110,7 @@
             get(get_assignment)
                 .route_layer(from_fn_with_state(
                     app_state.clone(),
-                    require_assigned_to_module,
+                    allow_student,
                 ))
                 .route_layer(from_fn_with_state(
                     app_state.clone(),
@@ -153,14 +121,14 @@
             "/{assignment_id}",
             put(edit_assignment).route_layer(from_fn_with_state(
                 app_state.clone(),
-                require_lecturer_or_assistant_lecturer,
+                allow_assistant_lecturer,
             )),
         )
         .route(
             "/{assignment_id}",
             delete(delete_assignment).route_layer(from_fn_with_state(
                 app_state.clone(),
-                require_lecturer_or_assistant_lecturer,
+                allow_assistant_lecturer,
             )),
         )
         .route(
@@ -168,7 +136,7 @@
             put(open_assignment)
                 .route_layer(from_fn_with_state(
                     app_state.clone(),
-                    require_lecturer_or_assistant_lecturer,
+                    allow_assistant_lecturer,
                 ))
                 .route_layer(from_fn_with_state(
                     app_state.clone(),
@@ -180,7 +148,7 @@
             put(close_assignment)
                 .layer(from_fn_with_state(
                     app_state.clone(),
-                    require_lecturer_or_assistant_lecturer,
+                    allow_assistant_lecturer,
                 ))
                 .route_layer(from_fn_with_state(
                     app_state.clone(),
@@ -191,14 +159,14 @@
             "/bulk",
             delete(bulk_delete_assignments).layer(from_fn_with_state(
                 app_state.clone(),
-                require_lecturer_or_assistant_lecturer,
+                allow_assistant_lecturer,
             )),
         )
         .route(
             "/bulk",
             put(bulk_update_assignments).layer(from_fn_with_state(
                 app_state.clone(),
-                require_lecturer_or_assistant_lecturer,
+                allow_assistant_lecturer,
             )),
         )
         .route(
@@ -206,7 +174,7 @@
             get(get_assignment_readiness)
                 .route_layer(from_fn_with_state(
                     app_state.clone(),
-                    require_assigned_to_module,
+                    allow_student,
                 ))
                 .route_layer(from_fn_with_state(
                     app_state.clone(),
@@ -217,28 +185,28 @@
             "/{assignment_id}/tasks",
             tasks_routes().route_layer(from_fn_with_state(
                 app_state.clone(),
-                require_lecturer_or_assistant_lecturer,
+                allow_assistant_lecturer,
             )),
         )
         .nest(
             "/{assignment_id}/config",
             config_routes().layer(from_fn_with_state(
                 app_state.clone(),
-                require_lecturer_or_assistant_lecturer,
+                allow_assistant_lecturer,
             )),
         )
         .nest(
             "/{assignment_id}/memo_output",
             memo_output_routes().layer(from_fn_with_state(
                 app_state.clone(),
-                require_lecturer_or_assistant_lecturer,
+                allow_assistant_lecturer,
             )),
         )
         .nest(
             "/{assignment_id}/mark_allocator",
             mark_allocator_routes().route_layer(from_fn_with_state(
                 app_state.clone(),
-                require_lecturer_or_assistant_lecturer,
+                allow_assistant_lecturer,
             )),
         )
         .nest(
@@ -246,7 +214,7 @@
             submission_routes(app_state.clone())
                 .route_layer(from_fn_with_state(
                     app_state.clone(),
-                    require_assigned_to_module,
+                    allow_student,
                 ))
                 .route_layer(from_fn_with_state(
                     app_state.clone(),
@@ -263,7 +231,7 @@
             ticket_routes(app_state.clone())
                 .route_layer(from_fn_with_state(
                     app_state.clone(),
-                    require_assigned_to_module,
+                    allow_student,
                 ))
                 .route_layer(from_fn_with_state(
                     app_state.clone(),
@@ -275,11 +243,11 @@
             plagiarism_routes()
                 .route_layer(from_fn_with_state(
                     app_state.clone(),
-                    require_assigned_to_module,
-                ))
-                .route_layer(from_fn_with_state(
-                    app_state.clone(),
-                    require_lecturer_or_assistant_lecturer,
+                    allow_student,
+                ))
+                .route_layer(from_fn_with_state(
+                    app_state.clone(),
+                    allow_assistant_lecturer,
                 )),
         )
         .nest("/{assignment_id}/grades", grade_routes(app_state.clone()))
@@ -287,7 +255,7 @@
             "/{assignment_id}/overwrite_files",
             overwrite_file_routes(app_state.clone()).layer(from_fn_with_state(
                 app_state.clone(),
-                require_lecturer_or_assistant_lecturer,
+                allow_assistant_lecturer,
             )),
         )
         .nest(
@@ -299,8 +267,7 @@
             "/{assignment_id}/starter",
             starter::routes().route_layer(from_fn_with_state(
                 app_state.clone(),
-                require_lecturer_or_assistant_lecturer,
-            )),
-        )
->>>>>>> 59cf2410
+                allow_assistant_lecturer,
+            )),
+        )
 }