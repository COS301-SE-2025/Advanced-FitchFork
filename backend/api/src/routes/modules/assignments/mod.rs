use axum::{middleware::from_fn_with_state, Router, routing::{get, post, put, delete}};
use config::config_routes;
use memo_output::memo_output_routes;
use delete::delete_assignment;
use get::{get_assignment, get_assignments, get_assignment_stats, get_assignment_readiness};
use mark_allocator::mark_allocator_routes;
use post::create_assignment;
use put::edit_assignment;
use submissions::submission_routes;
use files::files_routes;
use tasks::tasks_routes;
use crate::auth::guards::{require_assigned_to_module, require_lecturer};
use sea_orm::DatabaseConnection;

pub mod config;
pub mod delete;
pub mod get;
pub mod post;
pub mod put;
pub mod mark_allocator;
pub mod submissions;
pub mod files;
pub mod memo_output;
pub mod tasks;
pub mod common;

<<<<<<< HEAD
/// Expects a module ID
/// If an assignment ID is included it will be deleted
/// - `POST /`                      → `create`
/// - `DELETE /{assignment_id}`      → `delete_assignment`
=======
use axum::{
    extract::Path,
    middleware::from_fn,
    routing::{delete, get, post, put},
    Router,
};

use config::config_routes;
use memo_output::memo_output_routes;
use delete::{delete_assignment, bulk_delete_assignments};
use get::{get_assignment, get_assignments, stats, get_assignment_readiness};
use mark_allocator::mark_allocator_routes;
use post::create;
use put::{edit_assignment, bulk_update_assignments, open_assignment, close_assignment};
use submissions::submission_routes;
use files::files_routes;
use tasks::tasks_routes;

use crate::{
    auth::guards::{require_lecturer, require_lecturer_or_admin},
};

/// Expects a module ID.
/// If an assignment ID is included it will be modified or deleted.
///
>>>>>>> 4cf6753c
/// Builds and returns the `/assignments` route group.
///
/// Routes:
/// - `POST   /assignments`                               → Create a new assignment (requires lecturer)
/// - `GET    /assignments`                               → List assignments
/// - `DELETE /assignments/bulk`                          → Bulk delete assignments (requires lecturer)
/// - `PUT    /assignments/bulk`                          → Bulk edit assignments (requires lecturer, cannot edit status)
/// - `GET    /assignments/:assignment_id`                → Get assignment details
/// - `PUT    /assignments/:assignment_id`                → Edit assignment (requires lecturer, cannot edit status)
/// - `PUT    /assignments/:assignment_id/open`           → Open assignment (requires lecturer, only if currently Ready, Closed, or Archived)
/// - `PUT    /assignments/:assignment_id/close`          → Close assignment (requires lecturer, only if currently Open)
/// - `DELETE /assignments/:assignment_id`                → Delete assignment (requires lecturer)
/// - `GET    /assignments/:assignment_id/stats`          → Assignment statistics (lecturer only)
/// - `GET    /assignments/:assignment_id/readiness`      → Assignment readiness (lecturer or admin only)
///
/// Nested routes:
<<<<<<< HEAD
/// - Tasks routes              → `tasks_routes`
/// - Config routes             → `config_routes`
/// - Memo output routes        → `memo_output_routes`
/// - Mark allocator routes     → `mark_allocator_routes`
/// - Submissions routes        → `submission_routes`
/// - Files routes              → `files_routes`
pub fn assignment_routes(db: DatabaseConnection) -> Router<DatabaseConnection> {
    Router::new()
        .route("/", post(create_assignment).route_layer(from_fn_with_state(db.clone(), require_lecturer)))
        .route("/", get(get_assignments).route_layer(from_fn_with_state(db.clone(), require_assigned_to_module)))
        .route("/{assignment_id}", get(get_assignment).route_layer(from_fn_with_state(db.clone(), require_assigned_to_module)))
        .route("/{assignment_id}", put(edit_assignment).route_layer(from_fn_with_state(db.clone(), require_lecturer)))
        .route("/{assignment_id}", delete(delete_assignment).route_layer(from_fn_with_state(db.clone(), require_lecturer)))
        .route("/{assignment_id}/stats", get(get_assignment_stats).route_layer(from_fn_with_state(db.clone(), require_lecturer)))
        .route("/{assignment_id}/readiness", get(get_assignment_readiness).route_layer(from_fn_with_state(db.clone(), require_lecturer)))
        .nest("/{assignment_id}/tasks", tasks_routes().route_layer(from_fn_with_state(db.clone(), require_lecturer)))
        .nest("/{assignment_id}/config", config_routes().layer(from_fn_with_state(db.clone(), require_lecturer)))
        .nest("/{assignment_id}/memo_output", memo_output_routes().layer(from_fn_with_state(db.clone(), require_lecturer)))
        .nest("/{assignment_id}/mark_allocator", mark_allocator_routes().route_layer(from_fn_with_state(db.clone(), require_lecturer)))
        .nest( "/{assignment_id}/submissions", submission_routes().route_layer(from_fn_with_state(db.clone(), require_assigned_to_module)))
        .nest("/{assignment_id}/files", files_routes(db.clone()))
=======
/// - Tasks routes                  → `tasks_routes`
/// - Config routes                 → `config_routes`
/// - Memo output routes            → `memo_output_routes`
/// - Mark allocator routes         → `mark_allocator_routes`
/// - Submissions routes            → `submission_routes`
/// - Files routes                  → `files_routes`
pub fn assignment_routes() -> Router {
    Router::new()
        .route(
            "/",
            post(create).layer(from_fn(|Path(params): Path<(i64,)>, req, next| {
                require_lecturer(Path(params), req, next)
            })),
        )
        .route(
            "/",
            get(get_assignments)
        )
        .route(
            "/{assignment_id}",
            get(get_assignment)
        )
        .route(
            "/{assignment_id}",
            put(edit_assignment).layer(from_fn(|Path(params): Path<(i64, i64)>, req, next| {
                require_lecturer(Path(params), req, next)
            })),
        )
        .route(
            "/{assignment_id}",
            delete(delete_assignment).layer(from_fn(|Path(params): Path<(i64, i64)>, req, next| {
                require_lecturer(Path(params), req, next)
            })),
        )
        .route(
            "/{assignment_id}/open",
            put(open_assignment).layer(from_fn(|Path(params): Path<(i64, i64)>, req, next| {
                require_lecturer(Path(params), req, next)
            })),
        )
        .route(
            "/{assignment_id}/close",
            put(close_assignment).layer(from_fn(|Path(params): Path<(i64, i64)>, req, next| {
                require_lecturer(Path(params), req, next)
            })),
        )
        .route(
            "/bulk",
            delete(bulk_delete_assignments).layer(from_fn(|Path(params): Path<(i64,)>, req, next| {
                require_lecturer(Path(params), req, next)
            })),
        )
        .route(
            "/bulk",
            put(bulk_update_assignments).layer(from_fn(|Path(params): Path<(i64,)>, req, next| {
                require_lecturer(Path(params), req, next)
            })),
        )
        .route(
            "/{assignment_id}/stats",
            get(stats).layer(from_fn(|Path(params): Path<(i64, i64)>, req, next| {
                require_lecturer(Path(params), req, next)
            })),
        )
        .route(
            "/{assignment_id}/readiness",
            get(get_assignment_readiness).layer(from_fn(|Path(params): Path<(i64, i64)>, req, next| {
                require_lecturer_or_admin(Path(params), req, next)
            })),
        )
        .nest(
            "/{assignment_id}/tasks",
            tasks_routes()
        )
        .nest(
            "/{assignment_id}/config",
            config_routes().layer(from_fn(|Path(params): Path<(i64, i64)>, req, next| {
                require_lecturer_or_admin(Path(params), req, next)
            })),
        )
        .nest(
            "/{assignment_id}/memo_output",
            memo_output_routes().layer(from_fn(|Path(params): Path<(i64, i64)>, req, next| {
                require_lecturer_or_admin(Path(params), req, next)
            })),
        )
        .nest(
            "/{assignment_id}/mark_allocator",
            mark_allocator_routes()
        )
        .nest(
            "/{assignment_id}/submissions",
            submission_routes()
        )
        .nest(
            "/{assignment_id}/files",
            files_routes()
        )
>>>>>>> 4cf6753c
}<|MERGE_RESOLUTION|>--- conflicted
+++ resolved
@@ -1,11 +1,11 @@
 use axum::{middleware::from_fn_with_state, Router, routing::{get, post, put, delete}};
 use config::config_routes;
 use memo_output::memo_output_routes;
-use delete::delete_assignment;
+use delete::{delete_assignment, bulk_delete_assignments};
 use get::{get_assignment, get_assignments, get_assignment_stats, get_assignment_readiness};
 use mark_allocator::mark_allocator_routes;
 use post::create_assignment;
-use put::edit_assignment;
+use put::{edit_assignment, bulk_update_assignments, open_assignment, close_assignment};
 use submissions::submission_routes;
 use files::files_routes;
 use tasks::tasks_routes;
@@ -24,38 +24,9 @@
 pub mod tasks;
 pub mod common;
 
-<<<<<<< HEAD
-/// Expects a module ID
-/// If an assignment ID is included it will be deleted
-/// - `POST /`                      → `create`
-/// - `DELETE /{assignment_id}`      → `delete_assignment`
-=======
-use axum::{
-    extract::Path,
-    middleware::from_fn,
-    routing::{delete, get, post, put},
-    Router,
-};
-
-use config::config_routes;
-use memo_output::memo_output_routes;
-use delete::{delete_assignment, bulk_delete_assignments};
-use get::{get_assignment, get_assignments, stats, get_assignment_readiness};
-use mark_allocator::mark_allocator_routes;
-use post::create;
-use put::{edit_assignment, bulk_update_assignments, open_assignment, close_assignment};
-use submissions::submission_routes;
-use files::files_routes;
-use tasks::tasks_routes;
-
-use crate::{
-    auth::guards::{require_lecturer, require_lecturer_or_admin},
-};
-
 /// Expects a module ID.
 /// If an assignment ID is included it will be modified or deleted.
 ///
->>>>>>> 4cf6753c
 /// Builds and returns the `/assignments` route group.
 ///
 /// Routes:
@@ -72,13 +43,12 @@
 /// - `GET    /assignments/:assignment_id/readiness`      → Assignment readiness (lecturer or admin only)
 ///
 /// Nested routes:
-<<<<<<< HEAD
-/// - Tasks routes              → `tasks_routes`
-/// - Config routes             → `config_routes`
-/// - Memo output routes        → `memo_output_routes`
-/// - Mark allocator routes     → `mark_allocator_routes`
-/// - Submissions routes        → `submission_routes`
-/// - Files routes              → `files_routes`
+/// - Tasks routes                  → `tasks_routes`
+/// - Config routes                 → `config_routes`
+/// - Memo output routes            → `memo_output_routes`
+/// - Mark allocator routes         → `mark_allocator_routes`
+/// - Submissions routes            → `submission_routes`
+/// - Files routes                  → `files_routes`
 pub fn assignment_routes(db: DatabaseConnection) -> Router<DatabaseConnection> {
     Router::new()
         .route("/", post(create_assignment).route_layer(from_fn_with_state(db.clone(), require_lecturer)))
@@ -86,6 +56,10 @@
         .route("/{assignment_id}", get(get_assignment).route_layer(from_fn_with_state(db.clone(), require_assigned_to_module)))
         .route("/{assignment_id}", put(edit_assignment).route_layer(from_fn_with_state(db.clone(), require_lecturer)))
         .route("/{assignment_id}", delete(delete_assignment).route_layer(from_fn_with_state(db.clone(), require_lecturer)))
+        .route("/{assignment_id}/open", put(open_assignment).route_layer(from_fn_with_state(db.clone(), require_lecturer))) // TODO: Write tests
+        .route("/{assignment_id}/close", put(close_assignment).layer(from_fn_with_state(db.clone(), require_lecturer))) // TODO: Write tests
+        .route("/bulk", delete(bulk_delete_assignments).layer(from_fn_with_state(db.clone(), require_lecturer))) // TODO: Write tests
+        .route("/bulk", put(bulk_update_assignments).layer(from_fn_with_state(db.clone(), require_lecturer))) // TODO: Write tests
         .route("/{assignment_id}/stats", get(get_assignment_stats).route_layer(from_fn_with_state(db.clone(), require_lecturer)))
         .route("/{assignment_id}/readiness", get(get_assignment_readiness).route_layer(from_fn_with_state(db.clone(), require_lecturer)))
         .nest("/{assignment_id}/tasks", tasks_routes().route_layer(from_fn_with_state(db.clone(), require_lecturer)))
@@ -94,104 +68,4 @@
         .nest("/{assignment_id}/mark_allocator", mark_allocator_routes().route_layer(from_fn_with_state(db.clone(), require_lecturer)))
         .nest( "/{assignment_id}/submissions", submission_routes().route_layer(from_fn_with_state(db.clone(), require_assigned_to_module)))
         .nest("/{assignment_id}/files", files_routes(db.clone()))
-=======
-/// - Tasks routes                  → `tasks_routes`
-/// - Config routes                 → `config_routes`
-/// - Memo output routes            → `memo_output_routes`
-/// - Mark allocator routes         → `mark_allocator_routes`
-/// - Submissions routes            → `submission_routes`
-/// - Files routes                  → `files_routes`
-pub fn assignment_routes() -> Router {
-    Router::new()
-        .route(
-            "/",
-            post(create).layer(from_fn(|Path(params): Path<(i64,)>, req, next| {
-                require_lecturer(Path(params), req, next)
-            })),
-        )
-        .route(
-            "/",
-            get(get_assignments)
-        )
-        .route(
-            "/{assignment_id}",
-            get(get_assignment)
-        )
-        .route(
-            "/{assignment_id}",
-            put(edit_assignment).layer(from_fn(|Path(params): Path<(i64, i64)>, req, next| {
-                require_lecturer(Path(params), req, next)
-            })),
-        )
-        .route(
-            "/{assignment_id}",
-            delete(delete_assignment).layer(from_fn(|Path(params): Path<(i64, i64)>, req, next| {
-                require_lecturer(Path(params), req, next)
-            })),
-        )
-        .route(
-            "/{assignment_id}/open",
-            put(open_assignment).layer(from_fn(|Path(params): Path<(i64, i64)>, req, next| {
-                require_lecturer(Path(params), req, next)
-            })),
-        )
-        .route(
-            "/{assignment_id}/close",
-            put(close_assignment).layer(from_fn(|Path(params): Path<(i64, i64)>, req, next| {
-                require_lecturer(Path(params), req, next)
-            })),
-        )
-        .route(
-            "/bulk",
-            delete(bulk_delete_assignments).layer(from_fn(|Path(params): Path<(i64,)>, req, next| {
-                require_lecturer(Path(params), req, next)
-            })),
-        )
-        .route(
-            "/bulk",
-            put(bulk_update_assignments).layer(from_fn(|Path(params): Path<(i64,)>, req, next| {
-                require_lecturer(Path(params), req, next)
-            })),
-        )
-        .route(
-            "/{assignment_id}/stats",
-            get(stats).layer(from_fn(|Path(params): Path<(i64, i64)>, req, next| {
-                require_lecturer(Path(params), req, next)
-            })),
-        )
-        .route(
-            "/{assignment_id}/readiness",
-            get(get_assignment_readiness).layer(from_fn(|Path(params): Path<(i64, i64)>, req, next| {
-                require_lecturer_or_admin(Path(params), req, next)
-            })),
-        )
-        .nest(
-            "/{assignment_id}/tasks",
-            tasks_routes()
-        )
-        .nest(
-            "/{assignment_id}/config",
-            config_routes().layer(from_fn(|Path(params): Path<(i64, i64)>, req, next| {
-                require_lecturer_or_admin(Path(params), req, next)
-            })),
-        )
-        .nest(
-            "/{assignment_id}/memo_output",
-            memo_output_routes().layer(from_fn(|Path(params): Path<(i64, i64)>, req, next| {
-                require_lecturer_or_admin(Path(params), req, next)
-            })),
-        )
-        .nest(
-            "/{assignment_id}/mark_allocator",
-            mark_allocator_routes()
-        )
-        .nest(
-            "/{assignment_id}/submissions",
-            submission_routes()
-        )
-        .nest(
-            "/{assignment_id}/files",
-            files_routes()
-        )
->>>>>>> 4cf6753c
 }