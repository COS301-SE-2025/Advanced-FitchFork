//! Assignment routes module.
//!
//! Provides the `/assignments` route group with full CRUD and nested functionality.
//!
//! Routes include:
//! - Create, read, update, delete assignments (single and bulk)
//! - Open/close assignments
//! - Assignment stats and readiness checks
//! - Nested routes for tasks, config, memo output, mark allocation, submissions, files, interpreter, tickets, plagiarism, grades, and starter packs
//!
//! Access control is enforced via middleware guards for lecturers, assistants, and assigned users.

use crate::{
    auth::guards::{
<<<<<<< HEAD
        require_assigned_to_module, require_assignment_access,
        require_lecturer_or_assistant_lecturer, require_ready_assignment,
=======
        allow_assignment_access, allow_assistant_lecturer, allow_ready_assignment, allow_student,
>>>>>>> 0c8f0684
    },
    routes::modules::assignments::{post::verify_assignment_pin, statistics::statistics_routes},
};
use axum::{
    Router,
    middleware::from_fn,
    routing::{delete, get, post, put},
};
use config::config_routes;
use delete::{bulk_delete_assignments, delete_assignment};
use files::files_routes;
use get::{get_assignment, get_assignment_readiness, get_assignments};
use grades::grade_routes;
use interpreter::interpreter_routes;
use mark_allocator::mark_allocator_routes;
use memo_output::memo_output_routes;
use overwrite_files::overwrite_file_routes;
use plagiarism::plagiarism_routes;
use post::create_assignment;
use put::{bulk_update_assignments, close_assignment, edit_assignment, open_assignment};
use submissions::submission_routes;
use tasks::tasks_routes;
use tickets::ticket_routes;

pub mod common;
pub mod config;
pub mod delete;
pub mod files;
pub mod get;
pub mod grades;
pub mod interpreter;
pub mod mark_allocator;
pub mod memo_output;
pub mod overwrite_files;
pub mod plagiarism;
pub mod post;
pub mod put;
pub mod starter;
pub mod statistics;
pub mod submissions;
pub mod tasks;
pub mod tickets;

/// Expects a module ID.
/// If an assignment ID is included it will be modified or deleted.
///
/// Builds and returns the `/assignments` route group.
///
/// Routes:
/// - `POST   /assignments`                               → Create a new assignment (requires lecturer)
/// - `GET    /assignments`                               → List assignments
/// - `DELETE /assignments/bulk`                          → Bulk delete assignments (requires lecturer)
/// - `PUT    /assignments/bulk`                          → Bulk edit assignments (requires lecturer, cannot edit status)
/// - `GET    /assignments/:assignment_id`                → Get assignment details
/// - `PUT    /assignments/:assignment_id`                → Edit assignment (requires lecturer, cannot edit status)
/// - `PUT    /assignments/:assignment_id/open`           → Open assignment (requires lecturer, only if currently Ready, Closed, or Archived)
/// - `PUT    /assignments/:assignment_id/close`          → Close assignment (requires lecturer, only if currently Open)
/// - `DELETE /assignments/:assignment_id`                → Delete assignment (requires lecturer)
/// - `GET    /assignments/:assignment_id/readiness`      → Assignment readiness (lecturer or admin only)
///
/// Nested routes:
/// - Tasks routes                  → `tasks_routes`
/// - Config routes                 → `config_routes`
/// - Memo output routes            → `memo_output_routes`
/// - Mark allocator routes         → `mark_allocator_routes`
/// - Submissions routes            → `submission_routes`
/// - Files routes                  → `files_routes`
/// - Interpreter routes            → `interpreter_routes`
/// - Tickets routes                → `ticket_routes`
/// - Plagiarism routes             → `plagiarism_routes`
/// - Grades routes                 → `grade_routes`
/// - Overwrite files routes        → `overwrite_file_routes`
/// - Statistics routes             → `statistics_routes`
/// - Starter routes                → `starter_routes`
pub fn assignment_routes(app_state: AppState) -> Router<AppState> {
    Router::new()
        .route(
            "/",
            post(create_assignment).route_layer(from_fn_with_state(
                app_state.clone(),
<<<<<<< HEAD
                require_lecturer_or_assistant_lecturer,
=======
                allow_assistant_lecturer,
>>>>>>> 0c8f0684
            )),
        )
        .route(
            "/",
<<<<<<< HEAD
            get(get_assignments).route_layer(from_fn_with_state(
                app_state.clone(),
                require_assigned_to_module,
            )),
=======
            get(get_assignments).route_layer(from_fn_with_state(app_state.clone(), allow_student)),
>>>>>>> 0c8f0684
        )
        .route(
            "/{assignment_id}",
            get(get_assignment)
<<<<<<< HEAD
                .route_layer(from_fn_with_state(
                    app_state.clone(),
                    require_assigned_to_module,
                ))
                .route_layer(from_fn_with_state(
                    app_state.clone(),
                    require_assignment_access,
=======
                .route_layer(from_fn_with_state(app_state.clone(), allow_student))
                .route_layer(from_fn_with_state(
                    app_state.clone(),
                    allow_assignment_access,
>>>>>>> 0c8f0684
                )),
        )
        .route(
            "/{assignment_id}",
            put(edit_assignment).route_layer(from_fn_with_state(
                app_state.clone(),
<<<<<<< HEAD
                require_lecturer_or_assistant_lecturer,
=======
                allow_assistant_lecturer,
>>>>>>> 0c8f0684
            )),
        )
        .route(
            "/{assignment_id}",
            delete(delete_assignment).route_layer(from_fn_with_state(
                app_state.clone(),
<<<<<<< HEAD
                require_lecturer_or_assistant_lecturer,
=======
                allow_assistant_lecturer,
>>>>>>> 0c8f0684
            )),
        )
        .route(
            "/{assignment_id}/open",
            put(open_assignment)
                .route_layer(from_fn_with_state(
                    app_state.clone(),
<<<<<<< HEAD
                    require_lecturer_or_assistant_lecturer,
                ))
                .route_layer(from_fn_with_state(
                    app_state.clone(),
                    require_ready_assignment,
=======
                    allow_assistant_lecturer,
                ))
                .route_layer(from_fn_with_state(
                    app_state.clone(),
                    allow_ready_assignment,
>>>>>>> 0c8f0684
                )),
        )
        .route(
            "/{assignment_id}/close",
            put(close_assignment)
                .layer(from_fn_with_state(
                    app_state.clone(),
<<<<<<< HEAD
                    require_lecturer_or_assistant_lecturer,
                ))
                .route_layer(from_fn_with_state(
                    app_state.clone(),
                    require_ready_assignment,
=======
                    allow_assistant_lecturer,
                ))
                .route_layer(from_fn_with_state(
                    app_state.clone(),
                    allow_ready_assignment,
>>>>>>> 0c8f0684
                )),
        )
        .route(
            "/bulk",
            delete(bulk_delete_assignments).layer(from_fn_with_state(
                app_state.clone(),
<<<<<<< HEAD
                require_lecturer_or_assistant_lecturer,
=======
                allow_assistant_lecturer,
>>>>>>> 0c8f0684
            )),
        )
        .route(
            "/bulk",
            put(bulk_update_assignments).layer(from_fn_with_state(
                app_state.clone(),
<<<<<<< HEAD
                require_lecturer_or_assistant_lecturer,
=======
                allow_assistant_lecturer,
>>>>>>> 0c8f0684
            )),
        )
        .route(
            "/{assignment_id}/readiness",
            get(get_assignment_readiness)
<<<<<<< HEAD
                .route_layer(from_fn_with_state(
                    app_state.clone(),
                    require_assigned_to_module,
                ))
                .route_layer(from_fn_with_state(
                    app_state.clone(),
                    require_assignment_access,
=======
                .route_layer(from_fn_with_state(app_state.clone(), allow_student))
                .route_layer(from_fn_with_state(
                    app_state.clone(),
                    allow_assignment_access,
>>>>>>> 0c8f0684
                )),
        )
        .nest(
            "/{assignment_id}/tasks",
            tasks_routes().route_layer(from_fn_with_state(
                app_state.clone(),
<<<<<<< HEAD
                require_lecturer_or_assistant_lecturer,
=======
                allow_assistant_lecturer,
>>>>>>> 0c8f0684
            )),
        )
        .nest(
            "/{assignment_id}/config",
            config_routes().layer(from_fn_with_state(
                app_state.clone(),
<<<<<<< HEAD
                require_lecturer_or_assistant_lecturer,
=======
                allow_assistant_lecturer,
>>>>>>> 0c8f0684
            )),
        )
        .nest(
            "/{assignment_id}/memo_output",
            memo_output_routes().layer(from_fn_with_state(
                app_state.clone(),
<<<<<<< HEAD
                require_lecturer_or_assistant_lecturer,
=======
                allow_assistant_lecturer,
>>>>>>> 0c8f0684
            )),
        )
        .nest(
            "/{assignment_id}/mark_allocator",
            mark_allocator_routes().route_layer(from_fn_with_state(
                app_state.clone(),
<<<<<<< HEAD
                require_lecturer_or_assistant_lecturer,
=======
                allow_assistant_lecturer,
>>>>>>> 0c8f0684
            )),
        )
        .nest(
            "/{assignment_id}/submissions",
            submission_routes(app_state.clone())
<<<<<<< HEAD
                .route_layer(from_fn_with_state(
                    app_state.clone(),
                    require_assigned_to_module,
                ))
                .route_layer(from_fn_with_state(
                    app_state.clone(),
                    require_assignment_access,
=======
                .route_layer(from_fn_with_state(app_state.clone(), allow_student))
                .route_layer(from_fn_with_state(
                    app_state.clone(),
                    allow_assignment_access,
>>>>>>> 0c8f0684
                )),
        )
        .nest("/{assignment_id}/files", files_routes(app_state.clone()))
        .nest(
            "/{assignment_id}/interpreter",
            interpreter_routes(app_state.clone()),
        )
        .nest(
            "/{assignment_id}/tickets",
            ticket_routes(app_state.clone())
<<<<<<< HEAD
                .route_layer(from_fn_with_state(
                    app_state.clone(),
                    require_assigned_to_module,
                ))
                .route_layer(from_fn_with_state(
                    app_state.clone(),
                    require_assignment_access,
=======
                .route_layer(from_fn_with_state(app_state.clone(), allow_student))
                .route_layer(from_fn_with_state(
                    app_state.clone(),
                    allow_assignment_access,
>>>>>>> 0c8f0684
                )),
        )
        .nest(
            "/{assignment_id}/plagiarism",
            plagiarism_routes()
<<<<<<< HEAD
                .route_layer(from_fn_with_state(
                    app_state.clone(),
                    require_assigned_to_module,
                ))
                .route_layer(from_fn_with_state(
                    app_state.clone(),
                    require_lecturer_or_assistant_lecturer,
=======
                .route_layer(from_fn_with_state(app_state.clone(), allow_student))
                .route_layer(from_fn_with_state(
                    app_state.clone(),
                    allow_assistant_lecturer,
>>>>>>> 0c8f0684
                )),
        )
        .nest("/{assignment_id}/grades", grade_routes(app_state.clone()))
        .nest(
            "/{assignment_id}/overwrite_files",
            overwrite_file_routes(app_state.clone()).layer(from_fn_with_state(
                app_state.clone(),
<<<<<<< HEAD
                require_lecturer_or_assistant_lecturer,
=======
                allow_assistant_lecturer,
>>>>>>> 0c8f0684
            )),
        )
        .nest(
            "/{assignment_id}/stats",
            statistics_routes(app_state.clone()),
        )
        .route("/{assignment_id}/verify", post(verify_assignment_pin))
        .nest(
            "/{assignment_id}/starter",
            starter::routes().route_layer(from_fn_with_state(
                app_state.clone(),
<<<<<<< HEAD
                require_lecturer_or_assistant_lecturer,
=======
                allow_assistant_lecturer,
>>>>>>> 0c8f0684
            )),
        )
}<|MERGE_RESOLUTION|>--- conflicted
+++ resolved
@@ -12,12 +12,7 @@
 
 use crate::{
     auth::guards::{
-<<<<<<< HEAD
-        require_assigned_to_module, require_assignment_access,
-        require_lecturer_or_assistant_lecturer, require_ready_assignment,
-=======
         allow_assignment_access, allow_assistant_lecturer, allow_ready_assignment, allow_student,
->>>>>>> 0c8f0684
     },
     routes::modules::assignments::{post::verify_assignment_pin, statistics::statistics_routes},
 };
@@ -98,63 +93,34 @@
             "/",
             post(create_assignment).route_layer(from_fn_with_state(
                 app_state.clone(),
-<<<<<<< HEAD
-                require_lecturer_or_assistant_lecturer,
-=======
-                allow_assistant_lecturer,
->>>>>>> 0c8f0684
+                allow_assistant_lecturer,
             )),
         )
         .route(
             "/",
-<<<<<<< HEAD
-            get(get_assignments).route_layer(from_fn_with_state(
-                app_state.clone(),
-                require_assigned_to_module,
-            )),
-=======
             get(get_assignments).route_layer(from_fn_with_state(app_state.clone(), allow_student)),
->>>>>>> 0c8f0684
         )
         .route(
             "/{assignment_id}",
             get(get_assignment)
-<<<<<<< HEAD
-                .route_layer(from_fn_with_state(
-                    app_state.clone(),
-                    require_assigned_to_module,
-                ))
-                .route_layer(from_fn_with_state(
-                    app_state.clone(),
-                    require_assignment_access,
-=======
-                .route_layer(from_fn_with_state(app_state.clone(), allow_student))
-                .route_layer(from_fn_with_state(
-                    app_state.clone(),
-                    allow_assignment_access,
->>>>>>> 0c8f0684
+                .route_layer(from_fn_with_state(app_state.clone(), allow_student))
+                .route_layer(from_fn_with_state(
+                    app_state.clone(),
+                    allow_assignment_access,
                 )),
         )
         .route(
             "/{assignment_id}",
             put(edit_assignment).route_layer(from_fn_with_state(
                 app_state.clone(),
-<<<<<<< HEAD
-                require_lecturer_or_assistant_lecturer,
-=======
-                allow_assistant_lecturer,
->>>>>>> 0c8f0684
+                allow_assistant_lecturer,
             )),
         )
         .route(
             "/{assignment_id}",
             delete(delete_assignment).route_layer(from_fn_with_state(
                 app_state.clone(),
-<<<<<<< HEAD
-                require_lecturer_or_assistant_lecturer,
-=======
-                allow_assistant_lecturer,
->>>>>>> 0c8f0684
+                allow_assistant_lecturer,
             )),
         )
         .route(
@@ -162,19 +128,11 @@
             put(open_assignment)
                 .route_layer(from_fn_with_state(
                     app_state.clone(),
-<<<<<<< HEAD
-                    require_lecturer_or_assistant_lecturer,
-                ))
-                .route_layer(from_fn_with_state(
-                    app_state.clone(),
-                    require_ready_assignment,
-=======
                     allow_assistant_lecturer,
                 ))
                 .route_layer(from_fn_with_state(
                     app_state.clone(),
                     allow_ready_assignment,
->>>>>>> 0c8f0684
                 )),
         )
         .route(
@@ -182,123 +140,71 @@
             put(close_assignment)
                 .layer(from_fn_with_state(
                     app_state.clone(),
-<<<<<<< HEAD
-                    require_lecturer_or_assistant_lecturer,
-                ))
-                .route_layer(from_fn_with_state(
-                    app_state.clone(),
-                    require_ready_assignment,
-=======
                     allow_assistant_lecturer,
                 ))
                 .route_layer(from_fn_with_state(
                     app_state.clone(),
                     allow_ready_assignment,
->>>>>>> 0c8f0684
                 )),
         )
         .route(
             "/bulk",
             delete(bulk_delete_assignments).layer(from_fn_with_state(
                 app_state.clone(),
-<<<<<<< HEAD
-                require_lecturer_or_assistant_lecturer,
-=======
-                allow_assistant_lecturer,
->>>>>>> 0c8f0684
+                allow_assistant_lecturer,
             )),
         )
         .route(
             "/bulk",
             put(bulk_update_assignments).layer(from_fn_with_state(
                 app_state.clone(),
-<<<<<<< HEAD
-                require_lecturer_or_assistant_lecturer,
-=======
-                allow_assistant_lecturer,
->>>>>>> 0c8f0684
+                allow_assistant_lecturer,
             )),
         )
         .route(
             "/{assignment_id}/readiness",
             get(get_assignment_readiness)
-<<<<<<< HEAD
-                .route_layer(from_fn_with_state(
-                    app_state.clone(),
-                    require_assigned_to_module,
-                ))
-                .route_layer(from_fn_with_state(
-                    app_state.clone(),
-                    require_assignment_access,
-=======
-                .route_layer(from_fn_with_state(app_state.clone(), allow_student))
-                .route_layer(from_fn_with_state(
-                    app_state.clone(),
-                    allow_assignment_access,
->>>>>>> 0c8f0684
+                .route_layer(from_fn_with_state(app_state.clone(), allow_student))
+                .route_layer(from_fn_with_state(
+                    app_state.clone(),
+                    allow_assignment_access,
                 )),
         )
         .nest(
             "/{assignment_id}/tasks",
             tasks_routes().route_layer(from_fn_with_state(
                 app_state.clone(),
-<<<<<<< HEAD
-                require_lecturer_or_assistant_lecturer,
-=======
-                allow_assistant_lecturer,
->>>>>>> 0c8f0684
+                allow_assistant_lecturer,
             )),
         )
         .nest(
             "/{assignment_id}/config",
             config_routes().layer(from_fn_with_state(
                 app_state.clone(),
-<<<<<<< HEAD
-                require_lecturer_or_assistant_lecturer,
-=======
-                allow_assistant_lecturer,
->>>>>>> 0c8f0684
+                allow_assistant_lecturer,
             )),
         )
         .nest(
             "/{assignment_id}/memo_output",
             memo_output_routes().layer(from_fn_with_state(
                 app_state.clone(),
-<<<<<<< HEAD
-                require_lecturer_or_assistant_lecturer,
-=======
-                allow_assistant_lecturer,
->>>>>>> 0c8f0684
+                allow_assistant_lecturer,
             )),
         )
         .nest(
             "/{assignment_id}/mark_allocator",
             mark_allocator_routes().route_layer(from_fn_with_state(
                 app_state.clone(),
-<<<<<<< HEAD
-                require_lecturer_or_assistant_lecturer,
-=======
-                allow_assistant_lecturer,
->>>>>>> 0c8f0684
+                allow_assistant_lecturer,
             )),
         )
         .nest(
             "/{assignment_id}/submissions",
             submission_routes(app_state.clone())
-<<<<<<< HEAD
-                .route_layer(from_fn_with_state(
-                    app_state.clone(),
-                    require_assigned_to_module,
-                ))
-                .route_layer(from_fn_with_state(
-                    app_state.clone(),
-                    require_assignment_access,
-=======
-                .route_layer(from_fn_with_state(app_state.clone(), allow_student))
-                .route_layer(from_fn_with_state(
-                    app_state.clone(),
-                    allow_assignment_access,
->>>>>>> 0c8f0684
+                .route_layer(from_fn_with_state(app_state.clone(), allow_student))
+                .route_layer(from_fn_with_state(
+                    app_state.clone(),
+                    allow_assignment_access,
                 )),
         )
         .nest("/{assignment_id}/files", files_routes(app_state.clone()))
@@ -309,39 +215,19 @@
         .nest(
             "/{assignment_id}/tickets",
             ticket_routes(app_state.clone())
-<<<<<<< HEAD
-                .route_layer(from_fn_with_state(
-                    app_state.clone(),
-                    require_assigned_to_module,
-                ))
-                .route_layer(from_fn_with_state(
-                    app_state.clone(),
-                    require_assignment_access,
-=======
-                .route_layer(from_fn_with_state(app_state.clone(), allow_student))
-                .route_layer(from_fn_with_state(
-                    app_state.clone(),
-                    allow_assignment_access,
->>>>>>> 0c8f0684
+                .route_layer(from_fn_with_state(app_state.clone(), allow_student))
+                .route_layer(from_fn_with_state(
+                    app_state.clone(),
+                    allow_assignment_access,
                 )),
         )
         .nest(
             "/{assignment_id}/plagiarism",
             plagiarism_routes()
-<<<<<<< HEAD
-                .route_layer(from_fn_with_state(
-                    app_state.clone(),
-                    require_assigned_to_module,
-                ))
-                .route_layer(from_fn_with_state(
-                    app_state.clone(),
-                    require_lecturer_or_assistant_lecturer,
-=======
                 .route_layer(from_fn_with_state(app_state.clone(), allow_student))
                 .route_layer(from_fn_with_state(
                     app_state.clone(),
                     allow_assistant_lecturer,
->>>>>>> 0c8f0684
                 )),
         )
         .nest("/{assignment_id}/grades", grade_routes(app_state.clone()))
@@ -349,11 +235,7 @@
             "/{assignment_id}/overwrite_files",
             overwrite_file_routes(app_state.clone()).layer(from_fn_with_state(
                 app_state.clone(),
-<<<<<<< HEAD
-                require_lecturer_or_assistant_lecturer,
-=======
-                allow_assistant_lecturer,
->>>>>>> 0c8f0684
+                allow_assistant_lecturer,
             )),
         )
         .nest(
@@ -365,11 +247,7 @@
             "/{assignment_id}/starter",
             starter::routes().route_layer(from_fn_with_state(
                 app_state.clone(),
-<<<<<<< HEAD
-                require_lecturer_or_assistant_lecturer,
-=======
-                allow_assistant_lecturer,
->>>>>>> 0c8f0684
+                allow_assistant_lecturer,
             )),
         )
 }