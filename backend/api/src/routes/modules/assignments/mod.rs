--- conflicted
+++ resolved
@@ -1,24 +1,15 @@
 use axum::{
-<<<<<<< HEAD
     Router, routing::{post, delete, get}
-=======
-    Router, routing::{post, delete, put}
->>>>>>> 25bb057d
 };
 
 pub mod post;
 pub mod delete;
-<<<<<<< HEAD
 pub mod get;
-use post::create;
-use delete::delete_assignment;
-use get::get_assignment;
-=======
 pub mod put;
 use post::create;
 use delete::delete_assignment;
 use put::edit_assignment;
->>>>>>> 25bb057d
+use get::get_assignment;
 /// Expects a module ID
 /// If an assignment ID is included it will be deleted
 /// - `POST /` → `create` 
@@ -27,9 +18,6 @@
     Router::new()
         .route("/", post(create))
         .route("/:assignment_id", delete(delete_assignment))
-<<<<<<< HEAD
         .route("/:assignment_id", get(get_assignment))
-=======
         .route("/:assignment_id", put(edit_assignment))
->>>>>>> 25bb057d
 }