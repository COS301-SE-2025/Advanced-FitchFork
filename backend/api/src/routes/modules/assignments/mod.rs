<<<<<<< HEAD
use axum::{middleware::from_fn, Router, routing::{get, post, put, delete}};
use delete::{delete_assignment, bulk_delete_assignments};
use get::{get_assignment, get_assignments, get_assignment_stats, get_assignment_readiness};
use post::create_assignment;
use put::{edit_assignment, bulk_update_assignments, open_assignment, close_assignment};
use mark_allocator::mark_allocator_routes;
=======
//! Assignment routes module.
//!
//! Provides the `/assignments` route group with full CRUD and nested functionality.
//!
//! Routes include:
//! - Create, read, update, delete assignments (single and bulk)
//! - Open/close assignments
//! - Assignment stats and readiness checks
//! - Nested routes for tasks, config, memo output, mark allocation, submissions, files, interpreter, tickets, plagiarism, and grades
//!
//! Access control is enforced via middleware guards for lecturers, assistants, and assigned users.

use crate::auth::guards::{
    require_assigned_to_module, require_lecturer_or_assistant_lecturer, require_ready_assignment,
};
use axum::{
    Router,
    middleware::from_fn_with_state,
    routing::{delete, get, post, put},
};
>>>>>>> 35b14be3
use config::config_routes;
use delete::{bulk_delete_assignments, delete_assignment};
use files::files_routes;
use get::{get_assignment, get_assignment_readiness, get_assignment_stats, get_assignments};
use grades::grade_routes;
use interpreter::interpreter_routes;
use mark_allocator::mark_allocator_routes;
use memo_output::memo_output_routes;
use overwrite_files::overwrite_file_routes;
use plagiarism::plagiarism_routes;
use post::create_assignment;
use put::{bulk_update_assignments, close_assignment, edit_assignment, open_assignment};
use submissions::submission_routes;
use tasks::tasks_routes;
use tickets::ticket_routes;
<<<<<<< HEAD
use plagiarism::plagiarism_routes;
use crate::auth::guards::{require_assigned_to_module, require_lecturer_or_assistant_lecturer, require_ready_assignment};
=======
use util::state::AppState;
>>>>>>> 35b14be3

pub mod common;
pub mod config;
pub mod delete;
pub mod files;
pub mod get;
pub mod grades;
pub mod interpreter;
pub mod mark_allocator;
pub mod memo_output;
pub mod overwrite_files;
pub mod plagiarism;
pub mod post;
pub mod put;
pub mod submissions;
pub mod tasks;
pub mod tickets;

/// Expects a module ID.
/// If an assignment ID is included it will be modified or deleted.
///
/// Builds and returns the `/assignments` route group.
///
/// Routes:
/// - `POST   /assignments`                               → Create a new assignment (requires lecturer)
/// - `GET    /assignments`                               → List assignments
/// - `DELETE /assignments/bulk`                          → Bulk delete assignments (requires lecturer)
/// - `PUT    /assignments/bulk`                          → Bulk edit assignments (requires lecturer, cannot edit status)
/// - `GET    /assignments/:assignment_id`                → Get assignment details
/// - `PUT    /assignments/:assignment_id`                → Edit assignment (requires lecturer, cannot edit status)
/// - `PUT    /assignments/:assignment_id/open`           → Open assignment (requires lecturer, only if currently Ready, Closed, or Archived)
/// - `PUT    /assignments/:assignment_id/close`          → Close assignment (requires lecturer, only if currently Open)
/// - `DELETE /assignments/:assignment_id`                → Delete assignment (requires lecturer)
/// - `GET    /assignments/:assignment_id/stats`          → Assignment statistics (lecturer only)
/// - `GET    /assignments/:assignment_id/readiness`      → Assignment readiness (lecturer or admin only)
///
/// Nested routes:
/// - Tasks routes                  → `tasks_routes`
/// - Config routes                 → `config_routes`
/// - Memo output routes            → `memo_output_routes`
/// - Mark allocator routes         → `mark_allocator_routes`
/// - Submissions routes            → `submission_routes`
/// - Files routes                  → `files_routes`
/// - Tickets routes                → `ticket_routes`
/// - Plagiarism routes             → `plagiarism_routes`
<<<<<<< HEAD
pub fn assignment_routes() -> Router {
    Router::new()
        .route("/", post(create_assignment).route_layer(from_fn(require_lecturer_or_assistant_lecturer)))
        .route("/", get(get_assignments).route_layer(from_fn(require_assigned_to_module)))
        .route("/{assignment_id}", get(get_assignment).route_layer(from_fn(require_assigned_to_module)))
        .route("/{assignment_id}", put(edit_assignment).route_layer(from_fn(require_lecturer_or_assistant_lecturer)))
        .route("/{assignment_id}", delete(delete_assignment).route_layer(from_fn(require_lecturer_or_assistant_lecturer)))
        .route("/{assignment_id}/open", put(open_assignment).route_layer(from_fn(require_lecturer_or_assistant_lecturer)).route_layer(from_fn(require_ready_assignment)))
        .route("/{assignment_id}/close", put(close_assignment).layer(from_fn(require_lecturer_or_assistant_lecturer)).route_layer(from_fn(require_ready_assignment)))
        .route("/bulk", delete(bulk_delete_assignments).layer(from_fn(require_lecturer_or_assistant_lecturer)))
        .route("/bulk", put(bulk_update_assignments).layer(from_fn(require_lecturer_or_assistant_lecturer)))
        .route("/{assignment_id}/stats", get(get_assignment_stats).route_layer(from_fn(require_lecturer_or_assistant_lecturer)))
        .route("/{assignment_id}/readiness", get(get_assignment_readiness).route_layer(from_fn(require_lecturer_or_assistant_lecturer)))
        .nest("/{assignment_id}/tasks", tasks_routes().route_layer(from_fn(require_lecturer_or_assistant_lecturer)))
        .nest("/{assignment_id}/config", config_routes().layer(from_fn(require_lecturer_or_assistant_lecturer)))
        .nest("/{assignment_id}/memo_output", memo_output_routes().layer(from_fn(require_lecturer_or_assistant_lecturer)))
        .nest("/{assignment_id}/mark_allocator", mark_allocator_routes().route_layer(from_fn(require_lecturer_or_assistant_lecturer)))
        .nest( "/{assignment_id}/submissions", submission_routes().route_layer(from_fn(require_assigned_to_module)))
        .nest("/{assignment_id}/files", files_routes())
        .nest("/{assignment_id}/tickets", ticket_routes().route_layer(from_fn(require_assigned_to_module)))
        .nest("/{assignment_id}/plagiarism", plagiarism_routes().route_layer(from_fn(require_assigned_to_module)).route_layer(from_fn(require_lecturer_or_assistant_lecturer)))
=======
/// - Grades routes                 → `grade_routes`
pub fn assignment_routes(app_state: AppState) -> Router<AppState> {
    Router::new()
        .route(
            "/",
            post(create_assignment).route_layer(from_fn_with_state(
                app_state.clone(),
                require_lecturer_or_assistant_lecturer,
            )),
        )
        .route(
            "/",
            get(get_assignments).route_layer(from_fn_with_state(
                app_state.clone(),
                require_assigned_to_module,
            )),
        )
        .route(
            "/{assignment_id}",
            get(get_assignment).route_layer(from_fn_with_state(
                app_state.clone(),
                require_assigned_to_module,
            )),
        )
        .route(
            "/{assignment_id}",
            put(edit_assignment).route_layer(from_fn_with_state(
                app_state.clone(),
                require_lecturer_or_assistant_lecturer,
            )),
        )
        .route(
            "/{assignment_id}",
            delete(delete_assignment).route_layer(from_fn_with_state(
                app_state.clone(),
                require_lecturer_or_assistant_lecturer,
            )),
        )
        .route(
            "/{assignment_id}/open",
            put(open_assignment)
                .route_layer(from_fn_with_state(
                    app_state.clone(),
                    require_lecturer_or_assistant_lecturer,
                ))
                .route_layer(from_fn_with_state(
                    app_state.clone(),
                    require_ready_assignment,
                )),
        )
        .route(
            "/{assignment_id}/close",
            put(close_assignment)
                .layer(from_fn_with_state(
                    app_state.clone(),
                    require_lecturer_or_assistant_lecturer,
                ))
                .route_layer(from_fn_with_state(
                    app_state.clone(),
                    require_ready_assignment,
                )),
        )
        .route(
            "/bulk",
            delete(bulk_delete_assignments).layer(from_fn_with_state(
                app_state.clone(),
                require_lecturer_or_assistant_lecturer,
            )),
        )
        .route(
            "/bulk",
            put(bulk_update_assignments).layer(from_fn_with_state(
                app_state.clone(),
                require_lecturer_or_assistant_lecturer,
            )),
        )
        .route(
            "/{assignment_id}/stats",
            get(get_assignment_stats).route_layer(from_fn_with_state(
                app_state.clone(),
                require_lecturer_or_assistant_lecturer,
            )),
        )
        .route(
            "/{assignment_id}/readiness",
            get(get_assignment_readiness).route_layer(from_fn_with_state(
                app_state.clone(),
                require_assigned_to_module,
            )),
        )
        .nest(
            "/{assignment_id}/tasks",
            tasks_routes().route_layer(from_fn_with_state(
                app_state.clone(),
                require_lecturer_or_assistant_lecturer,
            )),
        )
        .nest(
            "/{assignment_id}/config",
            config_routes().layer(from_fn_with_state(
                app_state.clone(),
                require_lecturer_or_assistant_lecturer,
            )),
        )
        .nest(
            "/{assignment_id}/memo_output",
            memo_output_routes().layer(from_fn_with_state(
                app_state.clone(),
                require_lecturer_or_assistant_lecturer,
            )),
        )
        .nest(
            "/{assignment_id}/mark_allocator",
            mark_allocator_routes().route_layer(from_fn_with_state(
                app_state.clone(),
                require_lecturer_or_assistant_lecturer,
            )),
        )
        .nest(
            "/{assignment_id}/submissions",
            submission_routes(app_state.clone()).route_layer(from_fn_with_state(
                app_state.clone(),
                require_assigned_to_module,
            )),
        )
        .nest("/{assignment_id}/files", files_routes(app_state.clone()))
        .nest(
            "/{assignment_id}/interpreter",
            interpreter_routes(app_state.clone()),
        )
        .nest(
            "/{assignment_id}/tickets",
            ticket_routes(app_state.clone()).route_layer(from_fn_with_state(
                app_state.clone(),
                require_assigned_to_module,
            )),
        )
        .nest(
            "/{assignment_id}/plagiarism",
            plagiarism_routes()
                .route_layer(from_fn_with_state(
                    app_state.clone(),
                    require_assigned_to_module,
                ))
                .route_layer(from_fn_with_state(
                    app_state.clone(),
                    require_lecturer_or_assistant_lecturer,
                )),
        )
        .nest("/{assignment_id}/grades", grade_routes(app_state.clone()))
        .nest(
            "/{assignment_id}/overwrite_files",
            overwrite_file_routes(app_state.clone()).layer(from_fn_with_state(
                app_state.clone(),
                require_lecturer_or_assistant_lecturer,
            )),
        )
>>>>>>> 35b14be3
}<|MERGE_RESOLUTION|>--- conflicted
+++ resolved
@@ -1,11 +1,3 @@
-<<<<<<< HEAD
-use axum::{middleware::from_fn, Router, routing::{get, post, put, delete}};
-use delete::{delete_assignment, bulk_delete_assignments};
-use get::{get_assignment, get_assignments, get_assignment_stats, get_assignment_readiness};
-use post::create_assignment;
-use put::{edit_assignment, bulk_update_assignments, open_assignment, close_assignment};
-use mark_allocator::mark_allocator_routes;
-=======
 //! Assignment routes module.
 //!
 //! Provides the `/assignments` route group with full CRUD and nested functionality.
@@ -26,7 +18,6 @@
     middleware::from_fn_with_state,
     routing::{delete, get, post, put},
 };
->>>>>>> 35b14be3
 use config::config_routes;
 use delete::{bulk_delete_assignments, delete_assignment};
 use files::files_routes;
@@ -42,12 +33,7 @@
 use submissions::submission_routes;
 use tasks::tasks_routes;
 use tickets::ticket_routes;
-<<<<<<< HEAD
-use plagiarism::plagiarism_routes;
-use crate::auth::guards::{require_assigned_to_module, require_lecturer_or_assistant_lecturer, require_ready_assignment};
-=======
 use util::state::AppState;
->>>>>>> 35b14be3
 
 pub mod common;
 pub mod config;
@@ -93,29 +79,6 @@
 /// - Files routes                  → `files_routes`
 /// - Tickets routes                → `ticket_routes`
 /// - Plagiarism routes             → `plagiarism_routes`
-<<<<<<< HEAD
-pub fn assignment_routes() -> Router {
-    Router::new()
-        .route("/", post(create_assignment).route_layer(from_fn(require_lecturer_or_assistant_lecturer)))
-        .route("/", get(get_assignments).route_layer(from_fn(require_assigned_to_module)))
-        .route("/{assignment_id}", get(get_assignment).route_layer(from_fn(require_assigned_to_module)))
-        .route("/{assignment_id}", put(edit_assignment).route_layer(from_fn(require_lecturer_or_assistant_lecturer)))
-        .route("/{assignment_id}", delete(delete_assignment).route_layer(from_fn(require_lecturer_or_assistant_lecturer)))
-        .route("/{assignment_id}/open", put(open_assignment).route_layer(from_fn(require_lecturer_or_assistant_lecturer)).route_layer(from_fn(require_ready_assignment)))
-        .route("/{assignment_id}/close", put(close_assignment).layer(from_fn(require_lecturer_or_assistant_lecturer)).route_layer(from_fn(require_ready_assignment)))
-        .route("/bulk", delete(bulk_delete_assignments).layer(from_fn(require_lecturer_or_assistant_lecturer)))
-        .route("/bulk", put(bulk_update_assignments).layer(from_fn(require_lecturer_or_assistant_lecturer)))
-        .route("/{assignment_id}/stats", get(get_assignment_stats).route_layer(from_fn(require_lecturer_or_assistant_lecturer)))
-        .route("/{assignment_id}/readiness", get(get_assignment_readiness).route_layer(from_fn(require_lecturer_or_assistant_lecturer)))
-        .nest("/{assignment_id}/tasks", tasks_routes().route_layer(from_fn(require_lecturer_or_assistant_lecturer)))
-        .nest("/{assignment_id}/config", config_routes().layer(from_fn(require_lecturer_or_assistant_lecturer)))
-        .nest("/{assignment_id}/memo_output", memo_output_routes().layer(from_fn(require_lecturer_or_assistant_lecturer)))
-        .nest("/{assignment_id}/mark_allocator", mark_allocator_routes().route_layer(from_fn(require_lecturer_or_assistant_lecturer)))
-        .nest( "/{assignment_id}/submissions", submission_routes().route_layer(from_fn(require_assigned_to_module)))
-        .nest("/{assignment_id}/files", files_routes())
-        .nest("/{assignment_id}/tickets", ticket_routes().route_layer(from_fn(require_assigned_to_module)))
-        .nest("/{assignment_id}/plagiarism", plagiarism_routes().route_layer(from_fn(require_assigned_to_module)).route_layer(from_fn(require_lecturer_or_assistant_lecturer)))
-=======
 /// - Grades routes                 → `grade_routes`
 pub fn assignment_routes(app_state: AppState) -> Router<AppState> {
     Router::new()
@@ -273,5 +236,4 @@
                 require_lecturer_or_assistant_lecturer,
             )),
         )
->>>>>>> 35b14be3
 }