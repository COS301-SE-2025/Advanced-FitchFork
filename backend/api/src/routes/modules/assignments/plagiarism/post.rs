--- conflicted
+++ resolved
@@ -5,17 +5,10 @@
 use crate::services::moss_archiver::{archive_moss_to_fs_and_zip, ArchiveOptions};
 use axum::{
     Json,
-<<<<<<< HEAD
-    extract::Path,
-=======
     extract::{Path as AxumPath, State},
->>>>>>> 164afae5
     http::StatusCode,
     response::IntoResponse
 };
-<<<<<<< HEAD
-use chrono::Utc;
-=======
 use chrono::{DateTime, Utc};
 use db::models::{
     assignment_submission::{self, Entity as SubmissionEntity},
@@ -23,18 +16,8 @@
     user::Entity as UserEntity,
 };
 use db::models::assignment::{Entity as AssignmentEntity, Model as AssignmentModel};
->>>>>>> 164afae5
 use moss_parser::{ParseOptions, parse_moss};
 use serde::{Deserialize, Serialize};
-<<<<<<< HEAD
-use util::execution_config::{ExecutionConfig, execution_config::Language};
-use util::filters::FilterParam;
-use services::service::Service;
-use services::user::UserService;
-use services::assignment_submission::AssignmentSubmissionService;
-use services::assignment_file::AssignmentFileService;
-use services::plagiarism_case::{PlagiarismCaseService, CreatePlagiarismCase};
-=======
 use util::config;
 use util::paths::{assignment_dir, ensure_parent_dir, moss_archive_zip_path};
 use util::{
@@ -45,7 +28,6 @@
 use db::models::moss_report::{self, FilterMode as MossFilterMode};
 use db::models::assignment_file::{Entity as AssignmentFileEntity, Column as AssignmentFileCol, FileType as AssignmentFileType};
 
->>>>>>> 164afae5
 
 #[derive(Serialize, Deserialize)]
 pub struct CreatePlagiarismCasePayload {
@@ -155,12 +137,8 @@
 /// { "success": false, "message": "Failed to create plagiarism case" }
 /// ```
 pub async fn create_plagiarism_case(
-<<<<<<< HEAD
-    Path((_, assignment_id)): Path<(i64, i64)>,
-=======
     State(app_state): State<AppState>,
     AxumPath((_, assignment_id)): AxumPath<(i64, i64)>,
->>>>>>> 164afae5
     Json(payload): Json<CreatePlagiarismCasePayload>,
 ) -> impl IntoResponse {
     if payload.submission_id_1 == payload.submission_id_2 {
@@ -184,7 +162,6 @@
         ).into_response();
     }
 
-<<<<<<< HEAD
     match AssignmentSubmissionService::find_one(
         &vec![
             FilterParam::eq("id", payload.submission_id_1),
@@ -226,18 +203,6 @@
                 .into_response();
         }
     };
-=======
-    let submission1 = SubmissionEntity::find_by_id(payload.submission_id_1)
-        .filter(assignment_submission::Column::AssignmentId.eq(assignment_id))
-        .one(app_state.db())
-        .await
-        .unwrap_or(None);
-
-    let submission2 = SubmissionEntity::find_by_id(payload.submission_id_2)
-        .filter(assignment_submission::Column::AssignmentId.eq(assignment_id))
-        .one(app_state.db())
-        .await
-        .unwrap_or(None);
 
     if submission1.is_none() || submission2.is_none() {
         return (
@@ -258,17 +223,8 @@
         payload.lines_matched,  // NEW
         payload.report_id,      // NEW
     ).await;
->>>>>>> 164afae5
-
-    match PlagiarismCaseService::create(
-        CreatePlagiarismCase {
-            assignment_id,
-            submission_id_1: payload.submission_id_1,
-            submission_id_2: payload.submission_id_2,
-            description: payload.description,
-            similarity: payload.similarity,
-        }
-    ).await {
+
+    match new_case {
         Ok(case) => (
             StatusCode::CREATED,
             Json(ApiResponse::success(
@@ -295,11 +251,6 @@
     }
 }
 
-<<<<<<< HEAD
-#[derive(serde::Deserialize)]
-pub struct MossRequest {
-    pub language: String,
-=======
 #[derive(Debug, Serialize, Deserialize)]
 struct ArchiveManifest {
     id: String,
@@ -319,7 +270,6 @@
     pub filter_mode: Option<MossFilterMode>,
     pub filter_patterns: Option<Vec<String>>,
     pub description: String,
->>>>>>> 164afae5
 }
 
 /// POST /api/modules/{module_id}/assignments/{assignment_id}/plagiarism/moss
@@ -388,13 +338,9 @@
 /// - “Practice” and “ignored” submissions are excluded from selection.
 /// - If no eligible submissions exist, no cases will be created.
 pub async fn run_moss_check(
-<<<<<<< HEAD
-    Path((module_id, assignment_id)): Path<(i64, i64)>,
-=======
     State(app_state): State<AppState>,
     AxumPath((module_id, assignment_id)): AxumPath<(i64, i64)>,
     Json(body): Json<RunMossPayload>,
->>>>>>> 164afae5
 ) -> impl IntoResponse {
     // 0) Load assignment config
     let cfg = match ExecutionConfig::get_execution_config(module_id, assignment_id) {
@@ -417,26 +363,6 @@
         }
     };
 
-<<<<<<< HEAD
-    match AssignmentSubmissionService::get_latest_submissions_for_assignment(
-        assignment_id,
-    ).await {
-        Ok(submissions) => {
-            let mut submission_files = Vec::new();
-            for submission in &submissions {
-                let user = match UserService::find_by_id(submission.user_id).await {
-                    Ok(Some(u)) => Some(u),
-                    _ => None,
-                };
-
-                // Optional username helps attribution in MOSS rows.
-                let username = user.map(|u| u.username);
-                let path = match AssignmentSubmissionService::full_path(submission.id).await {
-                    Ok(p) => p,
-                    Err(_) => continue,
-                };
-                submission_files.push((path, username, Some(submission.id)));
-=======
     // 1) Choose one submission per user according to policy
     let selected_submissions: Vec<assignment_submission::Model> = match SubmissionEntity::find()
         .filter(assignment_submission::Column::AssignmentId.eq(assignment_id))
@@ -453,7 +379,6 @@
                 {
                     chosen.push(s);
                 }
->>>>>>> 164afae5
             }
             chosen
         }
@@ -523,33 +448,6 @@
         ).into_response();
     }
 
-<<<<<<< HEAD
-            let base_files = match AssignmentFileService::get_base_files(assignment_id).await {
-                Ok(files) => files.into_iter().map(|f| AssignmentFileService::full_path(&f.path)).collect::<Vec<_>>(),
-                Err(_) => vec![],
-            };
-
-            let moss_user_id = std::env::var("MOSS_USER_ID").unwrap_or_else(|_| "YOUR_MOSS_USER_ID".to_string());
-            let moss_service = MossService::new(&moss_user_id);
-
-            // 🔁 Use language from config, not from request payload
-            match moss_service.run(base_files, submission_files, moss_language).await {
-                Ok(report_url) => {
-                    // 1) Persist a tiny text file (unchanged)
-                    let report_dir = AssignmentSubmissionService::storage_root()
-                        .join(format!("module_{}", module_id))
-                        .join(format!("assignment_{}", assignment_id));
-
-                    if let Err(e) = std::fs::create_dir_all(&report_dir) {
-                        return (
-                            StatusCode::INTERNAL_SERVER_ERROR,
-                            Json(ApiResponse::<()>::error(format!(
-                                "Failed to create report directory: {}",
-                                e
-                            ))),
-                        )
-                            .into_response();
-=======
     // 4) Prepare async job inputs
     let moss_user_id = config::moss_user_id();
     let moss_service = MossService::new(&moss_user_id);
@@ -616,7 +514,6 @@
                                 error!("MOSS: failed to create case for ({a},{b}): {e}");
                             }
                         }
->>>>>>> 164afae5
                     }
                     Err(e) => error!("MOSS parse failed: {e}"),
                 }
@@ -645,34 +542,6 @@
                         return;
                     }
 
-<<<<<<< HEAD
-                        let description = generate_description(
-                            &ua,
-                            &ub,
-                            a,
-                            b,
-                            r.total_lines_matched,
-                            r.total_percent,
-                        );
-
-                        // Convert Option<f64> -> f32 and clamp to 0..=100
-                        let similarity: f32 =
-                            r.total_percent.unwrap_or(0.0).max(0.0).min(100.0) as f32;
-
-                        match PlagiarismCaseService::create(
-                            CreatePlagiarismCase {
-                                assignment_id,
-                                submission_id_1: a,
-                                submission_id_2: b,
-                                description: description,
-                                similarity,
-                            }
-                        ).await {
-                            Ok(_) => created_count += 1,
-                            Err(_db_err) => {
-                                // Log if desired
-                                skipped_count += 1;
-=======
                     let opts = ArchiveOptions { concurrency: 12 };
                     match archive_moss_to_fs_and_zip(&report_url, &work_dir, &final_zip, opts).await {
                         Ok((_manifest, _zip_abs)) => {
@@ -700,7 +569,6 @@
                             let _ = fs::remove_dir_all(&work_dir);
                             if final_zip.exists() {
                                 let _ = fs::remove_file(&final_zip);
->>>>>>> 164afae5
                             }
                             error!("MOSS archive failed: {e}");
                         }
