--- conflicted
+++ resolved
@@ -240,10 +240,7 @@
     }
 }
 
-<<<<<<< HEAD
 #[allow(dead_code)]
-=======
->>>>>>> fb816bcf
 #[derive(Debug, Serialize, Deserialize)]
 struct ArchiveManifest {
     id: String,
