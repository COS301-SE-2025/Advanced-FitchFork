--- conflicted
+++ resolved
@@ -1,11 +1,7 @@
 use crate::{response::ApiResponse, services::moss::MossService};
 use axum::{
-<<<<<<< HEAD
-    extract::Path,
-=======
     Json,
     extract::{Path, State},
->>>>>>> 35b14be3
     http::StatusCode,
     response::IntoResponse,
 };
@@ -19,15 +15,10 @@
 use moss_parser::{ParseOptions, parse_moss};
 use sea_orm::{ColumnTrait, EntityTrait, QueryFilter};
 use serde::{Deserialize, Serialize};
-<<<<<<< HEAD
-use crate::{response::ApiResponse, services::moss::MossService};
-use std::env;
-=======
 use util::{
     execution_config::{ExecutionConfig, execution_config::Language},
     state::AppState,
 };
->>>>>>> 35b14be3
 
 #[derive(Serialize, Deserialize)]
 pub struct CreatePlagiarismCasePayload {
@@ -271,29 +262,6 @@
 /// - `similarity` is stored as an `f32` percent, clamped to **0.0–100.0**.
 /// - Newly created cases start in `"review"` status and can be managed via the plagiarism cases API/UI.
 pub async fn run_moss_check(
-<<<<<<< HEAD
-    Path((_module_id, assignment_id)): Path<(i64, i64)>,
-    Json(payload): Json<MossRequest>,
-) -> impl IntoResponse {
-    let submissions =
-        assignment_submission::Model::get_latest_submissions_for_users(
-            db::get_connection().await,
-            assignment_id,
-            payload.user_ids,
-        )
-        .await;
-
-    match submissions {
-        Ok(submissions) => {
-            let submission_files: Vec<_> = submissions.iter().map(|s| s.full_path()).collect();
-            
-            let base_files = match assignment_file::Model::get_base_files(db::get_connection().await, assignment_id).await {
-                Ok(files) => files.into_iter().map(|f| f.full_path()).collect(),
-                Err(_) => vec![],
-            };
-
-            let moss_user_id = env::var("MOSS_USER_ID").unwrap_or_else(|_| "YOUR_MOSS_USER_ID".to_string());
-=======
     State(app_state): State<AppState>,
     Path((module_id, assignment_id)): Path<(i64, i64)>,
 ) -> impl IntoResponse {
@@ -339,7 +307,6 @@
 
             let moss_user_id =
                 std::env::var("MOSS_USER_ID").unwrap_or_else(|_| "YOUR_MOSS_USER_ID".to_string());
->>>>>>> 35b14be3
             let moss_service = MossService::new(&moss_user_id);
 
             // 🔁 Use language from config, not from request payload
