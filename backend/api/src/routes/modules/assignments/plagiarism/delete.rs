use std::fs;

<<<<<<< HEAD
use axum::{Json, extract::Path, http::StatusCode, response::IntoResponse};
=======
use axum::{
    Json,
    extract::{Path, State},
    http::StatusCode,
    response::IntoResponse,
};
>>>>>>> 0c8f0684
use db::models::{
    moss_report::{Column as MossReportColumn, Entity as MossReportEntity},
    plagiarism_case::{Column as PlagiarismColumn, Entity as PlagiarismEntity},
};
use sea_orm::{ColumnTrait, EntityTrait, QueryFilter, TransactionTrait};
use serde::Deserialize;
use util::{paths::moss_archive_dir, state::AppState};

use crate::response::ApiResponse;
use services::plagiarism_case::PlagiarismCaseService;
use services::service::Service;
use util::filters::FilterParam;

/// DELETE /api/modules/{module_id}/assignments/{assignment_id}/plagiarism/{case_id}
///
/// Permanently deletes a plagiarism case from the system.
/// Accessible only to lecturers and assistant lecturers assigned to the module.
///
/// # Path Parameters
///
/// - `module_id`: The ID of the parent module
/// - `assignment_id`: The ID of the assignment containing the plagiarism case
/// - `case_id`: The ID of the plagiarism case to delete
///
/// # Returns
///
/// Returns an HTTP response indicating the result:
/// - `200 OK` with success message when deletion is successful
/// - `403 FORBIDDEN` if user lacks required permissions
/// - `404 NOT FOUND` if specified plagiarism case doesn't exist
/// - `500 INTERNAL SERVER ERROR` for database errors or deletion failures
///
/// The response body follows a standardized JSON format with a success message.
///
/// # Example Response (200 OK)
///
/// ```json
/// {
///   "success": true,
///   "message": "Plagiarism case deleted successfully"
/// }
/// ```
///
/// # Example Responses
///
/// - `404 Not Found`  
/// ```json
/// {
///   "success": false,
///   "message": "Plagiarism case not found"
/// }
/// ```
///
/// - `500 Internal Server Error`  
/// ```json
/// {
///   "success": false,
///   "message": "Failed to delete plagiarism case: [error details]"
/// }
/// ```
///
/// # Notes
///
/// This operation is irreversible and permanently removes the plagiarism case record.
/// Only users with lecturer or assistant lecturer roles assigned to the module can perform this action.
pub async fn delete_plagiarism_case(
    Path((_, _, case_id)): Path<(i64, i64, i64)>,
) -> impl IntoResponse {
<<<<<<< HEAD
    match PlagiarismCaseService::delete_by_id(case_id).await {
        Ok(_) => (
            StatusCode::OK,
            Json(ApiResponse::success_without_data(
                "Plagiarism case deleted successfully",
            )),
        ),
=======
    match PlagiarismEntity::delete_by_id(case_id)
        .exec(app_state.db())
        .await
    {
        Ok(result) => {
            if result.rows_affected == 0 {
                return (
                    StatusCode::NOT_FOUND,
                    Json(ApiResponse::<()>::error("Plagiarism case not found")),
                );
            }

            (
                StatusCode::OK,
                Json(ApiResponse::success_without_data(
                    "Plagiarism case deleted successfully",
                )),
            )
        }
>>>>>>> 0c8f0684
        Err(e) => (
            StatusCode::INTERNAL_SERVER_ERROR,
            Json(ApiResponse::<()>::error(format!(
                "Failed to delete plagiarism case: {}",
                e
            ))),
        ),
    }
}

#[derive(Debug, Deserialize)]
pub struct BulkDeletePayload {
    case_ids: Vec<i64>,
}

/// DELETE /api/modules/{module_id}/assignments/{assignment_id}/plagiarism/bulk
///
/// Deletes multiple plagiarism cases in bulk for a specific assignment.
/// Accessible only to lecturers and assistant lecturers assigned to the module.
///
/// # Path Parameters
///
/// - `module_id`: The ID of the parent module
/// - `assignment_id`: The ID of the assignment containing the plagiarism cases
///
/// # Request Body
///
/// Requires a JSON payload with the following field:
/// - `case_ids`: Array of plagiarism case IDs to delete (must not be empty)
///
/// # Returns
///
/// Returns an HTTP response indicating the result:
/// - `200 OK` with success message and count of deleted cases
/// - `400 BAD REQUEST` for invalid payload or missing cases
/// - `403 FORBIDDEN` if user lacks required permissions
/// - `500 INTERNAL SERVER ERROR` for database errors or deletion failures
///
/// The response body follows a standardized JSON format with a success message.
///
/// # Example Request
///
/// ```json
/// {
///   "case_ids": [12, 13, 17]
/// }
/// ```
///
/// # Example Response (200 OK)
///
/// ```json
/// {
///   "success": true,
///   "message": "3 plagiarism cases deleted successfully"
/// }
/// ```
///
/// # Example Responses
///
/// - `400 Bad Request` (empty case_ids)  
/// ```json
/// {
///   "success": false,
///   "message": "case_ids cannot be empty"
/// }
/// ```
///
/// - `400 Bad Request` (missing cases)  
/// ```json
/// {
///   "success": false,
///   "message": "Some plagiarism cases not found or not in assignment: [17, 25]"
/// }
/// ```
///
/// - `500 Internal Server Error` (transaction failure)  
/// ```json
/// {
///   "success": false,
///   "message": "Transaction commit failed: [error details]"
/// }
/// ```
///
/// # Notes
///
/// - This operation is atomic - either all cases are deleted or none
/// - Returns an error if any specified case doesn't exist or belongs to a different assignment
/// - Only users with lecturer or assistant lecturer roles assigned to the module can perform this action
pub async fn bulk_delete_plagiarism_cases(
    Path((_, assignment_id)): Path<(i64, i64)>,
    Json(payload): Json<BulkDeletePayload>,
) -> impl IntoResponse {
    if payload.case_ids.is_empty() {
        return (
            StatusCode::BAD_REQUEST,
            Json(ApiResponse::<()>::error("case_ids cannot be empty")),
        );
    }

<<<<<<< HEAD
    let existing_cases = match PlagiarismCaseService::find_all(
        &vec![
            FilterParam::eq("id", payload.case_ids.clone()),
            FilterParam::eq("assignment_id", assignment_id),
        ],
        &vec![],
        None,
    )
    .await
=======
    let txn = match app_state.db().begin().await {
        Ok(txn) => txn,
        Err(e) => {
            return (
                StatusCode::INTERNAL_SERVER_ERROR,
                Json(ApiResponse::<()>::error(format!(
                    "Failed to start transaction: {}",
                    e
                ))),
            );
        }
    };

    let existing_cases = match PlagiarismEntity::find()
        .filter(PlagiarismColumn::Id.is_in(payload.case_ids.clone()))
        .filter(PlagiarismColumn::AssignmentId.eq(assignment_id))
        .all(&txn)
        .await
>>>>>>> 0c8f0684
    {
        Ok(cases) => cases,
        Err(e) => {
            return (
                StatusCode::INTERNAL_SERVER_ERROR,
                Json(ApiResponse::<()>::error(format!("Database error: {}", e))),
            );
        }
    };

    if existing_cases.len() != payload.case_ids.len() {
        let existing_ids: Vec<i64> = existing_cases.iter().map(|c| c.id).collect();
        let missing_ids: Vec<i64> = payload
            .case_ids
            .iter()
            .filter(|id| !existing_ids.contains(id))
            .map(|&id| id as i64)
            .collect();

        return (
            StatusCode::BAD_REQUEST,
            Json(ApiResponse::<()>::error(format!(
                "Some plagiarism cases not found or not in assignment: {:?}",
                missing_ids
            ))),
        );
    }

    let delete_result = match PlagiarismCaseService::delete(
        &vec![
            FilterParam::eq("id", payload.case_ids),
            FilterParam::eq("assignment_id", assignment_id),
        ],
        &vec![],
    )
    .await
    {
        Ok(result) => result,
        Err(e) => {
            return (
                StatusCode::INTERNAL_SERVER_ERROR,
                Json(ApiResponse::<()>::error(format!(
                    "Failed to delete plagiarism cases: {}",
                    e
                ))),
            );
        }
    };

    (
        StatusCode::OK,
        Json(ApiResponse::success_without_data(&format!(
            "{} plagiarism case{} deleted successfully",
<<<<<<< HEAD
            delete_result,
            if delete_result == 1 { "" } else { "s" }
=======
            delete_result.rows_affected,
            if delete_result.rows_affected == 1 {
                ""
            } else {
                "s"
            }
>>>>>>> 0c8f0684
        ))),
    )
}

/// DELETE /api/modules/{module_id}/assignments/{assignment_id}/plagiarism/moss/reports/{report_id}
///
/// Deletes a **single MOSS report** record. If a versioned archive exists for this report,
/// it is also removed from disk.
///
/// # Path
/// - `module_id`
/// - `assignment_id`
/// - `report_id`
///
/// # Responses
/// - 200 OK — report (and its archive, if present) deleted
/// - 404 Not Found — report not found or not in assignment
/// - 500 Internal Server Error — failed to delete DB row or archive folder
pub async fn delete_moss_report(
    State(app_state): State<AppState>,
    Path((module_id, assignment_id, report_id)): Path<(i64, i64, i64)>,
) -> impl IntoResponse {
    // 1) Ensure the report exists and belongs to this assignment
    let report = match MossReportEntity::find_by_id(report_id)
        .filter(MossReportColumn::AssignmentId.eq(assignment_id))
        .one(app_state.db())
        .await
    {
        Ok(Some(m)) => m,
        Ok(None) => {
            return (
                StatusCode::NOT_FOUND,
                Json(ApiResponse::<()>::error("Report not found")),
            )
                .into_response();
        }
        Err(e) => {
            return (
                StatusCode::INTERNAL_SERVER_ERROR,
                Json(ApiResponse::<()>::error(format!(
                    "Failed to query report: {e}"
                ))),
            )
                .into_response();
        }
    };

    // 2) Best-effort: remove archive folder if present (we use report_id as the archive id)
    //    NOTE: this assumes archives are stored under <...>/moss_archives/{report_id}/archive.zip
    let archive_dir = moss_archive_dir(module_id, assignment_id, &report_id.to_string());
    if archive_dir.exists() {
        if let Err(e) = fs::remove_dir_all(&archive_dir) {
            return (
                StatusCode::INTERNAL_SERVER_ERROR,
                Json(ApiResponse::<()>::error(format!(
                    "Failed to delete report archive: {e}"
                ))),
            )
                .into_response();
        }
    }

    // 3) Delete the DB row
    match MossReportEntity::delete_by_id(report.id)
        .exec(app_state.db())
        .await
    {
        Ok(res) if res.rows_affected > 0 => (
            StatusCode::OK,
            Json(ApiResponse::<()>::success_without_data(
                "Report deleted successfully",
            )),
        )
            .into_response(),
        Ok(_) => (
            StatusCode::NOT_FOUND,
            Json(ApiResponse::<()>::error("Report not found")),
        )
            .into_response(),
        Err(e) => (
            StatusCode::INTERNAL_SERVER_ERROR,
            Json(ApiResponse::<()>::error(format!(
                "Failed to delete report: {e}"
            ))),
        )
            .into_response(),
    }
}<|MERGE_RESOLUTION|>--- conflicted
+++ resolved
@@ -1,15 +1,11 @@
 use std::fs;
 
-<<<<<<< HEAD
-use axum::{Json, extract::Path, http::StatusCode, response::IntoResponse};
-=======
 use axum::{
     Json,
     extract::{Path, State},
     http::StatusCode,
     response::IntoResponse,
 };
->>>>>>> 0c8f0684
 use db::models::{
     moss_report::{Column as MossReportColumn, Entity as MossReportEntity},
     plagiarism_case::{Column as PlagiarismColumn, Entity as PlagiarismEntity},
@@ -78,15 +74,6 @@
 pub async fn delete_plagiarism_case(
     Path((_, _, case_id)): Path<(i64, i64, i64)>,
 ) -> impl IntoResponse {
-<<<<<<< HEAD
-    match PlagiarismCaseService::delete_by_id(case_id).await {
-        Ok(_) => (
-            StatusCode::OK,
-            Json(ApiResponse::success_without_data(
-                "Plagiarism case deleted successfully",
-            )),
-        ),
-=======
     match PlagiarismEntity::delete_by_id(case_id)
         .exec(app_state.db())
         .await
@@ -106,7 +93,6 @@
                 )),
             )
         }
->>>>>>> 0c8f0684
         Err(e) => (
             StatusCode::INTERNAL_SERVER_ERROR,
             Json(ApiResponse::<()>::error(format!(
@@ -206,17 +192,6 @@
         );
     }
 
-<<<<<<< HEAD
-    let existing_cases = match PlagiarismCaseService::find_all(
-        &vec![
-            FilterParam::eq("id", payload.case_ids.clone()),
-            FilterParam::eq("assignment_id", assignment_id),
-        ],
-        &vec![],
-        None,
-    )
-    .await
-=======
     let txn = match app_state.db().begin().await {
         Ok(txn) => txn,
         Err(e) => {
@@ -235,7 +210,6 @@
         .filter(PlagiarismColumn::AssignmentId.eq(assignment_id))
         .all(&txn)
         .await
->>>>>>> 0c8f0684
     {
         Ok(cases) => cases,
         Err(e) => {
@@ -289,17 +263,12 @@
         StatusCode::OK,
         Json(ApiResponse::success_without_data(&format!(
             "{} plagiarism case{} deleted successfully",
-<<<<<<< HEAD
-            delete_result,
-            if delete_result == 1 { "" } else { "s" }
-=======
             delete_result.rows_affected,
             if delete_result.rows_affected == 1 {
                 ""
             } else {
                 "s"
             }
->>>>>>> 0c8f0684
         ))),
     )
 }
