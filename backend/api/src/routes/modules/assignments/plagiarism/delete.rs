--- conflicted
+++ resolved
@@ -1,8 +1,4 @@
-<<<<<<< HEAD
-use std::vec;
-=======
 use std::fs;
->>>>>>> 164afae5
 
 use axum::{
     extract::Path,
@@ -10,9 +6,6 @@
     response::IntoResponse,
     Json,
 };
-<<<<<<< HEAD
-use serde::Deserialize;
-=======
 use db::models::{
     moss_report::{Column as MossReportColumn, Entity as MossReportEntity},
     plagiarism_case::{Column as PlagiarismColumn, Entity as PlagiarismEntity},
@@ -21,7 +14,6 @@
 use serde::Deserialize;
 use util::{paths::moss_archive_dir, state::AppState};
 
->>>>>>> 164afae5
 use crate::response::ApiResponse;
 use util::filters::FilterParam;
 use services::service::Service;
