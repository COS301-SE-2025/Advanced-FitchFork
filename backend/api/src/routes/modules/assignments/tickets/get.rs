use crate::{
    auth::AuthUser, response::ApiResponse,
    routes::modules::assignments::tickets::common::{is_valid, TicketResponse, TicketWithUserResponse},
};
use axum::{
    Extension,
    extract::{Path, Query, State},
    http::StatusCode,
    response::{IntoResponse, Json},
};
<<<<<<< HEAD
use db::models::tickets::{
    Column as TicketColumn, Entity as TicketEntity, TicketStatus,
};
use db::models::user::{Entity as UserEntity};
=======
use db::models::{tickets::{
    Column as TicketColumn, Entity as TicketEntity, Model as TicketModel, TicketStatus,
}, user, user_module_role::{self, Role}};
>>>>>>> 4d2479ac
use migration::Expr;
use sea_orm::{ColumnTrait, Condition, DatabaseConnection, EntityTrait, JoinType, PaginatorTrait, QueryFilter, QueryOrder, QuerySelect, RelationTrait};
use serde::{Deserialize, Serialize};
use util::state::AppState;

/// GET /api/modules/{module_id}/assignments/{assignment_id}/tickets/{ticket_id}/with-user
///
/// Retrieve a specific ticket along with information about the user who created it.
/// Accessible to users assigned to the module (e.g., student, tutor, lecturer).
///
/// ### Path Parameters
/// - `module_id` (i64): The ID of the module containing the assignment
/// - `assignment_id` (i64): The ID of the assignment containing the ticket
/// - `ticket_id` (i64): The ID of the ticket to retrieve
///
/// ### Responses
///
/// - `200 OK`
/// ```json
/// {
///   "success": true,
///   "message": "Ticket with user retrieved",
///   "data": {
///     "ticket": {
///       "id": 101,
///       "assignment_id": 456,
///       "user_id": 789,
///       "title": "Issue with question 2",
///       "description": "I'm not sure what the question is asking.",
///       "status": "open",
///       "created_at": "2025-08-01T12:00:00Z",
///       "updated_at": "2025-08-01T12:30:00Z"
///     },
///     "user": {
///       "id": 789,
///       "username": "u23571561",
///       "email": "student@example.com",
///       "profile_picture_path": "uploads/users/789/profile.png"
///     }
///   }
/// }
/// ```
///
/// - `403 Forbidden`
/// ```json
/// {
///   "success": false,
///   "message": "Forbidden"
/// }
/// ```
///
/// - `404 Not Found`
/// ```json
/// {
///   "success": false,
///   "message": "Ticket not found"
/// }
/// ```
///
/// - `500 Internal Server Error`
/// ```json
/// {
///   "success": false,
///   "message": "Failed to retrieve ticket"
/// }
/// ```
pub async fn get_ticket(
    State(app_state): State<AppState>,
    Path((_, _, ticket_id)): Path<(i64, i64, i64)>,
    Extension(AuthUser(claims)): Extension<AuthUser>,
) -> impl IntoResponse {
    let db = app_state.db();
    let user_id = claims.sub;

    // Optional: Permission check
    if !is_valid(user_id, ticket_id, db).await {
        return (
            StatusCode::FORBIDDEN,
            Json(ApiResponse::<()>::error("Forbidden")),
        ).into_response();
    }

    // Fetch ticket and preload the user relation
    match TicketEntity::find_by_id(ticket_id)
        .find_also_related(UserEntity)
        .one(db)
        .await
    {
        Ok(Some((ticket, Some(user)))) => {
            let response = TicketWithUserResponse {
                ticket: ticket.into(),
                user: user.into(),
            };
            (
                StatusCode::OK,
                Json(ApiResponse::success(response, "Ticket with user retrieved")),
            ).into_response()
        }
        Ok(Some((_ticket, None))) => (
            StatusCode::INTERNAL_SERVER_ERROR,
            Json(ApiResponse::<()>::error("User not found")),
        ).into_response(),
        Ok(None) => (
            StatusCode::NOT_FOUND,
            Json(ApiResponse::<()>::error("Ticket not found")),
        ).into_response(),
        Err(_) => (
            StatusCode::INTERNAL_SERVER_ERROR,
            Json(ApiResponse::<()>::error("Failed to retrieve ticket")),
        ).into_response(),
    }
}

#[derive(Debug, Deserialize)]
pub struct FilterReq {
    pub page: Option<i32>,
    pub per_page: Option<i32>,
    pub query: Option<String>,
    pub status: Option<String>,
    pub sort: Option<String>,
}

#[derive(Serialize)]
pub struct FilterResponse {
    pub tickets: Vec<TicketResponse>,
    pub page: i32,
    pub per_page: i32,
    pub total: i32,
}

impl FilterResponse {
    fn new(tickets: Vec<TicketResponse>, page: i32, per_page: i32, total: i32) -> Self {
        Self {
            tickets,
            page,
            per_page,
            total,
        }
    }
}


async fn is_student(module_id: i64, user_id: i64, db: &DatabaseConnection) -> bool {
    user_module_role::Entity::find()
        .filter(user_module_role::Column::UserId.eq(user_id))
        .filter(user_module_role::Column::ModuleId.eq(module_id))
        .filter(user_module_role::Column::Role.eq(Role::Student))
        .join(JoinType::InnerJoin, user_module_role::Relation::User.def())
        .filter(user::Column::Admin.eq(false))
        .one(db)
        .await
        .map(|opt| opt.is_some())
        .unwrap_or(false)
}

pub async fn get_tickets(
    Path((module_id, assignment_id)): Path<(i64, i64)>,
    Extension(AuthUser(claims)): Extension<AuthUser>,
    State(app_state): State<AppState>,
    Query(params): Query<FilterReq>,
) -> impl IntoResponse {
    let db = app_state.db();
    let user_id = claims.sub;

    let page = params.page.unwrap_or(1).max(1);
    let per_page = params.per_page.unwrap_or(20).min(100);

    if let Some(sort_field) = &params.sort {
        let valid_fields = ["created_at", "updated_at", "status"];
        for field in sort_field.split(',') {
            let field = field.trim().trim_start_matches('-');
            if !valid_fields.contains(&field) {
                return (
                    StatusCode::BAD_REQUEST,
                    Json(ApiResponse::<FilterResponse>::error("Invalid field used")),
                )
                    .into_response();
            }
        }
    }

    let mut condition = Condition::all().add(TicketColumn::AssignmentId.eq(assignment_id));

    if is_student(module_id, user_id, db).await {
        condition = condition.add(TicketColumn::UserId.eq(user_id));
    }

    if let Some(ref query) = params.query {
        let pattern = format!("%{}%", query.to_lowercase());
        condition = condition.add(
            Condition::any()
                .add(Expr::cust("LOWER(title)").like(&pattern))
                .add(Expr::cust("LOWER(description)").like(&pattern)),
        );
    }

    if let Some(ref status) = params.status {
        match status.parse::<TicketStatus>() {
            Ok(status_enum) => {
                condition = condition.add(TicketColumn::Status.eq(status_enum));
            }
            Err(_) => {
                return (
                    StatusCode::BAD_REQUEST,
                    Json(ApiResponse::<FilterResponse>::error("Invalid status value")),
                )
                    .into_response();
            }
        }
    }

    let mut query = TicketEntity::find().filter(condition);

    if let Some(sort_param) = &params.sort {
        for sort in sort_param.split(',') {
            let (field, asc) = if sort.starts_with('-') {
                (&sort[1..], false)
            } else {
                (sort, true)
            };

            query = match field {
                "created_at" => {
                    if asc {
                        query.order_by_asc(TicketColumn::CreatedAt)
                    } else {
                        query.order_by_desc(TicketColumn::CreatedAt)
                    }
                }
                "updated_at" => {
                    if asc {
                        query.order_by_asc(TicketColumn::UpdatedAt)
                    } else {
                        query.order_by_desc(TicketColumn::UpdatedAt)
                    }
                }
                "status" => {
                    if asc {
                        query.order_by_asc(TicketColumn::Status)
                    } else {
                        query.order_by_desc(TicketColumn::Status)
                    }
                }
                _ => query,
            };
        }
    }

    let paginator = query.clone().paginate(db, per_page as u64);
    let total = match paginator.num_items().await {
        Ok(n) => n as i32,
        Err(e) => {
            eprintln!("Error counting tickets: {:?}", e);
            return (
                StatusCode::INTERNAL_SERVER_ERROR,
                Json(ApiResponse::<FilterResponse>::error(
                    "Error counting tickets",
                )),
            )
                .into_response();
        }
    };

    match paginator.fetch_page((page - 1) as u64).await {
        Ok(results) => {
            let tickets: Vec<TicketResponse> =
                results.into_iter().map(TicketResponse::from).collect();

            let response = FilterResponse::new(tickets, page, per_page, total);
            (
                StatusCode::OK,
                Json(ApiResponse::success(
                    response,
                    "Tickets retrieved successfully",
                )),
            )
                .into_response()
        }
        Err(err) => {
            eprintln!("Error fetching tickets: {:?}", err);
            (
                StatusCode::INTERNAL_SERVER_ERROR,
                Json(ApiResponse::<FilterResponse>::error(
                    "Failed to retrieve tickets",
                )),
            )
                .into_response()
        }
    }
}<|MERGE_RESOLUTION|>--- conflicted
+++ resolved
@@ -8,16 +8,10 @@
     http::StatusCode,
     response::{IntoResponse, Json},
 };
-<<<<<<< HEAD
-use db::models::tickets::{
+use db::models::{tickets::{
     Column as TicketColumn, Entity as TicketEntity, TicketStatus,
-};
+}, user, user_module_role::{self, Role}};
 use db::models::user::{Entity as UserEntity};
-=======
-use db::models::{tickets::{
-    Column as TicketColumn, Entity as TicketEntity, Model as TicketModel, TicketStatus,
-}, user, user_module_role::{self, Role}};
->>>>>>> 4d2479ac
 use migration::Expr;
 use sea_orm::{ColumnTrait, Condition, DatabaseConnection, EntityTrait, JoinType, PaginatorTrait, QueryFilter, QueryOrder, QuerySelect, RelationTrait};
 use serde::{Deserialize, Serialize};
