use crate::{
    auth::AuthUser, response::ApiResponse,
    routes::modules::assignments::tickets::common::{is_valid, TicketResponse, TicketWithUserResponse},
};
use axum::{
    Extension,
    extract::{Path, Query, State},
    http::StatusCode,
    response::{IntoResponse, Json},
};
use db::models::{tickets::{
    Column as TicketColumn, Entity as TicketEntity, TicketStatus,
}, user, user_module_role::{self, Role}};
use db::models::user::{Entity as UserEntity};
use migration::Expr;
use sea_orm::{ColumnTrait, Condition, DatabaseConnection, EntityTrait, JoinType, PaginatorTrait, QueryFilter, QueryOrder, QuerySelect, RelationTrait};
use serde::{Deserialize, Serialize};
use util::state::AppState;

/// GET /api/modules/{module_id}/assignments/{assignment_id}/tickets/{ticket_id}/with-user
///
/// Retrieve a specific ticket along with information about the user who created it.
/// Accessible to users assigned to the module (e.g., student, tutor, lecturer).
///
/// ### Path Parameters
/// - `module_id` (i64): The ID of the module containing the assignment
/// - `assignment_id` (i64): The ID of the assignment containing the ticket
/// - `ticket_id` (i64): The ID of the ticket to retrieve
///
/// ### Responses
///
/// - `200 OK`
/// ```json
/// {
///   "success": true,
///   "message": "Ticket with user retrieved",
///   "data": {
///     "ticket": {
///       "id": 101,
///       "assignment_id": 456,
///       "user_id": 789,
///       "title": "Issue with question 2",
///       "description": "I'm not sure what the question is asking.",
///       "status": "open",
///       "created_at": "2025-08-01T12:00:00Z",
///       "updated_at": "2025-08-01T12:30:00Z"
///     },
///     "user": {
///       "id": 789,
///       "username": "u23571561",
///       "email": "student@example.com",
///       "profile_picture_path": "uploads/users/789/profile.png"
///     }
///   }
/// }
/// ```
///
/// - `403 Forbidden`
/// ```json
/// {
///   "success": false,
///   "message": "Forbidden"
/// }
/// ```
///
/// - `404 Not Found`
/// ```json
/// {
///   "success": false,
///   "message": "Ticket not found"
/// }
/// ```
///
/// - `500 Internal Server Error`
/// ```json
/// {
///   "success": false,
///   "message": "Failed to retrieve ticket"
/// }
/// ```
pub async fn get_ticket(
    State(app_state): State<AppState>,
    Path((module_id, _, ticket_id)): Path<(i64, i64, i64)>,
    Extension(AuthUser(claims)): Extension<AuthUser>,
) -> impl IntoResponse {
    let db = app_state.db();
    let user_id = claims.sub;

<<<<<<< HEAD
    // Optional: Permission check
    if !is_valid(user_id, ticket_id, db).await {
=======
    if !is_valid(user_id, ticket_id, module_id, db).await {
>>>>>>> 7daee8d7
        return (
            StatusCode::FORBIDDEN,
            Json(ApiResponse::<()>::error("Forbidden")),
        ).into_response();
    }

    // Fetch ticket and preload the user relation
    match TicketEntity::find_by_id(ticket_id)
        .find_also_related(UserEntity)
        .one(db)
        .await
    {
        Ok(Some((ticket, Some(user)))) => {
            let response = TicketWithUserResponse {
                ticket: ticket.into(),
                user: user.into(),
            };
            (
                StatusCode::OK,
                Json(ApiResponse::success(response, "Ticket with user retrieved")),
            ).into_response()
        }
        Ok(Some((_ticket, None))) => (
            StatusCode::INTERNAL_SERVER_ERROR,
            Json(ApiResponse::<()>::error("User not found")),
        ).into_response(),
        Ok(None) => (
            StatusCode::NOT_FOUND,
            Json(ApiResponse::<()>::error("Ticket not found")),
        ).into_response(),
        Err(_) => (
            StatusCode::INTERNAL_SERVER_ERROR,
            Json(ApiResponse::<()>::error("Failed to retrieve ticket")),
        ).into_response(),
    }
}

#[derive(Debug, Deserialize)]
pub struct FilterReq {
    pub page: Option<i32>,
    pub per_page: Option<i32>,
    pub query: Option<String>,
    pub status: Option<String>,
    pub sort: Option<String>,
}

#[derive(Serialize)]
pub struct FilterResponse {
    pub tickets: Vec<TicketResponse>,
    pub page: i32,
    pub per_page: i32,
    pub total: i32,
}

impl FilterResponse {
    fn new(tickets: Vec<TicketResponse>, page: i32, per_page: i32, total: i32) -> Self {
        Self {
            tickets,
            page,
            per_page,
            total,
        }
    }
}


async fn is_student(module_id: i64, user_id: i64, db: &DatabaseConnection) -> bool {
    user_module_role::Entity::find()
        .filter(user_module_role::Column::UserId.eq(user_id))
        .filter(user_module_role::Column::ModuleId.eq(module_id))
        .filter(user_module_role::Column::Role.eq(Role::Student))
        .join(JoinType::InnerJoin, user_module_role::Relation::User.def())
        .filter(user::Column::Admin.eq(false))
        .one(db)
        .await
        .map(|opt| opt.is_some())
        .unwrap_or(false)
}

pub async fn get_tickets(
    Path((module_id, assignment_id)): Path<(i64, i64)>,
    Extension(AuthUser(claims)): Extension<AuthUser>,
    State(app_state): State<AppState>,
    Query(params): Query<FilterReq>,
) -> impl IntoResponse {
    let db = app_state.db();
    let user_id = claims.sub;

    let page = params.page.unwrap_or(1).max(1);
    let per_page = params.per_page.unwrap_or(20).min(100);

    if let Some(sort_field) = &params.sort {
        let valid_fields = ["created_at", "updated_at", "status"];
        for field in sort_field.split(',') {
            let field = field.trim().trim_start_matches('-');
            if !valid_fields.contains(&field) {
                return (
                    StatusCode::BAD_REQUEST,
                    Json(ApiResponse::<FilterResponse>::error("Invalid field used")),
                )
                    .into_response();
            }
        }
    }

    let mut condition = Condition::all().add(TicketColumn::AssignmentId.eq(assignment_id));

    if is_student(module_id, user_id, db).await {
        condition = condition.add(TicketColumn::UserId.eq(user_id));
    }

    if let Some(ref query) = params.query {
        let pattern = format!("%{}%", query.to_lowercase());
        condition = condition.add(
            Condition::any()
                .add(Expr::cust("LOWER(title)").like(&pattern))
                .add(Expr::cust("LOWER(description)").like(&pattern)),
        );
    }

    if let Some(ref status) = params.status {
        match status.parse::<TicketStatus>() {
            Ok(status_enum) => {
                condition = condition.add(TicketColumn::Status.eq(status_enum));
            }
            Err(_) => {
                return (
                    StatusCode::BAD_REQUEST,
                    Json(ApiResponse::<FilterResponse>::error("Invalid status value")),
                )
                    .into_response();
            }
        }
    }

    let mut query = TicketEntity::find().filter(condition);

    if let Some(sort_param) = &params.sort {
        for sort in sort_param.split(',') {
            let (field, asc) = if sort.starts_with('-') {
                (&sort[1..], false)
            } else {
                (sort, true)
            };

            query = match field {
                "created_at" => {
                    if asc {
                        query.order_by_asc(TicketColumn::CreatedAt)
                    } else {
                        query.order_by_desc(TicketColumn::CreatedAt)
                    }
                }
                "updated_at" => {
                    if asc {
                        query.order_by_asc(TicketColumn::UpdatedAt)
                    } else {
                        query.order_by_desc(TicketColumn::UpdatedAt)
                    }
                }
                "status" => {
                    if asc {
                        query.order_by_asc(TicketColumn::Status)
                    } else {
                        query.order_by_desc(TicketColumn::Status)
                    }
                }
                _ => query,
            };
        }
    }

    let paginator = query.clone().paginate(db, per_page as u64);
    let total = match paginator.num_items().await {
        Ok(n) => n as i32,
        Err(e) => {
            eprintln!("Error counting tickets: {:?}", e);
            return (
                StatusCode::INTERNAL_SERVER_ERROR,
                Json(ApiResponse::<FilterResponse>::error(
                    "Error counting tickets",
                )),
            )
                .into_response();
        }
    };

    match paginator.fetch_page((page - 1) as u64).await {
        Ok(results) => {
            let tickets: Vec<TicketResponse> =
                results.into_iter().map(TicketResponse::from).collect();

            let response = FilterResponse::new(tickets, page, per_page, total);
            (
                StatusCode::OK,
                Json(ApiResponse::success(
                    response,
                    "Tickets retrieved successfully",
                )),
            )
                .into_response()
        }
        Err(err) => {
            eprintln!("Error fetching tickets: {:?}", err);
            (
                StatusCode::INTERNAL_SERVER_ERROR,
                Json(ApiResponse::<FilterResponse>::error(
                    "Failed to retrieve tickets",
                )),
            )
                .into_response()
        }
    }
}<|MERGE_RESOLUTION|>--- conflicted
+++ resolved
@@ -86,12 +86,7 @@
     let db = app_state.db();
     let user_id = claims.sub;
 
-<<<<<<< HEAD
-    // Optional: Permission check
-    if !is_valid(user_id, ticket_id, db).await {
-=======
     if !is_valid(user_id, ticket_id, module_id, db).await {
->>>>>>> 7daee8d7
         return (
             StatusCode::FORBIDDEN,
             Json(ApiResponse::<()>::error("Forbidden")),
