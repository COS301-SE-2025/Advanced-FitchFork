//! Ticket retrieval handlers.
//!
//! Provides endpoints to fetch tickets for an assignment.
//!
//! Users can retrieve a single ticket or a list of tickets, with support for
//! filtering, sorting, and pagination. The endpoints validate that the user
//! has permission to view the ticket(s) before returning data.

use crate::{
<<<<<<< HEAD
    auth::AuthUser, response::ApiResponse,
    routes::modules::assignments::tickets::common::{is_valid, TicketResponse, TicketWithUserResponse},
=======
    auth::AuthUser,
    response::ApiResponse,
    routes::modules::assignments::tickets::common::{TicketResponse, is_valid},
>>>>>>> 6a84f3e6
};
use axum::{
    Extension,
    extract::{Path, Query, State},
    http::StatusCode,
    response::{IntoResponse, Json},
};
<<<<<<< HEAD
use db::models::{tickets::{
    Column as TicketColumn, Entity as TicketEntity, TicketStatus,
}, user, user_module_role::{self, Role}};
use db::models::user::{Entity as UserEntity};
=======
use db::models::{
    tickets::{Column as TicketColumn, Entity as TicketEntity, Model as TicketModel, TicketStatus},
    user,
    user_module_role::{self, Role},
};
>>>>>>> 6a84f3e6
use migration::Expr;
use sea_orm::{ColumnTrait, Condition, DatabaseConnection, EntityTrait, JoinType, PaginatorTrait, QueryFilter, QueryOrder, QuerySelect, RelationTrait};
use serde::{Deserialize, Serialize};
use util::state::AppState;

<<<<<<< HEAD
/// GET /api/modules/{module_id}/assignments/{assignment_id}/tickets/{ticket_id}/with-user
///
/// Retrieve a specific ticket along with information about the user who created it.
/// Accessible to users assigned to the module (e.g., student, tutor, lecturer).
///
/// ### Path Parameters
/// - `module_id` (i64): The ID of the module containing the assignment
/// - `assignment_id` (i64): The ID of the assignment containing the ticket
/// - `ticket_id` (i64): The ID of the ticket to retrieve
///
/// ### Responses
///
/// - `200 OK`
/// ```json
/// {
///   "success": true,
///   "message": "Ticket with user retrieved",
///   "data": {
///     "ticket": {
///       "id": 101,
///       "assignment_id": 456,
///       "user_id": 789,
///       "title": "Issue with question 2",
///       "description": "I'm not sure what the question is asking.",
///       "status": "open",
///       "created_at": "2025-08-01T12:00:00Z",
///       "updated_at": "2025-08-01T12:30:00Z"
///     },
///     "user": {
///       "id": 789,
///       "username": "u23571561",
///       "email": "student@example.com",
///       "profile_picture_path": "uploads/users/789/profile.png"
///     }
///   }
/// }
/// ```
///
/// - `403 Forbidden`
/// ```json
/// {
///   "success": false,
///   "message": "Forbidden"
/// }
/// ```
///
/// - `404 Not Found`
/// ```json
/// {
///   "success": false,
///   "message": "Ticket not found"
/// }
/// ```
///
/// - `500 Internal Server Error`
/// ```json
/// {
///   "success": false,
=======
/// Retrieves a single ticket.
///
/// **Endpoint:** `GET /modules/{module_id}/assignments/{assignment_id}/tickets/{ticket_id}`  
/// **Permissions:** Only the ticket owner or authorized users can view the ticket.
///
/// ### Path parameters
/// - `module_id`       → ID of the module (used for permission check)
/// - `assignment_id`   → ID of the assignment (unused in handler, kept for route consistency)
/// - `ticket_id`       → ID of the ticket to retrieve
///
/// ### Responses
/// - `200 OK` → Ticket retrieved successfully
/// ```json
/// {
///   "success": true,
///   "data": { /* Ticket object */ },
///   "message": "Ticket retrieved successfully"
/// }
/// ```
/// - `403 Forbidden` → User does not have permission to view this ticket
/// ```json
/// {
///   "success": false,
///   "data": null,
///   "message": "Forbidden"
/// }
/// ```
/// - `404 Not Found` → Ticket not found
/// ```json
/// {
///   "success": false,
///   "data": null,
///   "message": "Ticket not found"
/// }
/// ```
/// - `500 Internal Server Error` → Failed to retrieve the ticket
/// ```json
/// {
///   "success": false,
///   "data": null,
>>>>>>> 6a84f3e6
///   "message": "Failed to retrieve ticket"
/// }
/// ```
pub async fn get_ticket(
    State(app_state): State<AppState>,
    Path((module_id, _, ticket_id)): Path<(i64, i64, i64)>,
    Extension(AuthUser(claims)): Extension<AuthUser>,
) -> impl IntoResponse {
    let db = app_state.db();
    let user_id = claims.sub;

    if !is_valid(user_id, ticket_id, module_id, claims.admin, db).await {
        return (
            StatusCode::FORBIDDEN,
            Json(ApiResponse::<()>::error("Forbidden")),
        ).into_response();
    }

    // Fetch ticket and preload the user relation
    match TicketEntity::find_by_id(ticket_id)
        .find_also_related(UserEntity)
        .one(db)
        .await
    {
        Ok(Some((ticket, Some(user)))) => {
            let response = TicketWithUserResponse {
                ticket: ticket.into(),
                user: user.into(),
            };
            (
                StatusCode::OK,
                Json(ApiResponse::success(response, "Ticket with user retrieved")),
            ).into_response()
        }
        Ok(Some((_ticket, None))) => (
            StatusCode::INTERNAL_SERVER_ERROR,
            Json(ApiResponse::<()>::error("User not found")),
        ).into_response(),
        Ok(None) => (
            StatusCode::NOT_FOUND,
            Json(ApiResponse::<()>::error("Ticket not found")),
        ).into_response(),
        Err(_) => (
            StatusCode::INTERNAL_SERVER_ERROR,
            Json(ApiResponse::<()>::error("Failed to retrieve ticket")),
        ).into_response(),
    }
}

/// Query parameters for filtering, sorting, and pagination
#[derive(Debug, Deserialize)]
pub struct FilterReq {
    /// Page number (default: 1)
    pub page: Option<i32>,
    /// Items per page (default: 20, max: 100)
    pub per_page: Option<i32>,
    /// Search query (matches title or description)
    pub query: Option<String>,
    /// Filter by ticket status
    pub status: Option<String>,
    /// Sort by fields (e.g., "created_at,-status")
    pub sort: Option<String>,
}

/// Response for a paginated list of tickets
#[derive(Serialize)]
pub struct FilterResponse {
    pub tickets: Vec<TicketResponse>,
    pub page: i32,
    pub per_page: i32,
    pub total: i32,
}

impl FilterResponse {
    fn new(tickets: Vec<TicketResponse>, page: i32, per_page: i32, total: i32) -> Self {
        Self {
            tickets,
            page,
            per_page,
            total,
        }
    }
}

/// Helper to check if a user is a student in a module
async fn is_student(module_id: i64, user_id: i64, db: &DatabaseConnection) -> bool {
    user_module_role::Entity::find()
        .filter(user_module_role::Column::UserId.eq(user_id))
        .filter(user_module_role::Column::ModuleId.eq(module_id))
        .filter(user_module_role::Column::Role.eq(Role::Student))
        .join(JoinType::InnerJoin, user_module_role::Relation::User.def())
        .filter(user::Column::Admin.eq(false))
        .one(db)
        .await
        .map(|opt| opt.is_some())
        .unwrap_or(false)
}

/// Retrieves tickets for an assignment with optional filtering, sorting, and pagination.
///
/// **Endpoint:** `GET /modules/{module_id}/assignments/{assignment_id}/tickets`  
/// **Permissions:**  
/// - Students can only see their own tickets  
/// - Lecturers/assistants can see all tickets
///
/// ### Path parameters
/// - `module_id`       → ID of the module (used for permission check)
/// - `assignment_id`   → ID of the assignment
///
/// ### Query parameters
/// - `page` → Page number (default: 1)
/// - `per_page` → Number of items per page (default: 20, max: 100)
/// - `query` → Search in ticket title or description
/// - `status` → Filter by ticket status (`open`, `closed`)
/// - `sort` → Comma-separated fields to sort by (prefix with `-` for descending)
///
/// ### Responses
/// - `200 OK` → Tickets retrieved successfully
/// ```json
/// {
///   "success": true,
///   "data": {
///     "tickets": [ /* Ticket objects */ ],
///     "page": 1,
///     "per_page": 20,
///     "total": 42
///   },
///   "message": "Tickets retrieved successfully"
/// }
/// ```
/// - `400 Bad Request` → Invalid query parameters (sort or status)
/// ```json
/// {
///   "success": false,
///   "data": null,
///   "message": "Invalid field used"
/// }
/// ```
/// - `500 Internal Server Error` → Failed to fetch tickets
/// ```json
/// {
///   "success": false,
///   "data": null,
///   "message": "Failed to retrieve tickets"
/// }
/// ```
pub async fn get_tickets(
    Path((module_id, assignment_id)): Path<(i64, i64)>,
    Extension(AuthUser(claims)): Extension<AuthUser>,
    State(app_state): State<AppState>,
    Query(params): Query<FilterReq>,
) -> impl IntoResponse {
    let db = app_state.db();
    let user_id = claims.sub;

    let page = params.page.unwrap_or(1).max(1);
    let per_page = params.per_page.unwrap_or(20).min(100);

    if let Some(sort_field) = &params.sort {
        let valid_fields = ["created_at", "updated_at", "status"];
        for field in sort_field.split(',') {
            let field = field.trim().trim_start_matches('-');
            if !valid_fields.contains(&field) {
                return (
                    StatusCode::BAD_REQUEST,
                    Json(ApiResponse::<FilterResponse>::error("Invalid field used")),
                )
                    .into_response();
            }
        }
    }

    let mut condition = Condition::all().add(TicketColumn::AssignmentId.eq(assignment_id));

    if is_student(module_id, user_id, db).await {
        condition = condition.add(TicketColumn::UserId.eq(user_id));
    }

    if let Some(ref query) = params.query {
        let pattern = format!("%{}%", query.to_lowercase());
        condition = condition.add(
            Condition::any()
                .add(Expr::cust("LOWER(title)").like(&pattern))
                .add(Expr::cust("LOWER(description)").like(&pattern)),
        );
    }

    if let Some(ref status) = params.status {
        match status.parse::<TicketStatus>() {
            Ok(status_enum) => {
                condition = condition.add(TicketColumn::Status.eq(status_enum));
            }
            Err(_) => {
                return (
                    StatusCode::BAD_REQUEST,
                    Json(ApiResponse::<FilterResponse>::error("Invalid status value")),
                )
                    .into_response();
            }
        }
    }

    let mut query = TicketEntity::find().filter(condition);

    if let Some(sort_param) = &params.sort {
        for sort in sort_param.split(',') {
            let (field, asc) = if sort.starts_with('-') {
                (&sort[1..], false)
            } else {
                (sort, true)
            };

            query = match field {
                "created_at" => {
                    if asc {
                        query.order_by_asc(TicketColumn::CreatedAt)
                    } else {
                        query.order_by_desc(TicketColumn::CreatedAt)
                    }
                }
                "updated_at" => {
                    if asc {
                        query.order_by_asc(TicketColumn::UpdatedAt)
                    } else {
                        query.order_by_desc(TicketColumn::UpdatedAt)
                    }
                }
                "status" => {
                    if asc {
                        query.order_by_asc(TicketColumn::Status)
                    } else {
                        query.order_by_desc(TicketColumn::Status)
                    }
                }
                _ => query,
            };
        }
    }

    let paginator = query.clone().paginate(db, per_page as u64);
    let total = match paginator.num_items().await {
        Ok(n) => n as i32,
        Err(e) => {
            eprintln!("Error counting tickets: {:?}", e);
            return (
                StatusCode::INTERNAL_SERVER_ERROR,
                Json(ApiResponse::<FilterResponse>::error(
                    "Error counting tickets",
                )),
            )
                .into_response();
        }
    };

    match paginator.fetch_page((page - 1) as u64).await {
        Ok(results) => {
            let tickets: Vec<TicketResponse> =
                results.into_iter().map(TicketResponse::from).collect();

            let response = FilterResponse::new(tickets, page, per_page, total);
            (
                StatusCode::OK,
                Json(ApiResponse::success(
                    response,
                    "Tickets retrieved successfully",
                )),
            )
                .into_response()
        }
        Err(err) => {
            eprintln!("Error fetching tickets: {:?}", err);
            (
                StatusCode::INTERNAL_SERVER_ERROR,
                Json(ApiResponse::<FilterResponse>::error(
                    "Failed to retrieve tickets",
                )),
            )
                .into_response()
        }
    }
}<|MERGE_RESOLUTION|>--- conflicted
+++ resolved
@@ -7,14 +7,8 @@
 //! has permission to view the ticket(s) before returning data.
 
 use crate::{
-<<<<<<< HEAD
     auth::AuthUser, response::ApiResponse,
     routes::modules::assignments::tickets::common::{is_valid, TicketResponse, TicketWithUserResponse},
-=======
-    auth::AuthUser,
-    response::ApiResponse,
-    routes::modules::assignments::tickets::common::{TicketResponse, is_valid},
->>>>>>> 6a84f3e6
 };
 use axum::{
     Extension,
@@ -22,25 +16,16 @@
     http::StatusCode,
     response::{IntoResponse, Json},
 };
-<<<<<<< HEAD
 use db::models::{tickets::{
     Column as TicketColumn, Entity as TicketEntity, TicketStatus,
 }, user, user_module_role::{self, Role}};
 use db::models::user::{Entity as UserEntity};
-=======
-use db::models::{
-    tickets::{Column as TicketColumn, Entity as TicketEntity, Model as TicketModel, TicketStatus},
-    user,
-    user_module_role::{self, Role},
-};
->>>>>>> 6a84f3e6
 use migration::Expr;
 use sea_orm::{ColumnTrait, Condition, DatabaseConnection, EntityTrait, JoinType, PaginatorTrait, QueryFilter, QueryOrder, QuerySelect, RelationTrait};
 use serde::{Deserialize, Serialize};
 use util::state::AppState;
 
-<<<<<<< HEAD
-/// GET /api/modules/{module_id}/assignments/{assignment_id}/tickets/{ticket_id}/with-user
+/// GET /api/modules/{module_id}/assignments/{assignment_id}/tickets/{ticket_id}
 ///
 /// Retrieve a specific ticket along with information about the user who created it.
 /// Accessible to users assigned to the module (e.g., student, tutor, lecturer).
@@ -98,48 +83,6 @@
 /// ```json
 /// {
 ///   "success": false,
-=======
-/// Retrieves a single ticket.
-///
-/// **Endpoint:** `GET /modules/{module_id}/assignments/{assignment_id}/tickets/{ticket_id}`  
-/// **Permissions:** Only the ticket owner or authorized users can view the ticket.
-///
-/// ### Path parameters
-/// - `module_id`       → ID of the module (used for permission check)
-/// - `assignment_id`   → ID of the assignment (unused in handler, kept for route consistency)
-/// - `ticket_id`       → ID of the ticket to retrieve
-///
-/// ### Responses
-/// - `200 OK` → Ticket retrieved successfully
-/// ```json
-/// {
-///   "success": true,
-///   "data": { /* Ticket object */ },
-///   "message": "Ticket retrieved successfully"
-/// }
-/// ```
-/// - `403 Forbidden` → User does not have permission to view this ticket
-/// ```json
-/// {
-///   "success": false,
-///   "data": null,
-///   "message": "Forbidden"
-/// }
-/// ```
-/// - `404 Not Found` → Ticket not found
-/// ```json
-/// {
-///   "success": false,
-///   "data": null,
-///   "message": "Ticket not found"
-/// }
-/// ```
-/// - `500 Internal Server Error` → Failed to retrieve the ticket
-/// ```json
-/// {
-///   "success": false,
-///   "data": null,
->>>>>>> 6a84f3e6
 ///   "message": "Failed to retrieve ticket"
 /// }
 /// ```
