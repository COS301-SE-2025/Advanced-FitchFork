--- conflicted
+++ resolved
@@ -19,8 +19,6 @@
     http::StatusCode,
     response::{IntoResponse, Json},
 };
-<<<<<<< HEAD
-=======
 use db::models::user::Entity as UserEntity;
 use db::models::{
     tickets::{Column as TicketColumn, Entity as TicketEntity, TicketStatus},
@@ -32,7 +30,6 @@
     ColumnTrait, Condition, DatabaseConnection, EntityTrait, JoinType, PaginatorTrait, QueryFilter,
     QueryOrder, QuerySelect, RelationTrait,
 };
->>>>>>> 0c8f0684
 use serde::{Deserialize, Serialize};
 use services::service::Service;
 use services::ticket::{TicketService, TicketStatus};
@@ -324,12 +321,72 @@
     let ticket_responses: Vec<TicketResponse> =
         tickets.into_iter().map(TicketResponse::from).collect();
 
-    let response = FilterResponse::new(ticket_responses, page, per_page, total);
-    (
-        StatusCode::OK,
-        Json(ApiResponse::success(
-            response,
-            "Tickets retrieved successfully",
-        )),
-    )
+            query = match field {
+                "created_at" => {
+                    if asc {
+                        query.order_by_asc(TicketColumn::CreatedAt)
+                    } else {
+                        query.order_by_desc(TicketColumn::CreatedAt)
+                    }
+                }
+                "updated_at" => {
+                    if asc {
+                        query.order_by_asc(TicketColumn::UpdatedAt)
+                    } else {
+                        query.order_by_desc(TicketColumn::UpdatedAt)
+                    }
+                }
+                "status" => {
+                    if asc {
+                        query.order_by_asc(TicketColumn::Status)
+                    } else {
+                        query.order_by_desc(TicketColumn::Status)
+                    }
+                }
+                _ => query,
+            };
+        }
+    }
+
+    let paginator = query.clone().paginate(db, per_page as u64);
+    let total = match paginator.num_items().await {
+        Ok(n) => n as i32,
+        Err(e) => {
+            eprintln!("Error counting tickets: {:?}", e);
+            return (
+                StatusCode::INTERNAL_SERVER_ERROR,
+                Json(ApiResponse::<FilterResponse>::error(
+                    "Error counting tickets",
+                )),
+            )
+                .into_response();
+        }
+    };
+
+    match paginator.fetch_page((page - 1) as u64).await {
+        Ok(results) => {
+            let tickets: Vec<TicketResponse> =
+                results.into_iter().map(TicketResponse::from).collect();
+
+            let response = FilterResponse::new(tickets, page, per_page, total);
+            (
+                StatusCode::OK,
+                Json(ApiResponse::success(
+                    response,
+                    "Tickets retrieved successfully",
+                )),
+            )
+                .into_response()
+        }
+        Err(err) => {
+            eprintln!("Error fetching tickets: {:?}", err);
+            (
+                StatusCode::INTERNAL_SERVER_ERROR,
+                Json(ApiResponse::<FilterResponse>::error(
+                    "Failed to retrieve tickets",
+                )),
+            )
+                .into_response()
+        }
+    }
 }