--- conflicted
+++ resolved
@@ -22,17 +22,6 @@
 use get::{get_ticket, get_tickets};
 use ticket_messages::ticket_message_routes;
 
-<<<<<<< HEAD
-
-pub fn ticket_routes() -> Router {
-	Router::new()
-	.route("/", post(create_ticket))
-	.route("/{ticket_id}/close", put(close_ticket))
-	.route("/{ticket_id}/open", put(open_ticket))
-	.route("/{ticket_id}", delete(delete_ticket))
-	.route("/{ticket_id}", get(get_ticket))
-	.route("/",get(get_tickets))
-=======
 /// Builds and returns the `/tickets` route group for a given ticket context.
 ///
 /// Routes:
@@ -54,5 +43,4 @@
         .route("/{ticket_id}", get(get_ticket))
         .route("/", get(get_tickets))
         .nest("/{ticket_id}/messages", ticket_message_routes(app_state.clone()))
->>>>>>> 35b14be3
 }