//! Ticket routes module.
//!
//! Provides the `/tickets` route group with full CRUD and nested message functionality.
//!
//! Routes include:
//! - Create, open, close, delete, and get tickets
//! - List all tickets
//! - Nested routes for ticket messages
//!
//! Access control is enforced via middleware guards for ticket ownership, lecturer, or admin roles.

use axum::{
    Router,
    routing::{delete, get, post, put},
};
<<<<<<< HEAD
=======
use util::state::AppState;
>>>>>>> 0c8f0684
pub mod common;
pub mod delete;
pub mod get;
pub mod post;
pub mod put;
pub mod ticket_messages;
use delete::delete_ticket;
use get::{get_ticket, get_tickets};
use post::create_ticket;
use put::{close_ticket, open_ticket};
use ticket_messages::ticket_message_routes;

/// Builds and returns the `/tickets` route group for a given ticket context.
///
/// Routes:
/// - `POST   /tickets`                  → Create a new ticket
/// - `PUT    /tickets/{ticket_id}/open` → Reopen a closed ticket
/// - `PUT    /tickets/{ticket_id}/close`→ Close an open ticket
/// - `DELETE /tickets/{ticket_id}`      → Delete a ticket
/// - `GET    /tickets/{ticket_id}`      → Get details of a ticket
/// - `GET    /tickets`                  → List all tickets
///
/// Nested routes:
/// - Ticket messages routes → `/{ticket_id}/messages` handled by `ticket_message_routes`
pub fn ticket_routes() -> Router {
    Router::new()
        .route("/", post(create_ticket))
        .route("/{ticket_id}/close", put(close_ticket))
        .route("/{ticket_id}/open", put(open_ticket))
        .route("/{ticket_id}", delete(delete_ticket))
        .route("/{ticket_id}", get(get_ticket))
        .route("/", get(get_tickets))
<<<<<<< HEAD
        .nest("/{ticket_id}/messages", ticket_message_routes())
=======
        .nest(
            "/{ticket_id}/messages",
            ticket_message_routes(app_state.clone()),
        )
>>>>>>> 0c8f0684
}<|MERGE_RESOLUTION|>--- conflicted
+++ resolved
@@ -13,10 +13,7 @@
     Router,
     routing::{delete, get, post, put},
 };
-<<<<<<< HEAD
-=======
 use util::state::AppState;
->>>>>>> 0c8f0684
 pub mod common;
 pub mod delete;
 pub mod get;
@@ -49,12 +46,8 @@
         .route("/{ticket_id}", delete(delete_ticket))
         .route("/{ticket_id}", get(get_ticket))
         .route("/", get(get_tickets))
-<<<<<<< HEAD
-        .nest("/{ticket_id}/messages", ticket_message_routes())
-=======
         .nest(
             "/{ticket_id}/messages",
             ticket_message_routes(app_state.clone()),
         )
->>>>>>> 0c8f0684
 }