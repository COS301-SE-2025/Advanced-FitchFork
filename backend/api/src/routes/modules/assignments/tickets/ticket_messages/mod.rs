//! Ticket message routes.
//!
//! Provides all endpoints for managing ticket messages within a module assignment.
//!
//! Endpoints include creating, editing, deleting, and retrieving messages.  
//! Access control is enforced using `is_valid` and author checks for editing/deleting messages.

use axum::{
    Router,
    routing::{delete, get, post, put},
};
<<<<<<< HEAD
=======
use util::state::AppState;
>>>>>>> 0c8f0684

pub mod common;
pub mod delete;
pub mod get;
pub mod post;
pub mod put;

use delete::delete_ticket_message;
use get::get_ticket_messages;
use post::create_message;
use put::edit_ticket_message;

/// Returns a `Router` configured with ticket message endpoints.
///
/// ### Routes
/// - `POST /` → Create a new ticket message (`create_message`)
/// - `GET /` → Retrieve all messages for a ticket (`get_ticket_messages`)
/// - `PUT /{message_id}` → Edit an existing ticket message (`edit_ticket_message`)
/// - `DELETE /{message_id}` → Delete a ticket message (`delete_ticket_message`)
///
/// ### Note
/// - Routes expect the `AppState` extractor to provide the database connection.
/// - Authorization is enforced per handler.
pub fn ticket_message_routes() -> Router {
    Router::new()
        .route("/", post(create_message))
        .route("/", get(get_ticket_messages))
        .route("/{message_id}", put(edit_ticket_message))
        .route("/{message_id}", delete(delete_ticket_message))
}<|MERGE_RESOLUTION|>--- conflicted
+++ resolved
@@ -9,10 +9,7 @@
     Router,
     routing::{delete, get, post, put},
 };
-<<<<<<< HEAD
-=======
 use util::state::AppState;
->>>>>>> 0c8f0684
 
 pub mod common;
 pub mod delete;
