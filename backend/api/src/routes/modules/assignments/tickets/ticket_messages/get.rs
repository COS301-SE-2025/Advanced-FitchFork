--- conflicted
+++ resolved
@@ -43,7 +43,6 @@
     pub total: i32,
 }
 
-<<<<<<< HEAD
 /// GET /api/modules/{module_id}/assignments/{assignment_id}/tickets/{ticket_id}/messages
 ///
 /// Retrieve a paginated list of **ticket messages** for a specific ticket.  
@@ -133,53 +132,6 @@
 ///
 /// ### Example Success (200)
 /// See the `200 OK` example above.
-=======
-/// Retrieves messages for a ticket.
-///
-/// **Endpoint:** `GET /modules/{module_id}/assignments/{assignment_id}/tickets/{ticket_id}/messages`  
-/// **Permissions:** Only users with access to the ticket can retrieve messages.
-///
-/// ### Path parameters
-/// - `module_id`       → ID of the module (used for permission check)
-/// - `assignment_id`   → ID of the assignment (unused in handler, kept for route consistency)
-/// - `ticket_id`       → ID of the ticket whose messages are being retrieved
-///
-/// ### Query parameters
-/// - `page`            → Page number for pagination (default: 1)
-/// - `per_page`        → Number of messages per page (default: 50, max: 100)
-/// - `query`           → Optional search string to filter messages by content
-///
-/// ### Responses
-/// - `200 OK` → Messages retrieved successfully
-/// ```json
-/// {
-///   "success": true,
-///   "data": {
-///     "tickets": [/* array of messages */],
-///     "page": 1,
-///     "per_page": 50,
-///     "total": 123
-///   },
-///   "message": "Messages retrieved successfully"
-/// }
-/// ```
-/// - `403 Forbidden` → User does not have permission to view this ticket
-/// ```json
-/// {
-///   "success": false,
-///   "data": null,
-///   "message": "Forbidden"
-/// }
-/// ```
-/// - `500 Internal Server Error` → Failed to retrieve messages
-/// ```json
-/// {
-///   "success": false,
-///   "data": null,
-///   "message": "Failed to retrieve tickets"
-/// }
-/// ```
->>>>>>> 6a84f3e6
 pub async fn get_ticket_messages(
     Path((module_id, _, ticket_id)): Path<(i64, i64, i64)>,
     State(app_state): State<AppState>,
