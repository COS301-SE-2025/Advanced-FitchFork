--- conflicted
+++ resolved
@@ -164,13 +164,8 @@
             "user": null
         }
     });
-<<<<<<< HEAD
-    AppState::get()
-        .ws()
-=======
     app_state
         .ws_clone()
->>>>>>> 0c8f0684
         .broadcast(&topic, payload.to_string())
         .await;
 
