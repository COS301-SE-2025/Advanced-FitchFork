--- conflicted
+++ resolved
@@ -17,7 +17,6 @@
 use crate::{
     auth::AuthUser,
     response::ApiResponse,
-<<<<<<< HEAD
     routes::modules::assignments::tickets::ticket_messages::common::MessageResponse, ws::tickets::topics::ticket_chat_topic,
 };
 
@@ -57,31 +56,10 @@
 ///     "updated_at": "2025-02-01T12:05:00Z",
 ///     "user": null
 ///   }
-=======
-    routes::modules::assignments::tickets::ticket_messages::common::MessageResponse,
-};
-
-/// Edits an existing ticket message.
-///
-/// **Endpoint:** `PUT /modules/{module_id}/assignments/{assignment_id}/tickets/{ticket_id}/messages/{message_id}`  
-/// **Permissions:** Only the author of the message can edit it.
-///
-/// ### Path parameters
-/// - `module_id`       → ID of the module (unused in handler, for route consistency)
-/// - `assignment_id`   → ID of the assignment (unused in handler, for route consistency)
-/// - `ticket_id`       → ID of the ticket (unused in handler, for route consistency)
-/// - `message_id`      → ID of the message to edit
-///
-/// ### Request body
-/// ```json
-/// {
-///   "content": "Updated message content"
->>>>>>> 6a84f3e6
 /// }
 /// ```
 ///
 /// ### Responses
-<<<<<<< HEAD
 ///
 /// - `200 OK` — Message updated
 /// ```json
@@ -121,46 +99,6 @@
 /// Content-Type: application/json
 ///
 /// { "content": "Updated message text" }
-=======
-/// - `200 OK` → Message updated successfully
-/// ```json
-/// {
-///   "success": true,
-///   "data": {
-///       "id": 123,
-///       "ticket_id": 456,
-///       "content": "Updated message content",
-///       "created_at": "2025-08-18T10:00:00Z",
-///       "updated_at": "2025-08-18T10:15:00Z",
-///       "user": null
-///   },
-///   "message": "Message updated successfully"
-/// }
-/// ```
-/// - `400 Bad Request` → Content is missing or empty
-/// ```json
-/// {
-///   "success": false,
-///   "data": null,
-///   "message": "Content is required"
-/// }
-/// ```
-/// - `403 Forbidden` → User is not the author of the message
-/// ```json
-/// {
-///   "success": false,
-///   "data": null,
-///   "message": "Forbidden"
-/// }
-/// ```
-/// - `500 Internal Server Error` → Failed to update the message
-/// ```json
-/// {
-///   "success": false,
-///   "data": null,
-///   "message": "Failed to update message"
-/// }
->>>>>>> 6a84f3e6
 /// ```
 pub async fn edit_ticket_message(
     // NOTE: we now extract module_id, assignment_id, and ticket_id so we can build the WS topic
