//! Ticket message deletion handler.
//!
//! Provides an endpoint to delete an existing message within a ticket.
//!
//! Only the author of the message can delete it. The endpoint validates
//! that the user is the author before performing the deletion.

use axum::{
    Extension, Json,
    extract::{Path, State},
    http::StatusCode,
    response::IntoResponse,
};
use db::models::ticket_messages::Model as TicketMessageModel;
use util::state::AppState;

use crate::{auth::AuthUser, response::ApiResponse, ws::tickets::topics::ticket_chat_topic};

<<<<<<< HEAD
/// DELETE /api/modules/{module_id}/assignments/{assignment_id}/tickets/{ticket_id}/messages/{message_id}
///
/// Delete a **ticket message**. Only the **author** of the message may delete it.
///
/// ### Path Parameters
/// - `module_id` (i64): Module ID (present in the route for authorization scope)
/// - `assignment_id` (i64): Assignment ID (present in the route for authorization scope)
/// - `ticket_id` (i64): Ticket ID (present in the route for authorization scope)
/// - `message_id` (i64): The ID of the message to delete
///
/// ### Authorization
/// - Requires a valid bearer token
/// - Caller must be the **author** of the message; otherwise `403 Forbidden` is returned
///
/// ### WebSocket Broadcast
/// - On success, broadcasts:
/// ```json
/// { "event": "message_deleted", "payload": { "id": <message_id> } }
/// ```
/// to topic:
/// `ws/tickets/{ticket_id}`
///
/// ### Responses
///
/// - `200 OK` — Message deleted
/// ```json
/// {
///   "success": true,
///   "message": "Message deleted successfully",
///   "data": { "id": 123 }
/// }
/// ```
///
/// - `403 Forbidden` — Caller is not the author
/// ```json
/// { "success": false, "message": "Forbidden" }
/// ```
///
/// - `500 Internal Server Error` — Database error while deleting
/// ```json
/// { "success": false, "message": "Failed to delete message" }
=======
/// Deletes a ticket message.
///
/// **Endpoint:** `DELETE /modules/{module_id}/assignments/{assignment_id}/tickets/{ticket_id}/messages/{message_id}`  
/// **Permissions:** Only the message author can delete their message.
///
/// ### Path parameters
/// - `module_id`       → ID of the module (unused in handler, kept for route consistency)
/// - `assignment_id`   → ID of the assignment (unused in handler, kept for route consistency)
/// - `ticket_id`       → ID of the ticket (unused in handler, kept for route consistency)
/// - `message_id`      → ID of the message to be deleted
///
/// ### Responses
/// - `200 OK` → Message deleted successfully
/// ```json
/// {
///   "success": true,
///   "data": { "id": 123 },
///   "message": "Message deleted successfully"
/// }
/// ```
/// - `403 Forbidden` → User is not the author of the message
/// ```json
/// {
///   "success": false,
///   "data": null,
///   "message": "Forbidden"
/// }
/// ```
/// - `500 Internal Server Error` → Failed to delete the message
/// ```json
/// {
///   "success": false,
///   "data": null,
///   "message": "Failed to delete message"
/// }
>>>>>>> 6a84f3e6
/// ```
pub async fn delete_ticket_message(
    // Capture all ids so we can build the WS topic
    Path((_, _, ticket_id, message_id)): Path<(i64, i64, i64, i64)>,
    State(app_state): State<AppState>,
    Extension(AuthUser(claims)): Extension<AuthUser>,
) -> impl IntoResponse {
    let db = app_state.db();
    let user_id = claims.sub;

    // Author check
    let is_author = TicketMessageModel::is_author(message_id, user_id, db).await;
    if !is_author {
        return (
            StatusCode::FORBIDDEN,
            Json(ApiResponse::<()>::error("Forbidden")),
        )
            .into_response();
    }

    // Delete
    if let Err(_) = TicketMessageModel::delete(db, message_id).await {
        return (
            StatusCode::INTERNAL_SERVER_ERROR,
            Json(ApiResponse::<()>::error("Failed to delete message")),
        )
            .into_response();
    }

    // Broadcast deletion to the per-ticket chat topic
    let topic = ticket_chat_topic(ticket_id);
    let ws = app_state.ws_clone();
    let event = serde_json::json!({
        "event": "message_deleted",
        "payload": { "id": message_id }
    });
    ws.broadcast(&topic, event.to_string()).await;

    // HTTP response
    (
        StatusCode::OK,
        Json(ApiResponse::success(
            serde_json::json!({ "id": message_id }),
            "Message deleted successfully",
        )),
    )
        .into_response()
}<|MERGE_RESOLUTION|>--- conflicted
+++ resolved
@@ -16,7 +16,6 @@
 
 use crate::{auth::AuthUser, response::ApiResponse, ws::tickets::topics::ticket_chat_topic};
 
-<<<<<<< HEAD
 /// DELETE /api/modules/{module_id}/assignments/{assignment_id}/tickets/{ticket_id}/messages/{message_id}
 ///
 /// Delete a **ticket message**. Only the **author** of the message may delete it.
@@ -58,43 +57,6 @@
 /// - `500 Internal Server Error` — Database error while deleting
 /// ```json
 /// { "success": false, "message": "Failed to delete message" }
-=======
-/// Deletes a ticket message.
-///
-/// **Endpoint:** `DELETE /modules/{module_id}/assignments/{assignment_id}/tickets/{ticket_id}/messages/{message_id}`  
-/// **Permissions:** Only the message author can delete their message.
-///
-/// ### Path parameters
-/// - `module_id`       → ID of the module (unused in handler, kept for route consistency)
-/// - `assignment_id`   → ID of the assignment (unused in handler, kept for route consistency)
-/// - `ticket_id`       → ID of the ticket (unused in handler, kept for route consistency)
-/// - `message_id`      → ID of the message to be deleted
-///
-/// ### Responses
-/// - `200 OK` → Message deleted successfully
-/// ```json
-/// {
-///   "success": true,
-///   "data": { "id": 123 },
-///   "message": "Message deleted successfully"
-/// }
-/// ```
-/// - `403 Forbidden` → User is not the author of the message
-/// ```json
-/// {
-///   "success": false,
-///   "data": null,
-///   "message": "Forbidden"
-/// }
-/// ```
-/// - `500 Internal Server Error` → Failed to delete the message
-/// ```json
-/// {
-///   "success": false,
-///   "data": null,
-///   "message": "Failed to delete message"
-/// }
->>>>>>> 6a84f3e6
 /// ```
 pub async fn delete_ticket_message(
     // Capture all ids so we can build the WS topic
