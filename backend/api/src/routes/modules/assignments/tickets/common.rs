--- conflicted
+++ resolved
@@ -1,5 +1,3 @@
-<<<<<<< HEAD
-=======
 //! Ticket utilities.
 //!
 //! This module provides helper functions and types for ticket-related endpoints.
@@ -8,13 +6,11 @@
 //! - `is_valid`: checks whether a user is authorized to access or modify a ticket.
 //! - `TicketResponse`: a serializable response type for ticket API endpoints.
 
->>>>>>> 6a84f3e6
 use db::models::{
     tickets::Model as TicketModel,
     user_module_role::{Column, Role},
     UserModuleRole as Entity,
 };
-<<<<<<< HEAD
 use db::models::user::Model as UserModel;
 use sea_orm::{ColumnTrait, DatabaseConnection, EntityTrait, QueryFilter};
 use serde::{Deserialize, Serialize};
@@ -27,25 +23,6 @@
 /// - `is_admin == true` → allowed
 /// - Ticket **author** → allowed
 /// - Module **staff** (Lecturer, AssistantLecturer, Tutor) → allowed
-=======
-use sea_orm::{DatabaseConnection, EntityTrait, QueryFilter, ColumnTrait};
-use serde::{Deserialize, Serialize};
-
-/// Checks if a user is authorized to access or modify a ticket.
-///
-/// A user is valid if they are either:
-/// - The author of the ticket, or
-/// - A staff member (Lecturer, AssistantLecturer, Tutor) in the module.
-///
-/// # Arguments
-/// - `user_id` → ID of the user
-/// - `ticket_id` → ID of the ticket
-/// - `module_id` → ID of the module
-/// - `db` → Reference to the database connection
-///
-/// # Returns
-/// `true` if the user is authorized, `false` otherwise
->>>>>>> 6a84f3e6
 pub async fn is_valid(
     user_id: i64,
     ticket_id: i64,
@@ -53,7 +30,6 @@
     is_admin: bool,
     db: &DatabaseConnection,
 ) -> bool {
-<<<<<<< HEAD
     // Admin override
     if is_admin {
         return true;
@@ -67,16 +43,6 @@
     // Staff on this module?
     let staff_roles = [Role::Lecturer, Role::AssistantLecturer, Role::Tutor];
     Entity::find()
-=======
-    // Check if the user is the author of the ticket
-    let is_author = TicketModel::is_author(ticket_id, user_id, db).await;
-
-    // Define staff roles
-    let staff_roles = vec![Role::Lecturer, Role::AssistantLecturer, Role::Tutor];
-
-    // Check if the user has a staff role in the module
-    let is_staff = Entity::find()
->>>>>>> 6a84f3e6
         .filter(Column::UserId.eq(user_id))
         .filter(Column::ModuleId.eq(module_id))
         .filter(Column::Role.is_in(staff_roles))
@@ -86,12 +52,6 @@
         .is_some()
 }
 
-<<<<<<< HEAD
-// ---- unchanged response types ----
-
-=======
-/// Response payload for ticket-related endpoints.
->>>>>>> 6a84f3e6
 #[derive(Debug, Serialize, Deserialize)]
 pub struct TicketResponse {
     pub id: i64,
