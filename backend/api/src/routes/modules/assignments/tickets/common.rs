--- conflicted
+++ resolved
@@ -1,47 +1,5 @@
-<<<<<<< HEAD
-use db::models::tickets::Model as TicketModel;
+use db::models::{tickets::Model as TicketModel, user_module_role::{Column, Role}, UserModuleRole as Entity};
 use db::models::user::Model as UserModel;
-use db::models::assignment::{Entity as AssignmentEntity, Column as AssignmentColumn};
-use sea_orm::{DatabaseConnection, EntityTrait, QueryFilter, ColumnTrait};
-use serde::{Deserialize, Serialize};
-
-pub async fn is_valid(user_id: i64, ticket_id: i64, db: &DatabaseConnection) -> bool {
-    // If author, always allowed
-    if TicketModel::is_author(ticket_id, user_id, db).await {
-        return true;
-    }
-
-    // Get ticket
-    let ticket = match TicketModel::get_by_id(db, ticket_id).await {
-        Ok(Some(t)) => t,
-        _ => return false,
-    };
-
-    // Get assignment to find module ID
-    let assignment = match AssignmentEntity::find()
-        .filter(AssignmentColumn::Id.eq(ticket.assignment_id))
-        .one(db)
-        .await
-    {
-        Ok(Some(a)) => a,
-        _ => return false,
-    };
-
-    // If the user is a student and not the author → deny
-    if UserModel::is_in_role(db, user_id, assignment.module_id, "Student")
-        .await
-        .unwrap_or(false)
-    {
-        return false;
-    }
-
-    // All other roles (tutor, lecturer, etc.) → allow
-    true
-}
-
- 
-=======
-use db::models::{tickets::Model as TicketModel, user_module_role::{Column, Role}, UserModuleRole as Entity};
 use sea_orm::{DatabaseConnection, EntityTrait, QueryFilter, ColumnTrait};
 use serde::{Deserialize, Serialize};
 
@@ -65,7 +23,6 @@
     is_author || is_staff
 }
 
->>>>>>> 7daee8d7
 #[derive(Debug, Serialize, Deserialize)]
 pub struct TicketResponse {
     pub id: i64,
