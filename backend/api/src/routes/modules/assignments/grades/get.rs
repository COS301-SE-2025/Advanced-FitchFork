--- conflicted
+++ resolved
@@ -18,15 +18,6 @@
     response::{IntoResponse, Response},
     Json,
 };
-<<<<<<< HEAD
-use serde::{Deserialize, Serialize};
-use std::cmp::Ordering;
-use std::collections::HashMap;
-use util::execution_config::{execution_config::GradingPolicy, ExecutionConfig};
-use services::service::Service;
-use services::user::User;
-use services::assignment_submission::AssignmentSubmission;
-=======
 use db::models::{
     assignment::{Column as AssignmentCol, Entity as AssignmentEntity, Model as AssignmentModel},
     assignment_submission::{
@@ -44,7 +35,6 @@
 use std::{cmp::Ordering, collections::HashMap};
 use util::{execution_config::{execution_config::GradingPolicy, ExecutionConfig}, paths::submission_report_path};
 use util::state::AppState;
->>>>>>> 164afae5
 
 #[derive(Debug, Deserialize)]
 pub struct ListGradeQueryParams {
@@ -98,11 +88,6 @@
 
 // Internal row after applying policy
 struct GradeRow {
-<<<<<<< HEAD
-    submission: AssignmentSubmission,
-    user: User,
-    score_pct: f32,       // 0..100
-=======
     submission: SubModel,
     user: UserModel,
     score_pct: f32, // 0..100
@@ -212,22 +197,12 @@
             .collect(),
         Err(_) => vec![],
     }
->>>>>>> 164afae5
 }
 
 async fn compute_grades_for_assignment(
     module_id: i64,
     assignment_id: i64,
     username_filter: Option<&str>,
-<<<<<<< HEAD
-) -> Result<(Vec<GradeRow>, ExecutionConfig), String> {
-    let exec_cfg = match ExecutionConfig::get_execution_config(module_id, assignment_id) {
-        Ok(cfg) => cfg,
-        Err(e) => {
-            return Err(e);
-        }
-    };
-=======
 ) -> Result<(Vec<GradeRow>, ExecutionConfig), sea_orm::DbErr> {
     // Ensure assignment exists under module
     let _assignment: AssignmentModel = AssignmentEntity::find()
@@ -248,7 +223,6 @@
         .column(UmrCol::UserId)
         .filter(UmrCol::ModuleId.eq(module_id))
         .filter(UmrCol::Role.eq(ModuleRole::Student));
->>>>>>> 164afae5
 
     // Base query
     let mut q = SubmissionEntity::find()
@@ -407,10 +381,6 @@
 
     let username_filter = params.query.as_deref();
 
-<<<<<<< HEAD
-    let (mut grades, _cfg) = match compute_grades_for_assignment(module_id, assignment_id, username_filter).await {
-        Ok(v) => v,
-=======
     let (mut grades, _cfg) =
         match compute_grades_for_assignment(db, module_id, assignment_id, username_filter).await {
             Ok(v) => v,
@@ -427,7 +397,6 @@
     // Load task name map once
     let (task_name_by_id, task_name_by_num) = match load_task_maps(db, assignment_id).await {
         Ok(maps) => maps,
->>>>>>> 164afae5
         Err(e) => {
             eprintln!("list_grades: task maps load error: {e}");
             (HashMap::new(), HashMap::new())
@@ -588,10 +557,6 @@
 pub async fn export_grades(
     Path((module_id, assignment_id)): Path<(i64, i64)>,
 ) -> Response {
-<<<<<<< HEAD
-    let (rows, _cfg) = match compute_grades_for_assignment(module_id, assignment_id, None).await {
-        Ok(v) => v,
-=======
     let db = state.db();
 
     // Guard: assignment exists in module
@@ -636,7 +601,6 @@
     // Load task name map once
     let (task_name_by_id, task_name_by_num) = match load_task_maps(db, assignment_id).await {
         Ok(maps) => maps,
->>>>>>> 164afae5
         Err(e) => {
             eprintln!("export_grades: task maps load error: {e}");
             (HashMap::new(), HashMap::new())
