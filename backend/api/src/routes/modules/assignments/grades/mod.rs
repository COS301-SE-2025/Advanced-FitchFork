--- conflicted
+++ resolved
@@ -10,14 +10,9 @@
 //! - Students see only their own grade (list endpoint)
 //! - Staff-only access for export (enforced upstream as per router setup)
 
-<<<<<<< HEAD
-use crate::auth::guards::{allow_lecturer_or_assistant_lecturer};
-use axum::{Router,middleware::from_fn_with_state,routing::get};
-=======
-use crate::auth::guards::require_lecturer_or_assistant_lecturer;
+use crate::auth::guards::allow_assistant_lecturer;
 use axum::{Router, middleware::from_fn_with_state, routing::get};
 use get::{export_grades, list_grades};
->>>>>>> 59cf2410
 use util::state::AppState;
 
 pub mod get;
@@ -32,23 +27,18 @@
 // TODO: Write tests for GET /grades/export
 pub fn grade_routes(app_state: AppState) -> Router<AppState> {
     Router::new()
-<<<<<<< HEAD
-    .route("/", get(list_grades).route_layer(from_fn_with_state(app_state.clone(), allow_lecturer_or_assistant_lecturer)))
-    .route("/export", get(export_grades).route_layer(from_fn_with_state(app_state.clone(), allow_lecturer_or_assistant_lecturer)))
-=======
         .route(
             "/",
             get(list_grades).route_layer(from_fn_with_state(
                 app_state.clone(),
-                require_lecturer_or_assistant_lecturer,
+                allow_assistant_lecturer,
             )),
         )
         .route(
             "/export",
             get(export_grades).route_layer(from_fn_with_state(
                 app_state.clone(),
-                require_lecturer_or_assistant_lecturer,
+                allow_assistant_lecturer,
             )),
         )
->>>>>>> 59cf2410
 }