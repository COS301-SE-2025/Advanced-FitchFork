<<<<<<< HEAD
use axum::{extract::Path, http::StatusCode, response::IntoResponse, Json};
=======
//! Assignment management routes.
//!
//! Provides endpoints for managing assignments within a module, including:
//! - Editing assignments (`PUT /api/modules/{module_id}/assignments/{assignment_id}`)
//! - Bulk updating assignments (`PUT /api/modules/{module_id}/assignments/bulk`)
//! - Transitioning assignment status (`Open` / `Close`)
//!
//! Access control:
//! - Only lecturers or admins assigned to a module can edit or bulk update assignments.
//! - Status transitions are controlled and enforced by the system.
//!
//! Notes:
//! - Direct modification of `status` is not allowed through edit/bulk endpoints; status updates are automatic.
//! - All date fields must be in ISO 8601 format (RFC 3339).

use axum::{extract::{State, Path}, http::StatusCode, response::IntoResponse, Json};
>>>>>>> 35b14be3
use chrono::{DateTime, Utc};
use crate::response::ApiResponse;
use db::models::assignment::{self, AssignmentType, Status};
use sea_orm::{ActiveModelTrait, ActiveValue::Set, ColumnTrait, EntityTrait, QueryFilter, IntoActiveModel, DbErr};
use super::common::{AssignmentRequest, AssignmentResponse, BulkUpdateRequest, BulkUpdateResult};

/// PUT /api/modules/{module_id}/assignments/{assignment_id}
///
/// Edit an existing assignment in a module. Only accessible by lecturers or admins assigned to the module.
///
/// This endpoint allows updating general details of the assignment but **does not allow editing its status**.
/// Status transitions (e.g., from `setup` to `ready`) are handled automatically based on readiness checks.
///
/// ### Path Parameters
/// - `module_id` (`i64`): The ID of the module containing the assignment.
/// - `assignment_id` (`i64`): The ID of the assignment to edit.
///
/// ### Request Body (JSON)
/// - `name` (`string`, required): The new name of the assignment.
/// - `description` (`string`, optional): The new description of the assignment.
/// - `assignment_type` (`string`, required): The type of assignment. Must be either `"assignment"` or `"practical"`.
/// - `available_from` (`string`, required): The new date/time from which the assignment is available (ISO 8601 format).
/// - `due_date` (`string`, required): The new due date/time for the assignment (ISO 8601 format).
///
/// ### Responses
///
/// - `200 OK`
/// ```json
/// {
///   "success": true,
///   "message": "Assignment updated successfully",
///   "data": { /* updated assignment details */ }
/// }
/// ```
///
/// - `400 Bad Request`
/// ```json
/// {
///   "success": false,
///   "message": "Invalid available_from datetime format"
/// }
/// ```
///
/// - `404 Not Found`
/// ```json
/// {
///   "success": false,
///   "message": "Assignment not found"
/// }
/// ```
///
/// - `500 Internal Server Error`
/// ```json
/// {
///   "success": false,
///   "message": "Failed to update assignment"
/// }
/// ```
/// ### Notes
/// - The `status` field of the assignment cannot be updated with this endpoint.
/// - Status is managed automatically by the system when all readiness checks pass.
pub async fn edit_assignment(
    Path((module_id, assignment_id)): Path<(i64, i64)>,
    Json(req): Json<AssignmentRequest>,
) -> impl IntoResponse {
    let db = db::get_connection().await;

    let available_from = match DateTime::parse_from_rfc3339(&req.available_from)
        .map(|dt| dt.with_timezone(&Utc))
    {
        Ok(dt) => dt,
        Err(_) => {
            return (
                StatusCode::BAD_REQUEST,
                Json(ApiResponse::<AssignmentResponse>::error(
                    "Invalid available_from datetime format",
                )),
            );
        }
    };

    let due_date = match DateTime::parse_from_rfc3339(&req.due_date)
        .map(|dt| dt.with_timezone(&Utc))
    {
        Ok(dt) => dt,
        Err(_) => {
            return (
                StatusCode::BAD_REQUEST,
                Json(ApiResponse::<AssignmentResponse>::error(
                    "Invalid due_date datetime format",
                )),
            );
        }
    };

    let assignment_type = match req.assignment_type.parse::<AssignmentType>() {
        Ok(t) => t,
        Err(_) => {
            return (
                StatusCode::BAD_REQUEST,
                Json(ApiResponse::<AssignmentResponse>::error(
                    "assignment_type must be 'assignment' or 'practical'",
                )),
            );
        }
    };

    match assignment::Model::edit(
        db,
        assignment_id,
        module_id,
        &req.name,
        req.description.as_deref(),
        assignment_type,
        available_from,
        due_date,
    )
    .await
    {
        Ok(updated) => {
            let response = AssignmentResponse::from(updated);
            (
                StatusCode::OK,
                Json(ApiResponse::success(
                    response,
                    "Assignment updated successfully",
                )),
            )
        }
        Err(DbErr::RecordNotFound(_)) => (
            StatusCode::NOT_FOUND,
            Json(ApiResponse::<AssignmentResponse>::error("Assignment not found")),
        ),
        Err(DbErr::Custom(msg)) => (
            StatusCode::BAD_REQUEST,
            Json(ApiResponse::<AssignmentResponse>::error(&msg)),
        ),
        Err(_) => (
            StatusCode::INTERNAL_SERVER_ERROR,
            Json(ApiResponse::<AssignmentResponse>::error(
                "Failed to update assignment",
            )),
        ),
    }
}

/// PUT /api/modules/:module_id/assignments/bulk
///
/// Bulk update fields on multiple assignments.
/// Only accessible by lecturers or admins assigned to the module.
///
/// ### Path Parameters
/// - `module_id` (i64): The ID of the module.
///
/// ### Request Body (JSON)
/// ```json
/// {
///   "assignment_ids": [123, 124, 125],
///   "available_from": "2024-01-01T00:00:00Z",
///   "due_date": "2024-02-01T00:00:00Z"
/// }
/// ```
///
/// ### Notes
/// - The `status` field of assignments cannot be updated using this endpoint.
/// - Status transitions are handled automatically by the system based on readiness checks.
///
/// ### Responses
///
/// - `200 OK` (all succeeded)
/// ```json
/// {
///   "success": true,
///   "message": "Updated 3/3 assignments",
///   "data": {
///     "updated": 3,
///     "failed": []
///   }
/// }
/// ```
///
/// - `200 OK` (partial failure)
/// ```json
/// {
///   "success": true,
///   "message": "Updated 2/3 assignments",
///   "data": {
///     "updated": 2,
///     "failed": [
///       {
///         "id": 125,
///         "error": "Assignment not found"
///       }
///     ]
///   }
/// }
/// ```
///
/// - `400 Bad Request`
/// ```json
/// {
///   "success": false,
///   "message": "No assignment IDs provided"
/// }
/// ```
pub async fn bulk_update_assignments(
    Path(module_id): Path<i64>,
    Json(req): Json<BulkUpdateRequest>,
) -> impl IntoResponse {
    let db = db::get_connection().await;

    if req.assignment_ids.is_empty() {
        return (
            StatusCode::BAD_REQUEST,
            Json(ApiResponse::error("No assignment IDs provided")),
        );
    }

    let mut updated = 0;
    let mut failed = Vec::new();

    for id in &req.assignment_ids {
        let res = assignment::Entity::find()
            .filter(assignment::Column::Id.eq(*id))
            .filter(assignment::Column::ModuleId.eq(module_id))
            .one(db)
            .await;

        match res {
            Ok(Some(model)) => {
                let mut active = model.into_active_model();

                if let Some(available_from) = &req.available_from {
                    if let Ok(dt) = DateTime::parse_from_rfc3339(available_from) {
                        active.available_from = Set(dt.with_timezone(&Utc));
                    }
                }

                if let Some(due_date) = &req.due_date {
                    if let Ok(dt) = DateTime::parse_from_rfc3339(due_date) {
                        active.due_date = Set(dt.with_timezone(&Utc));
                    }
                }

                active.updated_at = Set(Utc::now());

                if active.update(db).await.is_ok() {
                    updated += 1;
                } else {
                    failed.push(crate::routes::modules::assignments::common::FailedUpdate {
                        id: *id,
                        error: "Failed to save updated assignment".into(),
                    });
                }
            }
            Ok(None) => failed.push(crate::routes::modules::assignments::common::FailedUpdate {
                id: *id,
                error: "Assignment not found".into(),
            }),
            Err(e) => failed.push(crate::routes::modules::assignments::common::FailedUpdate {
                id: *id,
                error: e.to_string(),
            }),
        }
    }

    let result = BulkUpdateResult { updated, failed };

    let message = format!("Updated {}/{} assignments", updated, req.assignment_ids.len());

    (
        StatusCode::OK,
        Json(ApiResponse::success(result, message)),
    )
}

/// PUT /api/modules/:module_id/assignments/:assignment_id/open
///
/// Transition an assignment to `Open`
///
/// Only works if current status is `Ready`, `Closed`, or `Archived`.
pub async fn open_assignment(
    Path((module_id, assignment_id)): Path<(i64, i64)>,
) -> impl IntoResponse {
    let db = db::get_connection().await;

    let assignment = assignment::Entity::find()
        .filter(assignment::Column::Id.eq(assignment_id))
        .filter(assignment::Column::ModuleId.eq(module_id))
        .one(db)
        .await;

    match assignment {
        Ok(Some(model)) => {
            if !matches!(
                model.status,
                Status::Ready | Status::Closed | Status::Archived
            ) {
                return (
                    StatusCode::BAD_REQUEST,
                    Json(ApiResponse::<()>::error(
                        "Assignment can only be opened if it is in Ready, Closed, or Archived state",
                    )),
                );
            }

            let mut active = model.into_active_model();
            active.status = Set(Status::Open);
            active.updated_at = Set(Utc::now());

            if active.update(db).await.is_ok() {
                (
                    StatusCode::OK,
                    Json(ApiResponse::<()>::success(
                        (),
                        "Assignment successfully opened",
                    )),
                )
            } else {
                (
                    StatusCode::INTERNAL_SERVER_ERROR,
                    Json(ApiResponse::<()>::error("Failed to update assignment")),
                )
            }
        }
        Ok(None) => (
            StatusCode::NOT_FOUND,
            Json(ApiResponse::<()>::error("Assignment not found")),
        ),
        Err(e) => (
            StatusCode::INTERNAL_SERVER_ERROR,
            Json(ApiResponse::<()>::error(&format!(
                "Database error: {}",
                e
            ))),
        ),
    }
}

/// PUT /api/modules/:module_id/assignments/:assignment_id/close
///
/// Transition an assignment from `Open` to `Closed`
///
/// Only works if current status is `Open`.
pub async fn close_assignment(
    Path((module_id, assignment_id)): Path<(i64, i64)>,
) -> impl IntoResponse {
    let db = db::get_connection().await;
    let assignment = assignment::Entity::find()
        .filter(assignment::Column::Id.eq(assignment_id))
        .filter(assignment::Column::ModuleId.eq(module_id))
        .one(db)
        .await;

    match assignment {
        Ok(Some(model)) => {
            if model.status != Status::Open {
                return (
                    StatusCode::BAD_REQUEST,
                    Json(ApiResponse::<()>::error(
                        "Assignment can only be closed if it is in Open state",
                    )),
                );
            }

            let mut active = model.into_active_model();
            active.status = Set(Status::Closed);
            active.updated_at = Set(Utc::now());

            if active.update(db).await.is_ok() {
                (
                    StatusCode::OK,
                    Json(ApiResponse::<()>::success(
                        (),
                        "Assignment successfully closed",
                    )),
                )
            } else {
                (
                    StatusCode::INTERNAL_SERVER_ERROR,
                    Json(ApiResponse::<()>::error("Failed to update assignment")),
                )
            }
        }
        Ok(None) => (
            StatusCode::NOT_FOUND,
            Json(ApiResponse::<()>::error("Assignment not found")),
        ),
        Err(e) => (
            StatusCode::INTERNAL_SERVER_ERROR,
            Json(ApiResponse::<()>::error(&format!(
                "Database error: {}",
                e
            ))),
        ),
    }
}<|MERGE_RESOLUTION|>--- conflicted
+++ resolved
@@ -1,6 +1,3 @@
-<<<<<<< HEAD
-use axum::{extract::Path, http::StatusCode, response::IntoResponse, Json};
-=======
 //! Assignment management routes.
 //!
 //! Provides endpoints for managing assignments within a module, including:
@@ -17,7 +14,6 @@
 //! - All date fields must be in ISO 8601 format (RFC 3339).
 
 use axum::{extract::{State, Path}, http::StatusCode, response::IntoResponse, Json};
->>>>>>> 35b14be3
 use chrono::{DateTime, Utc};
 use crate::response::ApiResponse;
 use db::models::assignment::{self, AssignmentType, Status};
