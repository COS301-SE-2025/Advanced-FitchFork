<<<<<<< HEAD
use axum::{extract::{State, Path}, http::StatusCode, response::IntoResponse, Json};
=======
use axum::{extract::Path, http::StatusCode, response::IntoResponse, Json};
>>>>>>> 4cf6753c
use chrono::{DateTime, Utc};
use sea_orm::DatabaseConnection;
use crate::response::ApiResponse;
use db::{
    models::assignment::{self, AssignmentType, Status},
};

use sea_orm::{
    ActiveModelTrait, ActiveValue::Set, ColumnTrait, EntityTrait, QueryFilter, IntoActiveModel, DbErr
};

use super::common::{AssignmentRequest, AssignmentResponse, BulkUpdateRequest, BulkUpdateResult};



/// PUT /api/modules/{module_id}/assignments/{assignment_id}
///
/// Edit an existing assignment in a module. Only accessible by lecturers or admins assigned to the module.
///
/// This endpoint allows updating general details of the assignment but **does not allow editing its status**.
/// Status transitions (e.g., from `setup` to `ready`) are handled automatically based on readiness checks.
///
/// ### Path Parameters
/// - `module_id` (`i64`): The ID of the module containing the assignment.
/// - `assignment_id` (`i64`): The ID of the assignment to edit.
///
/// ### Request Body (JSON)
/// - `name` (`string`, required): The new name of the assignment.
/// - `description` (`string`, optional): The new description of the assignment.
/// - `assignment_type` (`string`, required): The type of assignment. Must be either `"assignment"` or `"practical"`.
/// - `available_from` (`string`, required): The new date/time from which the assignment is available (ISO 8601 format).
/// - `due_date` (`string`, required): The new due date/time for the assignment (ISO 8601 format).
///
/// ### Responses
///
/// - `200 OK`
/// ```json
/// {
///   "success": true,
///   "message": "Assignment updated successfully",
///   "data": { /* updated assignment details */ }
/// }
/// ```
///
/// - `400 Bad Request`
/// ```json
/// {
///   "success": false,
///   "message": "Invalid available_from datetime format"
/// }
/// ```
///
/// - `404 Not Found`
/// ```json
/// {
///   "success": false,
///   "message": "Assignment not found"
/// }
/// ```
///
/// - `500 Internal Server Error`
/// ```json
/// {
///   "success": false,
///   "message": "Failed to update assignment"
/// }
/// ```
<<<<<<< HEAD
=======
///
/// ### Notes
/// - The `status` field of the assignment cannot be updated with this endpoint.
/// - Status is managed automatically by the system when all readiness checks pass.
>>>>>>> 4cf6753c
pub async fn edit_assignment(
    State(db): State<DatabaseConnection>,
    Path((module_id, assignment_id)): Path<(i64, i64)>,
    Json(req): Json<AssignmentRequest>,
) -> impl IntoResponse {
    let available_from = match DateTime::parse_from_rfc3339(&req.available_from)
        .map(|dt| dt.with_timezone(&Utc))
    {
        Ok(dt) => dt,
        Err(_) => {
            return (
                StatusCode::BAD_REQUEST,
                Json(ApiResponse::<AssignmentResponse>::error(
                    "Invalid available_from datetime format",
                )),
            );
        }
    };

    let due_date = match DateTime::parse_from_rfc3339(&req.due_date)
        .map(|dt| dt.with_timezone(&Utc))
    {
        Ok(dt) => dt,
        Err(_) => {
            return (
                StatusCode::BAD_REQUEST,
                Json(ApiResponse::<AssignmentResponse>::error(
                    "Invalid due_date datetime format",
                )),
            );
        }
    };

    let assignment_type = match req.assignment_type.parse::<AssignmentType>() {
        Ok(t) => t,
        Err(_) => {
            return (
                StatusCode::BAD_REQUEST,
                Json(ApiResponse::<AssignmentResponse>::error(
                    "assignment_type must be 'assignment' or 'practical'",
                )),
            );
        }
    };

    match assignment::Model::edit(
        &db,
        assignment_id,
        module_id,
        &req.name,
        req.description.as_deref(),
        assignment_type,
        available_from,
        due_date,
    )
    .await
    {
        Ok(updated) => {
            let response = AssignmentResponse::from(updated);
            (
                StatusCode::OK,
                Json(ApiResponse::success(
                    response,
                    "Assignment updated successfully",
                )),
            )
        }
        Err(DbErr::RecordNotFound(_)) => (
            StatusCode::NOT_FOUND,
            Json(ApiResponse::<AssignmentResponse>::error("Assignment not found")),
        ),
        Err(_) => (
            StatusCode::INTERNAL_SERVER_ERROR,
            Json(ApiResponse::<AssignmentResponse>::error(
                "Failed to update assignment",
            )),
        ),
    }
}

/// PUT /api/modules/:module_id/assignments/bulk
///
/// Bulk update fields on multiple assignments.
/// Only accessible by lecturers or admins assigned to the module.
///
/// ### Path Parameters
/// - `module_id` (i64): The ID of the module.
///
/// ### Request Body (JSON)
/// ```json
/// {
///   "assignment_ids": [123, 124, 125],
///   "available_from": "2024-01-01T00:00:00Z",
///   "due_date": "2024-02-01T00:00:00Z"
/// }
/// ```
///
/// ### Notes
/// - The `status` field of assignments cannot be updated using this endpoint.
/// - Status transitions are handled automatically by the system based on readiness checks.
///
/// ### Responses
///
/// - `200 OK` (all succeeded)
/// ```json
/// {
///   "success": true,
///   "message": "Updated 3/3 assignments",
///   "data": {
///     "updated": 3,
///     "failed": []
///   }
/// }
/// ```
///
/// - `200 OK` (partial failure)
/// ```json
/// {
///   "success": true,
///   "message": "Updated 2/3 assignments",
///   "data": {
///     "updated": 2,
///     "failed": [
///       {
///         "id": 125,
///         "error": "Assignment not found"
///       }
///     ]
///   }
/// }
/// ```
///
/// - `400 Bad Request`
/// ```json
/// {
///   "success": false,
///   "message": "No assignment IDs provided"
/// }
/// ```

pub async fn bulk_update_assignments(
    Path(module_id): Path<i64>,
    Json(req): Json<BulkUpdateRequest>,
) -> impl IntoResponse {
    use sea_orm::{EntityTrait, ColumnTrait, QueryFilter, IntoActiveModel};

    let db = connect().await;

    if req.assignment_ids.is_empty() {
        let result = BulkUpdateResult {
            updated: 0,
            failed: vec![],
        };

        return (
            StatusCode::BAD_REQUEST,
            Json(ApiResponse::success(
                result,
                "No assignment IDs provided",
            )),
        );
    }

    let mut updated = 0;
    let mut failed = Vec::new();

    for id in &req.assignment_ids {
        let res = assignment::Entity::find()
            .filter(assignment::Column::Id.eq(*id))
            .filter(assignment::Column::ModuleId.eq(module_id))
            .one(&db)
            .await;

        match res {
            Ok(Some(model)) => {
                let mut active = model.into_active_model();

                // Do NOT update status here anymore

                if let Some(available_from) = &req.available_from {
                    if let Ok(dt) = DateTime::parse_from_rfc3339(available_from) {
                        active.available_from = Set(dt.with_timezone(&Utc));
                    }
                }

                if let Some(due_date) = &req.due_date {
                    if let Ok(dt) = DateTime::parse_from_rfc3339(due_date) {
                        active.due_date = Set(dt.with_timezone(&Utc));
                    }
                }

                active.updated_at = Set(Utc::now());

                if active.update(&db).await.is_ok() {
                    updated += 1;
                } else {
                    failed.push(crate::routes::modules::assignments::common::FailedUpdate {
                        id: *id,
                        error: "Failed to save updated assignment".into(),
                    });
                }
            }
            Ok(None) => failed.push(crate::routes::modules::assignments::common::FailedUpdate {
                id: *id,
                error: "Assignment not found".into(),
            }),
            Err(e) => failed.push(crate::routes::modules::assignments::common::FailedUpdate {
                id: *id,
                error: e.to_string(),
            }),
        }
    }

    let result = BulkUpdateResult { updated, failed };

    let message = format!("Updated {}/{} assignments", updated, req.assignment_ids.len());

    (
        StatusCode::OK,
        Json(ApiResponse::success(result, message)),
    )
}

/// PUT /api/modules/:module_id/assignments/:assignment_id/open
///
/// Transition an assignment to `Open`
///
/// Only works if current status is `Ready`, `Closed`, or `Archived`.
pub async fn open_assignment(
    Path((module_id, assignment_id)): Path<(i64, i64)>,
) -> impl IntoResponse {
    let db = connect().await;

    let assignment = assignment::Entity::find()
        .filter(assignment::Column::Id.eq(assignment_id))
        .filter(assignment::Column::ModuleId.eq(module_id))
        .one(&db)
        .await;

    match assignment {
        Ok(Some(model)) => {
            if !matches!(
                model.status,
                Status::Ready | Status::Closed | Status::Archived
            ) {
                return (
                    StatusCode::BAD_REQUEST,
                    Json(ApiResponse::<()>::error(
                        "Assignment can only be opened if it is in Ready, Closed, or Archived state",
                    )),
                );
            }

            let mut active = model.into_active_model();
            active.status = Set(Status::Open);
            active.updated_at = Set(Utc::now());

            if active.update(&db).await.is_ok() {
                (
                    StatusCode::OK,
                    Json(ApiResponse::<()>::success(
                        (),
                        "Assignment successfully opened",
                    )),
                )
            } else {
                (
                    StatusCode::INTERNAL_SERVER_ERROR,
                    Json(ApiResponse::<()>::error("Failed to update assignment")),
                )
            }
        }
        Ok(None) => (
            StatusCode::NOT_FOUND,
            Json(ApiResponse::<()>::error("Assignment not found")),
        ),
        Err(e) => (
            StatusCode::INTERNAL_SERVER_ERROR,
            Json(ApiResponse::<()>::error(&format!(
                "Database error: {}",
                e
            ))),
        ),
    }
}

/// PUT /api/modules/:module_id/assignments/:assignment_id/close
///
/// Transition an assignment from `Open` to `Closed`
///
/// Only works if current status is `Open`.
pub async fn close_assignment(
    Path((module_id, assignment_id)): Path<(i64, i64)>,
) -> impl IntoResponse {
    let db = connect().await;

    let assignment = assignment::Entity::find()
        .filter(assignment::Column::Id.eq(assignment_id))
        .filter(assignment::Column::ModuleId.eq(module_id))
        .one(&db)
        .await;

    match assignment {
        Ok(Some(model)) => {
            if model.status != Status::Open {
                return (
                    StatusCode::BAD_REQUEST,
                    Json(ApiResponse::<()>::error(
                        "Assignment can only be closed if it is in Open state",
                    )),
                );
            }

            let mut active = model.into_active_model();
            active.status = Set(Status::Closed);
            active.updated_at = Set(Utc::now());

            if active.update(&db).await.is_ok() {
                (
                    StatusCode::OK,
                    Json(ApiResponse::<()>::success(
                        (),
                        "Assignment successfully closed",
                    )),
                )
            } else {
                (
                    StatusCode::INTERNAL_SERVER_ERROR,
                    Json(ApiResponse::<()>::error("Failed to update assignment")),
                )
            }
        }
        Ok(None) => (
            StatusCode::NOT_FOUND,
            Json(ApiResponse::<()>::error("Assignment not found")),
        ),
        Err(e) => (
            StatusCode::INTERNAL_SERVER_ERROR,
            Json(ApiResponse::<()>::error(&format!(
                "Database error: {}",
                e
            ))),
        ),
    }
}<|MERGE_RESOLUTION|>--- conflicted
+++ resolved
@@ -1,22 +1,10 @@
-<<<<<<< HEAD
 use axum::{extract::{State, Path}, http::StatusCode, response::IntoResponse, Json};
-=======
-use axum::{extract::Path, http::StatusCode, response::IntoResponse, Json};
->>>>>>> 4cf6753c
 use chrono::{DateTime, Utc};
 use sea_orm::DatabaseConnection;
 use crate::response::ApiResponse;
-use db::{
-    models::assignment::{self, AssignmentType, Status},
-};
-
-use sea_orm::{
-    ActiveModelTrait, ActiveValue::Set, ColumnTrait, EntityTrait, QueryFilter, IntoActiveModel, DbErr
-};
-
+use db::models::assignment::{self, AssignmentType, Status};
+use sea_orm::{ActiveModelTrait, ActiveValue::Set, ColumnTrait, EntityTrait, QueryFilter, IntoActiveModel, DbErr};
 use super::common::{AssignmentRequest, AssignmentResponse, BulkUpdateRequest, BulkUpdateResult};
-
-
 
 /// PUT /api/modules/{module_id}/assignments/{assignment_id}
 ///
@@ -70,13 +58,9 @@
 ///   "message": "Failed to update assignment"
 /// }
 /// ```
-<<<<<<< HEAD
-=======
-///
 /// ### Notes
 /// - The `status` field of the assignment cannot be updated with this endpoint.
 /// - Status is managed automatically by the system when all readiness checks pass.
->>>>>>> 4cf6753c
 pub async fn edit_assignment(
     State(db): State<DatabaseConnection>,
     Path((module_id, assignment_id)): Path<(i64, i64)>,
@@ -216,15 +200,11 @@
 ///   "message": "No assignment IDs provided"
 /// }
 /// ```
-
 pub async fn bulk_update_assignments(
+    State(db): State<DatabaseConnection>,
     Path(module_id): Path<i64>,
     Json(req): Json<BulkUpdateRequest>,
 ) -> impl IntoResponse {
-    use sea_orm::{EntityTrait, ColumnTrait, QueryFilter, IntoActiveModel};
-
-    let db = connect().await;
-
     if req.assignment_ids.is_empty() {
         let result = BulkUpdateResult {
             updated: 0,
@@ -253,8 +233,6 @@
         match res {
             Ok(Some(model)) => {
                 let mut active = model.into_active_model();
-
-                // Do NOT update status here anymore
 
                 if let Some(available_from) = &req.available_from {
                     if let Ok(dt) = DateTime::parse_from_rfc3339(available_from) {
@@ -306,10 +284,9 @@
 ///
 /// Only works if current status is `Ready`, `Closed`, or `Archived`.
 pub async fn open_assignment(
+    State(db): State<DatabaseConnection>,
     Path((module_id, assignment_id)): Path<(i64, i64)>,
 ) -> impl IntoResponse {
-    let db = connect().await;
-
     let assignment = assignment::Entity::find()
         .filter(assignment::Column::Id.eq(assignment_id))
         .filter(assignment::Column::ModuleId.eq(module_id))
@@ -369,10 +346,9 @@
 ///
 /// Only works if current status is `Open`.
 pub async fn close_assignment(
+    State(db): State<DatabaseConnection>,
     Path((module_id, assignment_id)): Path<(i64, i64)>,
 ) -> impl IntoResponse {
-    let db = connect().await;
-
     let assignment = assignment::Entity::find()
         .filter(assignment::Column::Id.eq(assignment_id))
         .filter(assignment::Column::ModuleId.eq(module_id))
