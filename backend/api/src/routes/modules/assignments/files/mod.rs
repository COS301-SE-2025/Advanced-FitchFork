//! File Routes Module
//!
//! This module defines the routing for assignment file-related endpoints, including uploading, listing, downloading, and deleting files. It applies access control middleware to ensure appropriate permissions for each operation.

<<<<<<< HEAD
use axum::{middleware::from_fn_with_state, Router, routing::{get, post, delete}};
use util::state::AppState;
use crate::auth::guards::{allow_assigned_to_module, allow_lecturer};
use get::{list_files, download_file};
use post::upload_files;
=======
use crate::auth::guards::{require_assigned_to_module, require_lecturer};
use axum::{
    Router,
    middleware::from_fn_with_state,
    routing::{delete, get, post},
};
>>>>>>> 59cf2410
use delete::delete_files;
use get::{download_file, list_files};
use post::upload_files;
use util::state::AppState;

pub mod delete;
pub mod get;
pub mod post;

/// Registers the routes for assignment file endpoints.
///
/// This function sets up the following endpoints under the current router:
///
/// - `POST /`: Upload files to an assignment. Access is restricted to lecturers assigned to the module.
/// - `GET /`: List all files for an assignment. Access is restricted to users assigned to the module.
/// - `GET /{file_id}`: Download a specific file from an assignment. Access is restricted to users assigned to the module.
/// - `DELETE /`: Delete files from an assignment. Access is restricted to lecturers assigned to the module.
///
/// Routes apply appropriate middleware based on the operation:
/// - Upload and delete operations require lecturer permissions
/// - List and download operations require module assignment
///
/// # Returns
/// An [`axum::Router`] with the file endpoints and their associated middleware.
pub fn files_routes(app_state: AppState) -> Router<AppState> {
    Router::new()
<<<<<<< HEAD
    .route("/", post(upload_files).route_layer(from_fn_with_state(app_state.clone(), allow_lecturer)))
    .route("/", get(list_files).route_layer(from_fn_with_state(app_state.clone(), allow_assigned_to_module)))
    .route("/", delete(delete_files).route_layer(from_fn_with_state(app_state.clone(), allow_lecturer)))
    .route("/{file_id}", get(download_file).route_layer(from_fn_with_state(app_state.clone(), allow_assigned_to_module)))
=======
        .route(
            "/",
            post(upload_files).route_layer(from_fn_with_state(app_state.clone(), require_lecturer)),
        )
        .route(
            "/",
            get(list_files).route_layer(from_fn_with_state(
                app_state.clone(),
                require_assigned_to_module,
            )),
        )
        .route(
            "/",
            delete(delete_files)
                .route_layer(from_fn_with_state(app_state.clone(), require_lecturer)),
        )
        .route(
            "/{file_id}",
            get(download_file).route_layer(from_fn_with_state(
                app_state.clone(),
                require_assigned_to_module,
            )),
        )
>>>>>>> 59cf2410
}<|MERGE_RESOLUTION|>--- conflicted
+++ resolved
@@ -2,20 +2,12 @@
 //!
 //! This module defines the routing for assignment file-related endpoints, including uploading, listing, downloading, and deleting files. It applies access control middleware to ensure appropriate permissions for each operation.
 
-<<<<<<< HEAD
-use axum::{middleware::from_fn_with_state, Router, routing::{get, post, delete}};
-use util::state::AppState;
-use crate::auth::guards::{allow_assigned_to_module, allow_lecturer};
-use get::{list_files, download_file};
-use post::upload_files;
-=======
-use crate::auth::guards::{require_assigned_to_module, require_lecturer};
+use crate::auth::guards::{allow_student, allow_lecturer};
 use axum::{
     Router,
     middleware::from_fn_with_state,
     routing::{delete, get, post},
 };
->>>>>>> 59cf2410
 use delete::delete_files;
 use get::{download_file, list_files};
 use post::upload_files;
@@ -42,34 +34,27 @@
 /// An [`axum::Router`] with the file endpoints and their associated middleware.
 pub fn files_routes(app_state: AppState) -> Router<AppState> {
     Router::new()
-<<<<<<< HEAD
-    .route("/", post(upload_files).route_layer(from_fn_with_state(app_state.clone(), allow_lecturer)))
-    .route("/", get(list_files).route_layer(from_fn_with_state(app_state.clone(), allow_assigned_to_module)))
-    .route("/", delete(delete_files).route_layer(from_fn_with_state(app_state.clone(), allow_lecturer)))
-    .route("/{file_id}", get(download_file).route_layer(from_fn_with_state(app_state.clone(), allow_assigned_to_module)))
-=======
         .route(
             "/",
-            post(upload_files).route_layer(from_fn_with_state(app_state.clone(), require_lecturer)),
+            post(upload_files).route_layer(from_fn_with_state(app_state.clone(), allow_lecturer)),
         )
         .route(
             "/",
             get(list_files).route_layer(from_fn_with_state(
                 app_state.clone(),
-                require_assigned_to_module,
+                allow_student,
             )),
         )
         .route(
             "/",
             delete(delete_files)
-                .route_layer(from_fn_with_state(app_state.clone(), require_lecturer)),
+                .route_layer(from_fn_with_state(app_state.clone(), allow_lecturer)),
         )
         .route(
             "/{file_id}",
             get(download_file).route_layer(from_fn_with_state(
                 app_state.clone(),
-                require_assigned_to_module,
+                allow_student,
             )),
         )
->>>>>>> 59cf2410
 }