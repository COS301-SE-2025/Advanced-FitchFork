--- conflicted
+++ resolved
@@ -1,22 +1,13 @@
 use crate::response::ApiResponse;
 use axum::{
     Json,
-<<<<<<< HEAD
-    extract::{Multipart, Path},
-=======
     extract::{Multipart, Path, State},
->>>>>>> 0c8f0684
     http::StatusCode,
     response::IntoResponse,
 };
 use db::models::assignment_file::{FileType, Model as FileModel};
 use serde::Serialize;
-<<<<<<< HEAD
-use services::assignment_file::{AssignmentFileService, CreateAssignmentFile, FileType};
-use services::service::Service;
-=======
 use util::state::AppState;
->>>>>>> 0c8f0684
 
 #[derive(Debug, Serialize)]
 pub struct UploadedFileMetadata {
