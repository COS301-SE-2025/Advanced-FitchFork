use crate::response::ApiResponse;
use axum::{
    Json,
    extract::{Multipart, Path, State},
    http::StatusCode,
    response::IntoResponse,
};
<<<<<<< HEAD
use db::models::{
    assignment_file::{FileType, Model as FileModel},
    user::Model as UserModel,
};
=======
use db::models::assignment_file::{FileType, Model as FileModel};
>>>>>>> fb816bcf
use serde::Serialize;
use util::state::AppState;

#[derive(Debug, Serialize)]
pub struct UploadedFileMetadata {
    pub id: i64,
    pub assignment_id: i64,
    pub filename: String,
    pub path: String,
    pub created_at: String,
    pub updated_at: String,
}

#[derive(Debug, Serialize)]
pub struct AssignmentSubmissionMetadata {
    pub id: i64,
    pub assignment_id: i64,
    pub user_id: i64,
    pub filename: String,
    pub path: String,
    pub created_at: String,
    pub updated_at: String,
}

/// POST /api/modules/{module_id}/assignments/{assignment_id}/files
///
/// Upload a single file to an assignment. Only accessible by lecturers assigned to the module.
///
/// ### Path Parameters
/// - `module_id` (i64): The ID of the module containing the assignment
/// - `assignment_id` (i64): The ID of the assignment to upload the file to
///
/// ### Request Body (Multipart Form Data)
/// - `file_type` (string, required): The type of file. Must be one of: `spec`, `main`, `memo`, etc.
/// - `file` (file, required): The file to upload. Only one file per request is allowed.
///
/// ### Responses
///
/// - `201 Created`
/// ```json
/// {
///   "success": true,
///   "message": "File uploaded successfully",
///   "data": {
///     "id": 123,
///     "assignment_id": 456,
///     "filename": "assignment.pdf",
///     "path": "module_456/assignment_789/assignment.pdf",
///     "created_at": "2024-01-01T00:00:00Z",
///     "updated_at": "2024-01-01T00:00:00Z"
///   }
/// }
/// ```
///
/// - `400 Bad Request`
/// ```json
/// {
///   "success": false,
///   "message": "Invalid file_type" // or "Missing required field: file_type" or "Missing file upload" or "Empty file provided" or "Only one file may be uploaded per request"
/// }
/// ```
///
/// - `404 Not Found`
/// ```json
/// {
///   "success": false,
///   "message": "Assignment not found"
/// }
/// ```
///
/// - `500 Internal Server Error`
/// ```json
/// {
///   "success": false,
///   "message": "Database error" // or "Failed to save file"
/// }
/// ```
///
pub async fn upload_files(
    State(app_state): State<AppState>,
    Path((module_id, assignment_id)): Path<(i64, i64)>,
    mut multipart: Multipart,
) -> impl IntoResponse {
    let db = app_state.db();

    let mut file_type: Option<FileType> = None;
    let mut file_name: Option<String> = None;
    let mut file_bytes: Option<Vec<u8>> = None;
    let mut file_count = 0;

    while let Some(field) = multipart.next_field().await.unwrap_or(None) {
        let name = field.name().unwrap_or("");

        match name {
            "file_type" => {
                if let Ok(ftype_str) = field.text().await {
                    match ftype_str.parse::<FileType>() {
                        Ok(ftype) => file_type = Some(ftype),
                        Err(_) => {
                            return (
                                StatusCode::BAD_REQUEST,
                                Json(ApiResponse::<UploadedFileMetadata>::error(
                                    "Invalid file_type",
                                )),
                            )
                                .into_response();
                        }
                    }
                }
            }
            "file" => {
                if file_count > 0 {
                    return (
                        StatusCode::BAD_REQUEST,
                        Json(ApiResponse::<UploadedFileMetadata>::error(
                            "Only one file may be uploaded per request",
                        )),
                    )
                        .into_response();
                }
                file_name = field.file_name().map(|s| s.to_string());
                file_bytes = Some(field.bytes().await.unwrap_or_default().to_vec());
                file_count += 1;
            }
            _ => continue,
        }
    }

    let file_type = match file_type {
        Some(ft) => ft,
        None => {
            return (
                StatusCode::BAD_REQUEST,
                Json(ApiResponse::<UploadedFileMetadata>::error(
                    "Missing required field: file_type",
                )),
            )
                .into_response();
        }
    };

    let file_name = match file_name {
        Some(name) => name,
        None => {
            return (
                StatusCode::BAD_REQUEST,
                Json(ApiResponse::<UploadedFileMetadata>::error(
                    "Missing file upload",
                )),
            )
                .into_response();
        }
    };

    let file_bytes = match file_bytes {
        Some(bytes) if !bytes.is_empty() => bytes,
        _ => {
            return (
                StatusCode::BAD_REQUEST,
                Json(ApiResponse::<UploadedFileMetadata>::error(
                    "Empty file provided",
                )),
            )
                .into_response();
        }
    };

    match FileModel::save_file(
        db,
        assignment_id,
        module_id,
        file_type.clone(),
        &file_name,
        &file_bytes,
    )
    .await
    {
        Ok(saved) => {
            if file_type == FileType::Spec {
                // fetch emails of all users assigned to module_id
                let email_list = UserModel::get_emails_by_module_id(db, module_id).await;

                // send email notification to all users
                crate::services::email::EmailService::send_email_when_spec_changes(
                        email_list,
                        file_name.clone(),
                        format!("The assignment specification has been updated. Please check the latest version: {}", file_name),
                    )
                    .await;
            }

            let metadata = UploadedFileMetadata {
                id: saved.id,
                assignment_id: saved.assignment_id,
                filename: saved.filename,
                path: saved.path,
                created_at: saved.created_at.to_rfc3339(),
                updated_at: saved.updated_at.to_rfc3339(),
            };
            (
                StatusCode::CREATED,
                Json(ApiResponse::success(metadata, "File uploaded successfully")),
            )
                .into_response()
        }
        Err(e) => {
            eprintln!("File save error: {:?}", e);
            (
                StatusCode::INTERNAL_SERVER_ERROR,
                Json(ApiResponse::<UploadedFileMetadata>::error(
                    "Failed to save file",
                )),
            )
                .into_response()
        }
    }
}<|MERGE_RESOLUTION|>--- conflicted
+++ resolved
@@ -5,14 +5,10 @@
     http::StatusCode,
     response::IntoResponse,
 };
-<<<<<<< HEAD
 use db::models::{
     assignment_file::{FileType, Model as FileModel},
     user::Model as UserModel,
 };
-=======
-use db::models::assignment_file::{FileType, Model as FileModel};
->>>>>>> fb816bcf
 use serde::Serialize;
 use util::state::AppState;
 
