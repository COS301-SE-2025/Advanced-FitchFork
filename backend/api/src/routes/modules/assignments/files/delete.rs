--- conflicted
+++ resolved
@@ -1,12 +1,3 @@
-<<<<<<< HEAD
-use std::vec;
-
-use axum::{Json, extract::Path, http::StatusCode, response::IntoResponse};
-use serde_json::json;
-use services::assignment_file::AssignmentFileService;
-use services::service::Service;
-use util::filters::FilterParam;
-=======
 use axum::{
     Json,
     extract::{Path, State},
@@ -17,7 +8,6 @@
 use sea_orm::{ActiveModelTrait, ColumnTrait, EntityTrait, QueryFilter};
 use serde_json::json;
 use util::state::AppState;
->>>>>>> 0c8f0684
 
 /// DELETE /api/modules/{module_id}/assignments/{assignment_id}/files
 ///
@@ -84,17 +74,6 @@
         );
     }
 
-<<<<<<< HEAD
-    let found_models = match AssignmentFileService::find_all(
-        &vec![
-            FilterParam::eq("assignment_id", assignment_id),
-            FilterParam::eq("id", file_ids.clone()),
-        ],
-        &vec![],
-        None,
-    )
-    .await
-=======
     let found_models = match assignment_file::Entity::find()
         .filter(assignment_file::Column::AssignmentId.eq(assignment_id as i32))
         .filter(
@@ -108,7 +87,6 @@
         )
         .all(db)
         .await
->>>>>>> 0c8f0684
     {
         Ok(models) => models,
         Err(_) => {
