--- conflicted
+++ resolved
@@ -2,14 +2,10 @@
 //!
 //! This module defines the routing for assignment file-related endpoints, including uploading, listing, downloading, and deleting files. It applies access control middleware to ensure appropriate permissions for each operation.
 
-<<<<<<< HEAD
-use crate::{auth::guards::{allow_lecturer}, routes::modules::assignments::interpreter::get::get_interpreter_info};
-=======
 use crate::{
-    auth::guards::require_lecturer,
+    auth::guards::allow_lecturer,
     routes::modules::assignments::interpreter::get::get_interpreter_info,
 };
->>>>>>> 59cf2410
 use axum::{
     Router,
     middleware::from_fn_with_state,
@@ -41,31 +37,24 @@
 /// An [`axum::Router`] with the file endpoints and their associated middleware.
 pub fn interpreter_routes(app_state: AppState) -> Router<AppState> {
     Router::new()
-<<<<<<< HEAD
-    .route("/",post(upload_interpreter).route_layer(from_fn_with_state(app_state.clone(), allow_lecturer)))
-    .route("/",get(download_interpreter).route_layer(from_fn_with_state(app_state.clone(),allow_lecturer)))
-    .route("/info",get(get_interpreter_info).route_layer(from_fn_with_state(app_state.clone(), allow_lecturer)))
-    .route("/",delete(delete_interpreter).route_layer(from_fn_with_state(app_state.clone(), allow_lecturer)))
-=======
         .route(
             "/",
             post(upload_interpreter)
-                .route_layer(from_fn_with_state(app_state.clone(), require_lecturer)),
+                .route_layer(from_fn_with_state(app_state.clone(), allow_lecturer)),
         )
         .route(
             "/",
             get(download_interpreter)
-                .route_layer(from_fn_with_state(app_state.clone(), require_lecturer)),
+                .route_layer(from_fn_with_state(app_state.clone(), allow_lecturer)),
         )
         .route(
             "/info",
             get(get_interpreter_info)
-                .route_layer(from_fn_with_state(app_state.clone(), require_lecturer)),
+                .route_layer(from_fn_with_state(app_state.clone(), allow_lecturer)),
         )
         .route(
             "/",
             delete(delete_interpreter)
-                .route_layer(from_fn_with_state(app_state.clone(), require_lecturer)),
+                .route_layer(from_fn_with_state(app_state.clone(), allow_lecturer)),
         )
->>>>>>> 59cf2410
 }