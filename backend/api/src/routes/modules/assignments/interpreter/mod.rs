--- conflicted
+++ resolved
@@ -3,11 +3,7 @@
 //! This module defines the routing for assignment file-related endpoints, including uploading, listing, downloading, and deleting files. It applies access control middleware to ensure appropriate permissions for each operation.
 
 use crate::{
-<<<<<<< HEAD
-    auth::guards::require_lecturer,
-=======
     auth::guards::allow_lecturer,
->>>>>>> 0c8f0684
     routes::modules::assignments::interpreter::get::get_interpreter_info,
 };
 use axum::{
@@ -42,21 +38,6 @@
     Router::new()
         .route(
             "/",
-<<<<<<< HEAD
-            post(upload_interpreter).route_layer(from_fn(require_lecturer)),
-        )
-        .route(
-            "/",
-            get(download_interpreter).route_layer(from_fn(require_lecturer)),
-        )
-        .route(
-            "/info",
-            get(get_interpreter_info).route_layer(from_fn(require_lecturer)),
-        )
-        .route(
-            "/",
-            delete(delete_interpreter).route_layer(from_fn(require_lecturer)),
-=======
             post(upload_interpreter)
                 .route_layer(from_fn_with_state(app_state.clone(), allow_lecturer)),
         )
@@ -74,6 +55,5 @@
             "/",
             delete(delete_interpreter)
                 .route_layer(from_fn_with_state(app_state.clone(), allow_lecturer)),
->>>>>>> 0c8f0684
         )
 }