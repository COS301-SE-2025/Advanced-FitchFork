--- conflicted
+++ resolved
@@ -25,12 +25,6 @@
         .await;
 
     match res {
-<<<<<<< HEAD
-        Ok(dr) if dr.rows_affected > 0 => (
-            StatusCode::OK,
-            Json(ApiResponse::success((), "Attendance session deleted")),
-        ),
-=======
         Ok(dr) if dr.rows_affected > 0 => {
             let ws = state.ws_clone();
             let topic = attendance_session_topic(session_id);
@@ -45,7 +39,6 @@
                 Json(ApiResponse::success((), "Attendance session deleted")),
             )
         }
->>>>>>> 0c8f0684
         Ok(_) => (
             StatusCode::NOT_FOUND,
             Json(ApiResponse::error("Attendance session not found")),
