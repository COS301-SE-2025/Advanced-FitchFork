--- conflicted
+++ resolved
@@ -76,15 +76,6 @@
     }
 }
 
-<<<<<<< HEAD
-use db::models::{
-    attendance_record,
-    attendance_session::{Column as SessionCol, Entity as SessionEntity},
-};
-use sea_orm::{ColumnTrait, DbErr, EntityTrait, QueryFilter};
-
-=======
->>>>>>> 0c8f0684
 #[derive(Deserialize)]
 pub struct MarkAttendanceReq {
     pub code: String,
