//! Module deletion routes.
//!
//! Provides endpoints to delete modules:
//! - `DELETE /api/modules/{id}` → Permanently delete a single module by ID.
//! - `DELETE /api/modules/bulk` → Bulk delete multiple modules by their IDs.
//!
//! All responses follow the standard `ApiResponse` format.

use crate::response::ApiResponse;
<<<<<<< HEAD
use axum::{Json, extract::Path, http::StatusCode, response::IntoResponse};
use serde::{Deserialize, Serialize};
use services::module::ModuleService;
use services::service::Service;
=======
use axum::{
    Json,
    extract::{Path, State},
    http::StatusCode,
    response::IntoResponse,
};
use db::models::module;
use sea_orm::{ColumnTrait, EntityTrait, QueryFilter};
use serde::{Deserialize, Serialize};
use util::state::AppState;
>>>>>>> 0c8f0684
use validator::Validate;

/// DELETE /api/modules/{module_id}
///
/// Permanently deletes a module by ID, including all its assignments and assignment files.  
/// Only accessible by admin users.
///
/// ### Responses
///
/// - `200 OK`  
/// ```json
/// {
///   "success": true,
///   "data": null,
///   "message": "Module deleted successfully"
/// }
/// ```
///
/// - `403 Forbidden`  
/// ```json
/// {
///   "success": false,
///   "data": null,
///   "message": "You do not have permission to perform this action"
/// }
/// ```
///
/// - `404 Not Found`  
/// ```json
/// {
///   "success": false,
///   "data": null,
///   "message": "Module not found"
/// }
/// ```
<<<<<<< HEAD
pub async fn delete_module(Path(module_id): Path<i64>) -> impl IntoResponse {
    match ModuleService::delete_by_id(module_id).await {
        Ok(_) => (
            StatusCode::OK,
            Json(ApiResponse::<()>::success(
                (),
                "Module deleted successfully",
            )),
=======
pub async fn delete_module(
    State(state): State<AppState>,
    Path(module_id): Path<i64>,
) -> impl IntoResponse {
    let db = state.db();

    match module::Entity::find()
        .filter(module::Column::Id.eq(module_id))
        .one(db)
        .await
    {
        Ok(Some(m)) => match m.delete(db).await {
            Ok(_) => (
                StatusCode::OK,
                Json(ApiResponse::<()>::success(
                    (),
                    "Module deleted successfully",
                )),
            ),
            Err(e) => (
                StatusCode::INTERNAL_SERVER_ERROR,
                Json(ApiResponse::<()>::error(format!(
                    "Failed to delete module: {}",
                    e
                ))),
            ),
        },
        Ok(None) => (
            StatusCode::NOT_FOUND,
            Json(ApiResponse::<()>::error("Module not found")),
>>>>>>> 0c8f0684
        ),
        Err(e) => (
            StatusCode::INTERNAL_SERVER_ERROR,
            Json(ApiResponse::<()>::error(format!(
                "Failed to delete module: {}",
                e
            ))),
        ),
    }
}

#[derive(Debug, Deserialize, Validate)]
pub struct BulkDeleteRequest {
    #[validate(length(min = 1, message = "At least one module ID is required"))]
    pub module_ids: Vec<i64>,
}

#[derive(Serialize)]
pub struct BulkDeleteResult {
    pub deleted: usize,
    pub failed: Vec<FailedDelete>,
}

#[derive(Serialize)]
pub struct FailedDelete {
    pub id: i64,
    pub error: String,
}

/// DELETE /api/modules/bulk
///
/// Bulk delete multiple modules by their IDs.
/// Only accessible by admin users.
///
/// ### Request Body
/// ```json
/// {
///   "module_ids": [1, 2, 3]
/// }
/// ```
///
/// ### Responses
///
/// - `200 OK`
/// ```json
/// {
///   "success": true,
///   "data": {
///     "deleted": 2,
///     "failed": [
///       { "id": 3, "error": "Module not found" }
///     ]
///   },
///   "message": "Deleted 2/3 modules"
/// }
/// ```
///
/// - `400 Bad Request`
/// ```json
/// {
///   "success": false,
///   "data": null,
///   "message": "At least one module ID is required"
/// }
/// ```
pub async fn bulk_delete_modules(Json(req): Json<BulkDeleteRequest>) -> impl IntoResponse {
    if let Err(validation_errors) = req.validate() {
        let error_message = common::format_validation_errors(&validation_errors);
        return (
            StatusCode::BAD_REQUEST,
            Json(ApiResponse::<BulkDeleteResult>::error(error_message)),
        );
    }

    let mut deleted_count = 0;
    let mut failed = Vec::new();

    for &id in &req.module_ids {
<<<<<<< HEAD
        match ModuleService::delete_by_id(id).await {
            Ok(_) => deleted_count += 1,
=======
        match module::Entity::find()
            .filter(module::Column::Id.eq(id))
            .one(db)
            .await
        {
            Ok(Some(module_model)) => match module_model.delete(db).await {
                Ok(_) => deleted_count += 1,
                Err(e) => {
                    failed.push(FailedDelete {
                        id,
                        error: format!("Failed to delete module: {}", e),
                    });
                }
            },
            Ok(None) => {
                failed.push(FailedDelete {
                    id,
                    error: "Module not found".into(),
                });
            }
>>>>>>> 0c8f0684
            Err(e) => {
                failed.push(FailedDelete {
                    id,
                    error: format!("Failed to delete module: {}", e),
                });
            }
        }
    }

    let result = BulkDeleteResult {
        deleted: deleted_count,
        failed,
    };

    let message = format!("Deleted {}/{} modules", deleted_count, req.module_ids.len());

    (StatusCode::OK, Json(ApiResponse::success(result, message)))
}<|MERGE_RESOLUTION|>--- conflicted
+++ resolved
@@ -7,12 +7,6 @@
 //! All responses follow the standard `ApiResponse` format.
 
 use crate::response::ApiResponse;
-<<<<<<< HEAD
-use axum::{Json, extract::Path, http::StatusCode, response::IntoResponse};
-use serde::{Deserialize, Serialize};
-use services::module::ModuleService;
-use services::service::Service;
-=======
 use axum::{
     Json,
     extract::{Path, State},
@@ -23,7 +17,6 @@
 use sea_orm::{ColumnTrait, EntityTrait, QueryFilter};
 use serde::{Deserialize, Serialize};
 use util::state::AppState;
->>>>>>> 0c8f0684
 use validator::Validate;
 
 /// DELETE /api/modules/{module_id}
@@ -59,16 +52,6 @@
 ///   "message": "Module not found"
 /// }
 /// ```
-<<<<<<< HEAD
-pub async fn delete_module(Path(module_id): Path<i64>) -> impl IntoResponse {
-    match ModuleService::delete_by_id(module_id).await {
-        Ok(_) => (
-            StatusCode::OK,
-            Json(ApiResponse::<()>::success(
-                (),
-                "Module deleted successfully",
-            )),
-=======
 pub async fn delete_module(
     State(state): State<AppState>,
     Path(module_id): Path<i64>,
@@ -99,7 +82,6 @@
         Ok(None) => (
             StatusCode::NOT_FOUND,
             Json(ApiResponse::<()>::error("Module not found")),
->>>>>>> 0c8f0684
         ),
         Err(e) => (
             StatusCode::INTERNAL_SERVER_ERROR,
@@ -178,10 +160,6 @@
     let mut failed = Vec::new();
 
     for &id in &req.module_ids {
-<<<<<<< HEAD
-        match ModuleService::delete_by_id(id).await {
-            Ok(_) => deleted_count += 1,
-=======
         match module::Entity::find()
             .filter(module::Column::Id.eq(id))
             .one(db)
@@ -202,7 +180,6 @@
                     error: "Module not found".into(),
                 });
             }
->>>>>>> 0c8f0684
             Err(e) => {
                 failed.push(FailedDelete {
                     id,
