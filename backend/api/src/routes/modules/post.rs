--- conflicted
+++ resolved
@@ -5,17 +5,10 @@
 
 use crate::response::ApiResponse;
 use crate::routes::modules::common::{ModuleRequest, ModuleResponse};
-<<<<<<< HEAD
-use axum::{Json, http::StatusCode, response::IntoResponse};
-use chrono::{Datelike, Utc};
-use services::module::{CreateModule, ModuleService};
-use services::service::{AppError, Service};
-=======
 use axum::{Json, extract::State, http::StatusCode, response::IntoResponse};
 use chrono::{Datelike, Utc};
 use db::models::module::Model as Module;
 use util::state::AppState;
->>>>>>> 0c8f0684
 use validator::Validate;
 
 /// POST /api/modules
@@ -88,16 +81,12 @@
 ///   "message": "Database error: detailed error here"
 /// }
 /// ```
-<<<<<<< HEAD
-pub async fn create(Json(req): Json<ModuleRequest>) -> impl IntoResponse {
-=======
 pub async fn create(
     State(state): State<AppState>,
     Json(req): Json<ModuleRequest>,
 ) -> impl IntoResponse {
     let db = state.db();
 
->>>>>>> 0c8f0684
     if let Err(validation_errors) = req.validate() {
         let error_message = common::format_validation_errors(&validation_errors);
         return (
@@ -137,11 +126,7 @@
             )
         }
         Err(e) => {
-<<<<<<< HEAD
-            if let AppError::Database(err) = &e {
-=======
             if let sea_orm::DbErr::Exec(err) = &e {
->>>>>>> 0c8f0684
                 if err
                     .to_string()
                     .contains("UNIQUE constraint failed: modules.code")
