<<<<<<< HEAD
use axum::{extract::Path, http::StatusCode, response::IntoResponse, Json};
=======
//! Announcement deletion handler.
//!
//! Provides an endpoint to delete an existing announcement.
//!
//! **Permissions:** Only users with the proper roles (e.g., lecturer/assistant) can delete announcements.

use axum::{extract::{Path, State}, http::StatusCode, response::IntoResponse, Json};
>>>>>>> 35b14be3
use db::models::announcements::Model as AnnouncementModel;
use crate::response::ApiResponse;

/// DELETE /api/modules/{module_id}/announcements/{announcement_id}
///
/// Deletes a single announcement by ID under the given module.
///
/// # AuthZ / AuthN
/// - Requires a valid `Bearer` token (JWT).
/// - Caller must be **lecturer** or **assistant_lecturer** on the module
///   (enforced by `require_lecturer_or_assistant_lecturer` on this route).
///
/// # Path Parameters
/// - `module_id` — ID of the parent module (used for route nesting and auth).
/// - `announcement_id` — ID of the announcement to delete.
///
/// # Behavior
/// - Deletion is **idempotent**: attempting to delete a non-existent announcement
///   will still return `200 OK` in this implementation (the driver returns
///   `rows_affected = 0`, which we do not currently treat as an error).
///
/// # Example cURL
/// ```bash
/// curl -X DELETE "https://your.api/api/modules/101/announcements/1234" \
///   -H "Authorization: Bearer <JWT>"
/// ```
///
/// # Responses
/// - `200 OK` — Always returned on successful DB call, even if the record didn’t exist.
/// - `401 UNAUTHORIZED` — Missing/invalid token.
/// - `403 FORBIDDEN` — Authenticated but not lecturer/assistant on this module.
/// - `500 INTERNAL SERVER ERROR` — Database error.
///
/// ## 200 OK — Example
/// ```json
/// {
///   "success": true,
///   "data": null,
///   "message": "Announcement deleted successfully"
/// }
/// ```
///
/// ## 403 Forbidden — Example
/// ```json
/// {
///   "success": false,
///   "message": "Forbidden"
/// }
/// ```
///
/// ## 500 Internal Server Error — Example
/// ```json
/// {
///   "success": false,
///   "message": "Failed to delete announcement: <database error details>"
/// }
/// ```
pub async fn delete_announcement(
    Path((_, announcement_id)): Path<(i64, i64)>,
) -> impl IntoResponse {
    let db = db::get_connection().await;
    match AnnouncementModel::delete(db, announcement_id).await {
        Ok(_) => (
            StatusCode::OK,
            Json(ApiResponse::success(
                (),
                "Announcement deleted successfully",
            )),
        ),
        Err(err) => (
            StatusCode::INTERNAL_SERVER_ERROR,
            Json(ApiResponse::error(
                format!("Failed to delete announcement: {}", err),
            )),
        ),
    }
}<|MERGE_RESOLUTION|>--- conflicted
+++ resolved
@@ -1,6 +1,3 @@
-<<<<<<< HEAD
-use axum::{extract::Path, http::StatusCode, response::IntoResponse, Json};
-=======
 //! Announcement deletion handler.
 //!
 //! Provides an endpoint to delete an existing announcement.
@@ -8,7 +5,6 @@
 //! **Permissions:** Only users with the proper roles (e.g., lecturer/assistant) can delete announcements.
 
 use axum::{extract::{Path, State}, http::StatusCode, response::IntoResponse, Json};
->>>>>>> 35b14be3
 use db::models::announcements::Model as AnnouncementModel;
 use crate::response::ApiResponse;
 
