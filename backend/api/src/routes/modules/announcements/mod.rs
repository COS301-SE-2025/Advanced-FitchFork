//! # Announcement Routes Module
//!
//! Defines and wires up routes for the `/api/modules/{module_id}/announcements` endpoint group.
//!
//! ## Structure
//! - `post.rs` — POST handlers (e.g., create announcement)
//! - `get.rs` — GET handlers (e.g., list announcements)
//! - `put.rs` — PUT handlers (e.g., edit announcement)
//! - `delete.rs` — DELETE handlers (e.g., remove announcement)
//! - `common.rs` — shared helpers and utilities
//!
//! ## Usage
//! Call `announcement_routes(app_state)` to get a configured `Router` for announcements
//! to be mounted under a module in the main app.

use crate::auth::guards::require_lecturer_or_assistant_lecturer;
use axum::routing::{delete, get, post, put};
use axum::{Router, middleware::from_fn_with_state};
use delete::delete_announcement;
use get::{get_announcement, get_announcements};
use post::create_announcement;
use put::edit_announcement;
<<<<<<< HEAD
use get::{get_announcements, get_announcement};
use crate::auth::guards::allow_lecturer_or_assistant_lecturer;
=======
use util::state::AppState;
>>>>>>> 59cf2410

pub mod common;
pub mod delete;
pub mod get;
pub mod post;
pub mod put;

/// Builds the `/announcements` route group for a specific module.
///
/// Routes:
/// - POST `/`                  → create announcement (lecturer or assistant lecturer only)
/// - GET `/`                   → list announcements
/// - GET `/{announcement_id}`  → get single announcement (with author id & username)
/// - PUT `/{announcement_id}`  → edit announcement (lecturer or assistant lecturer only)
/// - DELETE `/{announcement_id}` → delete announcement (lecturer or assistant lecturer only)
pub fn announcement_routes(app_state: AppState) -> Router<AppState> {
    Router::new()
<<<<<<< HEAD
    .route("/",post(create_announcement).route_layer(from_fn_with_state(app_state.clone(), allow_lecturer_or_assistant_lecturer)))
    .route("/{announcement_id}",delete(delete_announcement).route_layer(from_fn_with_state(app_state.clone(), allow_lecturer_or_assistant_lecturer)))
    .route("/{announcement_id}",put(edit_announcement).route_layer(from_fn_with_state(app_state.clone(), allow_lecturer_or_assistant_lecturer)))
=======
        .route(
            "/",
            post(create_announcement).route_layer(from_fn_with_state(
                app_state.clone(),
                require_lecturer_or_assistant_lecturer,
            )),
        )
        .route(
            "/{announcement_id}",
            delete(delete_announcement).route_layer(from_fn_with_state(
                app_state.clone(),
                require_lecturer_or_assistant_lecturer,
            )),
        )
        .route(
            "/{announcement_id}",
            put(edit_announcement).route_layer(from_fn_with_state(
                app_state.clone(),
                require_lecturer_or_assistant_lecturer,
            )),
        )
>>>>>>> 59cf2410
        .route("/", get(get_announcements))
        .route("/{announcement_id}", get(get_announcement))
}<|MERGE_RESOLUTION|>--- conflicted
+++ resolved
@@ -13,19 +13,14 @@
 //! Call `announcement_routes(app_state)` to get a configured `Router` for announcements
 //! to be mounted under a module in the main app.
 
-use crate::auth::guards::require_lecturer_or_assistant_lecturer;
-use axum::routing::{delete, get, post, put};
-use axum::{Router, middleware::from_fn_with_state};
+use axum::{middleware::from_fn_with_state, Router};
+use util::state::AppState;
+use axum::routing::{post, delete, put, get};
+use post::create_announcement;
 use delete::delete_announcement;
-use get::{get_announcement, get_announcements};
-use post::create_announcement;
 use put::edit_announcement;
-<<<<<<< HEAD
 use get::{get_announcements, get_announcement};
-use crate::auth::guards::allow_lecturer_or_assistant_lecturer;
-=======
-use util::state::AppState;
->>>>>>> 59cf2410
+use crate::auth::guards::{allow_assistant_lecturer};
 
 pub mod common;
 pub mod delete;
@@ -43,33 +38,27 @@
 /// - DELETE `/{announcement_id}` → delete announcement (lecturer or assistant lecturer only)
 pub fn announcement_routes(app_state: AppState) -> Router<AppState> {
     Router::new()
-<<<<<<< HEAD
-    .route("/",post(create_announcement).route_layer(from_fn_with_state(app_state.clone(), allow_lecturer_or_assistant_lecturer)))
-    .route("/{announcement_id}",delete(delete_announcement).route_layer(from_fn_with_state(app_state.clone(), allow_lecturer_or_assistant_lecturer)))
-    .route("/{announcement_id}",put(edit_announcement).route_layer(from_fn_with_state(app_state.clone(), allow_lecturer_or_assistant_lecturer)))
-=======
         .route(
             "/",
             post(create_announcement).route_layer(from_fn_with_state(
                 app_state.clone(),
-                require_lecturer_or_assistant_lecturer,
+                allow_assistant_lecturer,
             )),
         )
         .route(
             "/{announcement_id}",
             delete(delete_announcement).route_layer(from_fn_with_state(
                 app_state.clone(),
-                require_lecturer_or_assistant_lecturer,
+                allow_assistant_lecturer,
             )),
         )
         .route(
             "/{announcement_id}",
             put(edit_announcement).route_layer(from_fn_with_state(
                 app_state.clone(),
-                require_lecturer_or_assistant_lecturer,
+                allow_assistant_lecturer,
             )),
         )
->>>>>>> 59cf2410
         .route("/", get(get_announcements))
         .route("/{announcement_id}", get(get_announcement))
 }