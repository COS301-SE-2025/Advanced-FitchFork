//! # Announcement Routes Module
//!
//! Defines and wires up routes for the `/api/modules/{module_id}/announcements` endpoint group.
//!
//! ## Structure
//! - `post.rs` — POST handlers (e.g., create announcement)
//! - `get.rs` — GET handlers (e.g., list announcements)
//! - `put.rs` — PUT handlers (e.g., edit announcement)
//! - `delete.rs` — DELETE handlers (e.g., remove announcement)
//! - `common.rs` — shared helpers and utilities
//!
//! ## Usage
//! Call `announcement_routes(app_state)` to get a configured `Router` for announcements
//! to be mounted under a module in the main app.

<<<<<<< HEAD
use crate::auth::guards::require_lecturer_or_assistant_lecturer;
use axum::routing::{delete, get, post, put};
use axum::{Router, middleware::from_fn};
=======
use crate::auth::guards::allow_assistant_lecturer;
use axum::routing::{delete, get, post, put};
use axum::{Router, middleware::from_fn_with_state};
>>>>>>> 0c8f0684
use delete::delete_announcement;
use get::{get_announcement, get_announcements};
use post::create_announcement;
use put::edit_announcement;
<<<<<<< HEAD
=======
use util::state::AppState;
>>>>>>> 0c8f0684

pub mod common;
pub mod delete;
pub mod get;
pub mod post;
pub mod put;

/// Builds the `/announcements` route group for a specific module.
///
/// Routes:
/// - POST `/`                  → create announcement (lecturer or assistant lecturer only)
/// - GET `/`                   → list announcements
/// - GET `/{announcement_id}`  → get single announcement (with author id & username)
/// - PUT `/{announcement_id}`  → edit announcement (lecturer or assistant lecturer only)
/// - DELETE `/{announcement_id}` → delete announcement (lecturer or assistant lecturer only)
pub fn announcement_routes() -> Router {
    Router::new()
        .route(
            "/",
<<<<<<< HEAD
            post(create_announcement).route_layer(from_fn(require_lecturer_or_assistant_lecturer)),
        )
        .route(
            "/{announcement_id}",
            delete(delete_announcement)
                .route_layer(from_fn(require_lecturer_or_assistant_lecturer)),
        )
        .route(
            "/{announcement_id}",
            put(edit_announcement).route_layer(from_fn(require_lecturer_or_assistant_lecturer)),
=======
            post(create_announcement).route_layer(from_fn_with_state(
                app_state.clone(),
                allow_assistant_lecturer,
            )),
        )
        .route(
            "/{announcement_id}",
            delete(delete_announcement).route_layer(from_fn_with_state(
                app_state.clone(),
                allow_assistant_lecturer,
            )),
        )
        .route(
            "/{announcement_id}",
            put(edit_announcement).route_layer(from_fn_with_state(
                app_state.clone(),
                allow_assistant_lecturer,
            )),
>>>>>>> 0c8f0684
        )
        .route("/", get(get_announcements))
        .route("/{announcement_id}", get(get_announcement))
}<|MERGE_RESOLUTION|>--- conflicted
+++ resolved
@@ -13,23 +13,14 @@
 //! Call `announcement_routes(app_state)` to get a configured `Router` for announcements
 //! to be mounted under a module in the main app.
 
-<<<<<<< HEAD
-use crate::auth::guards::require_lecturer_or_assistant_lecturer;
-use axum::routing::{delete, get, post, put};
-use axum::{Router, middleware::from_fn};
-=======
 use crate::auth::guards::allow_assistant_lecturer;
 use axum::routing::{delete, get, post, put};
 use axum::{Router, middleware::from_fn_with_state};
->>>>>>> 0c8f0684
 use delete::delete_announcement;
 use get::{get_announcement, get_announcements};
 use post::create_announcement;
 use put::edit_announcement;
-<<<<<<< HEAD
-=======
 use util::state::AppState;
->>>>>>> 0c8f0684
 
 pub mod common;
 pub mod delete;
@@ -49,18 +40,6 @@
     Router::new()
         .route(
             "/",
-<<<<<<< HEAD
-            post(create_announcement).route_layer(from_fn(require_lecturer_or_assistant_lecturer)),
-        )
-        .route(
-            "/{announcement_id}",
-            delete(delete_announcement)
-                .route_layer(from_fn(require_lecturer_or_assistant_lecturer)),
-        )
-        .route(
-            "/{announcement_id}",
-            put(edit_announcement).route_layer(from_fn(require_lecturer_or_assistant_lecturer)),
-=======
             post(create_announcement).route_layer(from_fn_with_state(
                 app_state.clone(),
                 allow_assistant_lecturer,
@@ -79,7 +58,6 @@
                 app_state.clone(),
                 allow_assistant_lecturer,
             )),
->>>>>>> 0c8f0684
         )
         .route("/", get(get_announcements))
         .route("/{announcement_id}", get(get_announcement))
