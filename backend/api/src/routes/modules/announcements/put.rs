--- conflicted
+++ resolved
@@ -9,7 +9,6 @@
 use crate::{response::ApiResponse, routes::modules::announcements::common::AnnouncementRequest};
 use util::state::AppState;
 
-<<<<<<< HEAD
 /// PUT /api/modules/{module_id}/announcements/{announcement_id}
 ///
 /// Updates a single announcement under the given module.
@@ -29,27 +28,10 @@
 /// {
 ///   "title": "New title (or empty string to keep existing)",
 ///   "body": "Updated body (or empty string to keep existing)",
-=======
-/// Updates an existing announcement.
-///
-/// **Endpoint:** `PUT /modules/{module_id}/announcements/{announcement_id}`  
-/// **Permissions:** Only authorized users (lecturer/assistant) can update the announcement.
-///
-/// ### Path parameters
-/// - `module_id` → ID of the module (used for consistency, may be used for permission checks)
-/// - `announcement_id` → ID of the announcement to update
-///
-/// ### Request body
-/// ```json
-/// {
-///   "title": "Updated announcement title",
-///   "body": "Updated announcement body",
->>>>>>> 6a84f3e6
 ///   "pinned": true
 /// }
 /// ```
 ///
-<<<<<<< HEAD
 /// **Partial update semantics:**
 /// - `title`: if empty string `""`, the existing title is kept.
 /// - `body`: if empty string `""`, the existing body is kept.
@@ -100,22 +82,6 @@
 /// ```json
 /// {
 ///   "success": false,
-=======
-/// ### Responses
-/// - `200 OK` → Announcement updated successfully
-/// ```json
-/// {
-///   "success": true,
-///   "data": { /* Updated announcement object */ },
-///   "message": "Announcement updated successfully"
-/// }
-/// ```
-/// - `500 Internal Server Error` → Failed to update announcement
-/// ```json
-/// {
-///   "success": false,
-///   "data": null,
->>>>>>> 6a84f3e6
 ///   "message": "Failed to update announcement"
 /// }
 /// ```
@@ -125,34 +91,6 @@
     Json(req): Json<AnnouncementRequest>,
 ) -> impl IntoResponse {
     let db = app_state.db();
-<<<<<<< HEAD
-    match AnnouncementModel::update(
-        db,
-        announcement_id,
-        &req.title,
-        &req.body,
-        req.pinned,
-    )
-    .await
-    {
-        Ok(updated_announcement) => {
-            (
-                StatusCode::OK,
-                Json(ApiResponse::success(
-                    updated_announcement,
-                    "Announcement updated successfully",
-                )),
-            )
-        }
-        Err(_) => {
-            (
-                StatusCode::INTERNAL_SERVER_ERROR,
-                Json(ApiResponse::error(
-                    "Failed to update announcement".to_string(),
-                )),
-            )
-        }
-=======
 
     match AnnouncementModel::update(db, announcement_id, &req.title, &req.body, req.pinned).await {
         Ok(updated_announcement) => (
@@ -166,6 +104,5 @@
             StatusCode::INTERNAL_SERVER_ERROR,
             Json(ApiResponse::error("Failed to update announcement")),
         ),
->>>>>>> 6a84f3e6
     }
 }