--- conflicted
+++ resolved
@@ -30,10 +30,7 @@
 use post::create;
 use put::{bulk_edit_modules, edit_module};
 use util::state::AppState;
-<<<<<<< HEAD
 use crate::{auth::guards::{allow_admin, allow_assigned_to_module, allow_lecturer}, routes::modules::{announcements::announcement_routes, attendance::attendance_routes, personnel::personnel_routes}};
-=======
->>>>>>> 59cf2410
 
 pub mod announcements;
 pub mod assignments;
@@ -62,18 +59,6 @@
     Router::new()
         .route("/", get(get_modules))
         .route("/me", get(get_my_details))
-<<<<<<< HEAD
-    .route("/{module_id}", get(get_module).route_layer(from_fn_with_state(app_state.clone(),allow_assigned_to_module)))
-    .route("/", post(create).route_layer(from_fn(allow_admin)))
-    .route("/{module_id}", put(edit_module).route_layer(from_fn(allow_admin)))
-    .route("/{module_id}", delete(delete_module).route_layer(from_fn(allow_admin)))
-    .route("/bulk", delete(bulk_delete_modules).route_layer(from_fn(allow_admin)))
-    .route("/bulk", put(bulk_edit_modules).route_layer(from_fn(allow_admin)))
-        .nest("/{module_id}/assignments", assignment_routes(app_state.clone()))
-    .nest("/{module_id}/personnel", personnel_routes().route_layer(from_fn_with_state(app_state.clone(),allow_lecturer)))
-    .nest("/{module_id}/announcements", announcement_routes(app_state.clone()).route_layer(from_fn_with_state(app_state.clone(), allow_assigned_to_module)))
-    .nest("/{module_id}/attendance",attendance_routes(app_state.clone()).route_layer(from_fn_with_state(app_state.clone(), allow_assigned_to_module)))
-=======
         .route(
             "/{module_id}",
             get(get_module).route_layer(from_fn_with_state(
@@ -81,22 +66,22 @@
                 require_assigned_to_module,
             )),
         )
-        .route("/", post(create).route_layer(from_fn(require_admin)))
+        .route("/", post(create).route_layer(from_fn(allow_admin)))
         .route(
             "/{module_id}",
-            put(edit_module).route_layer(from_fn(require_admin)),
+            put(edit_module).route_layer(from_fn(allow_admin)),
         )
         .route(
             "/{module_id}",
-            delete(delete_module).route_layer(from_fn(require_admin)),
+            delete(delete_module).route_layer(from_fn(allow_admin)),
         )
         .route(
             "/bulk",
-            delete(bulk_delete_modules).route_layer(from_fn(require_admin)),
+            delete(bulk_delete_modules).route_layer(from_fn(allow_admin)),
         )
         .route(
             "/bulk",
-            put(bulk_edit_modules).route_layer(from_fn(require_admin)),
+            put(bulk_edit_modules).route_layer(from_fn(allow_admin)),
         )
         .nest(
             "/{module_id}/assignments",
@@ -104,7 +89,7 @@
         )
         .nest(
             "/{module_id}/personnel",
-            personnel_routes().route_layer(from_fn_with_state(app_state.clone(), require_lecturer)),
+            personnel_routes().route_layer(from_fn_with_state(app_state.clone(), allow_lecturer)),
         )
         .nest(
             "/{module_id}/announcements",
@@ -120,5 +105,4 @@
                 require_assigned_to_module,
             )),
         )
->>>>>>> 59cf2410
 }