//! Module query routes.
//!
//! Provides endpoints to retrieve modules:
//! - `GET /api/modules/{id}` → Get details of a single module with assigned users.
//! - `GET /api/modules` → Paginated and optionally filtered list of modules.
//! - `GET /api/modules/me` → Retrieve modules for the authenticated user, grouped by role.
//!
//! All responses follow the standard `ApiResponse` format.

use crate::routes::common::UserResponse;
use crate::{auth::AuthUser, response::ApiResponse};
use axum::{
    Extension, Json,
<<<<<<< HEAD
    extract::{Path, Query},
    http::StatusCode,
    response::{IntoResponse, Response},
};
use serde::{Deserialize, Serialize};
use sea_orm::{
    ColumnTrait, Condition, DatabaseConnection, EntityTrait, JoinType, PaginatorTrait,
    QueryFilter, QueryOrder, QuerySelect,
};
use crate::{auth::AuthUser, response::ApiResponse};
use crate::routes::common::UserResponse;
=======
    extract::{Path, Query, State},
    http::StatusCode,
    response::{IntoResponse, Response},
};
use db::models::user_module_role;
>>>>>>> 35b14be3
use db::models::{
    module::{Column as ModuleCol, Entity as ModuleEntity, Model as Module},
    user::{Column as UserCol, Entity as UserEntity, Model as UserModel},
    user_module_role::{Column as RoleCol, Entity as RoleEntity, Role},
};
use sea_orm::{
    ColumnTrait, Condition, DatabaseConnection, EntityTrait, JoinType, PaginatorTrait, QueryFilter,
    QueryOrder, QuerySelect,
};
use serde::{Deserialize, Serialize};
use util::state::AppState;

#[derive(Debug, Serialize, Deserialize)]
pub struct ModuleResponse {
    pub id: i64,
    pub code: String,
    pub year: i32,
    pub description: Option<String>,
    pub credits: i32,
    pub created_at: String,
    pub updated_at: String,
    pub lecturers: Vec<UserResponse>,
    pub tutors: Vec<UserResponse>,
    pub students: Vec<UserResponse>,
}

impl From<db::models::module::Model> for ModuleResponse {
    fn from(m: db::models::module::Model) -> Self {
        Self {
            id: m.id,
            code: m.code,
            year: m.year,
            description: m.description,
            credits: m.credits,
            created_at: m.created_at.to_rfc3339(),
            updated_at: m.updated_at.to_rfc3339(),
            lecturers: vec![],
            tutors: vec![],
            students: vec![],
        }
    }
}

/// GET /api/modules/{module_id}
///
/// Retrieves detailed information about a specific module, including assigned lecturers, tutors, and students.
///
/// # Arguments
///
/// The argument is extracted automatically from the HTTP route:
/// - Path parameter `module_id`: The ID of the module to retrieve.
///
/// # Returns
///
/// Returns an HTTP response indicating the result:
/// - `200 OK` with the full module details (including associated lecturers, tutors, and students) if successful.
/// - `404 NOT FOUND` if no module is found with the given `module_id`.
/// - `500 INTERNAL SERVER ERROR` if a database error occurs or if related personnel data (lecturers, tutors, or students) fails to load.
///
/// The response body is a JSON object using a standardized API response format, containing:
/// - Module information.
/// - Lists of users for each role (lecturers, tutors, students), each mapped to `UserResponse`.
///
/// # Example Response
///
/// - `200 OK`  
/// ```json
/// {
///   "success": true,
///   "data": {
///     "id": 1,
///     "code": "CS101",
///     "year": 2024,
///     "description": "Introduction to Computer Science",
///     "credits": 15,
///     "created_at": "2024-01-15T10:00:00Z",
///     "updated_at": "2024-01-15T10:00:00Z",
///     "lecturers": [
///       {
///         "id": 1,
///         "username": "lecturer1",
///         "email": "lecturer1@example.com",
///         "admin": false,
///         "created_at": "2024-01-01T00:00:00Z",
///         "updated_at": "2024-01-01T00:00:00Z"
///       }
///     ],
///     "tutors": [
///       {
///         "id": 2,
///         "username": "tutor1",
///         "email": "tutor1@example.com",
///         "admin": false,
///         "created_at": "2024-01-01T00:00:00Z",
///         "updated_at": "2024-01-01T00:00:00Z"
///       }
///     ],
///     "students": [
///       {
///         "id": 3,
///         "username": "student1",
///         "email": "student1@example.com",
///         "admin": false,
///         "created_at": "2024-01-01T00:00:00Z",
///         "updated_at": "2024-01-01T00:00:00Z"
///       }
///     ]
///   },
///   "message": "Module retrieved successfully"
/// }
/// ```
///
/// - `404 Not Found`  
/// ```json
/// {
///   "success": false,
///   "message": "Module not found"
/// }
/// ```
///
/// - `500 Internal Server Error`  
/// ```json
/// {
///   "success": false,
///   "message": "Database error retrieving module"
/// }
/// ```
<<<<<<< HEAD
pub async fn get_module(
    Path(module_id): Path<i64>
) -> Response {
    let db = db::get_connection().await;
=======
pub async fn get_module(State(state): State<AppState>, Path(module_id): Path<i64>) -> Response {
    let db = state.db();
>>>>>>> 35b14be3

    let module = ModuleEntity::find_by_id(module_id)
        .one(db)
        .await
        .unwrap()
        .unwrap();

    let (lecturers, tutors, students) = tokio::join!(
        get_users_by_role(db, module_id, Role::Lecturer),
        get_users_by_role(db, module_id, Role::Tutor),
        get_users_by_role(db, module_id, Role::Student),
    );

    if lecturers.is_err() || tutors.is_err() || students.is_err() {
        return (
            StatusCode::INTERNAL_SERVER_ERROR,
            Json(ApiResponse::<()>::error(
                "Failed to retrieve assigned personnel",
            )),
        )
            .into_response();
    }

    let mut response = ModuleResponse::from(module);
    response.lecturers = lecturers
        .unwrap()
        .into_iter()
        .map(UserResponse::from)
        .collect();
    response.tutors = tutors
        .unwrap()
        .into_iter()
        .map(UserResponse::from)
        .collect();
    response.students = students
        .unwrap()
        .into_iter()
        .map(UserResponse::from)
        .collect();

    (
        StatusCode::OK,
        Json(ApiResponse::success(
            response,
            "Module retrieved successfully",
        )),
    )
        .into_response()
}

async fn get_users_by_role(
    db: &DatabaseConnection,
    module_id: i64,
    role: Role,
) -> Result<Vec<UserModel>, sea_orm::DbErr> {
    UserEntity::find()
        .join(
            JoinType::InnerJoin,
            UserEntity::belongs_to(RoleEntity)
                .from(UserCol::Id)
                .to(RoleCol::UserId)
                .into(),
        )
        .filter(
            Condition::all()
                .add(RoleCol::ModuleId.eq(module_id))
                .add(RoleCol::Role.eq(role)),
        )
        .all(db)
        .await
}

#[derive(Debug, Deserialize)]
pub struct FilterReq {
    pub page: Option<i32>,
    pub per_page: Option<i32>,
    pub query: Option<String>,
    pub code: Option<String>,
    pub year: Option<i32>,
    pub sort: Option<String>,
}
#[derive(Debug, Deserialize, Serialize)]
pub struct ModuleDetailsResponse {
    pub id: i64,
    pub code: String,
    pub year: i32,
    pub description: Option<String>,
    pub credits: i32,
    pub created_at: String,
    pub updated_at: String,
}

impl From<Module> for ModuleDetailsResponse {
    fn from(m: Module) -> Self {
        Self {
            id: m.id,
            code: m.code,
            year: m.year,
            description: m.description,
            credits: m.credits,
            created_at: m.created_at.to_rfc3339(),
            updated_at: m.updated_at.to_rfc3339(),
        }
    }
}

#[derive(Serialize)]
pub struct FilterResponse {
    pub modules: Vec<ModuleDetailsResponse>,
    pub page: i32,
    pub per_page: i32,
    pub total: i32,
}

impl From<(Vec<Module>, i32, i32, i32)> for FilterResponse {
    fn from(data: (Vec<Module>, i32, i32, i32)) -> Self {
        let (modules, page, per_page, total) = data;
        Self {
            modules: modules
                .into_iter()
                .map(ModuleDetailsResponse::from)
                .collect(),
            page,
            per_page,
            total,
        }
    }
}

/// GET /api/modules
///
/// Retrieves a paginated and optionally filtered list of modules.
///
/// # Arguments
///
/// The arguments are automatically extracted from query parameters via the `FilterReq` struct:
/// - `page`: (Optional) The page number for pagination. Defaults to 1 if not provided. Minimum value is 1.
/// - `per_page`: (Optional) The number of items per page. Defaults to 20. Maximum is 100. Minimum is 1.
/// - `query`: (Optional) A general search string that filters modules by `code` or `description`.
/// - `code`: (Optional) A filter to match specific module codes.
/// - `year`: (Optional) A filter to match modules by academic year.
/// - `sort`: (Optional) A comma-separated list of fields to sort by. Prefix with `-` for descending order (e.g., `-year`).
///
/// Allowed sort fields: `"code"`, `"created_at"`, `"year"`, `"credits"`, `"description"`.
///
/// # Returns
///
/// Returns an HTTP response indicating the result:
/// - `200 OK` with a list of matching modules, paginated and wrapped in a standardized response format.
/// - `400 BAD REQUEST` if an invalid field is used for sorting.
/// - `500 INTERNAL SERVER ERROR` if a database error occurs while retrieving the modules.
///
/// The response body contains:
/// - A paginated list of modules.
/// - Metadata: current page, items per page, and total items.
///
/// # Example Response
///
/// - `200 OK`  
/// ```json
/// {
///   "success": true,
///   "data": {
///     "modules": [
///       {
///         "id": 1,
///         "code": "CS101",
///         "year": 2024,
///         "description": "Introduction to Computer Science",
///         "credits": 15,
///         "created_at": "2024-01-15T10:00:00Z",
///         "updated_at": "2024-01-15T10:00:00Z"
///       }
///     ],
///     "page": 1,
///     "per_page": 20,
///     "total": 57
///   },
///   "message": "Modules retrieved successfully"
/// }
/// ```
///
/// - `400 Bad Request`  
/// ```json
/// {
///   "success": false,
///   "message": "Invalid field used for sorting"
/// }
/// ```
///
/// - `500 Internal Server Error`  
/// ```json
/// {
///   "success": false,
///   "message": "An internal server error occurred"
/// }
/// ```
pub async fn get_modules(
<<<<<<< HEAD
    Query(params): Query<FilterReq>
) -> impl IntoResponse {    
    let db = db::get_connection().await;

=======
    State(state): State<AppState>,
    Extension(AuthUser(claims)): Extension<AuthUser>,
    Query(params): Query<FilterReq>,
) -> impl IntoResponse {
    let db = state.db();
    let user_id = claims.sub;
>>>>>>> 35b14be3
    let page = params.page.unwrap_or(1).max(1);
    let per_page = params.per_page.unwrap_or(20).min(100);

    let build_query = |query: sea_orm::Select<ModuleEntity>| -> sea_orm::Select<ModuleEntity> {
        let mut query = query;

        if let Some(ref q) = params.query {
            let q = q.to_lowercase();
            query = query.filter(
                ModuleCol::Code
                    .contains(&q)
                    .or(ModuleCol::Description.contains(&q)),
            );
        }
        if let Some(ref code) = params.code {
            query = query.filter(ModuleCol::Code.contains(&code.to_lowercase()));
        }
        if let Some(year) = params.year {
            query = query.filter(ModuleCol::Year.eq(year));
        }
        if let Some(sort_str) = &params.sort {
            for field in sort_str.split(',') {
                let trimmed = field.trim();
                if trimmed.is_empty() {
                    continue;
                }
                let (column, descending) = if trimmed.starts_with('-') {
                    (&trimmed[1..], true)
                } else {
                    (trimmed, false)
                };
                query = match column {
                    "code" => {
                        if descending {
                            query.order_by_desc(ModuleCol::Code)
                        } else {
                            query.order_by_asc(ModuleCol::Code)
                        }
                    }
                    "created_at" => {
                        if descending {
                            query.order_by_desc(ModuleCol::CreatedAt)
                        } else {
                            query.order_by_asc(ModuleCol::CreatedAt)
                        }
                    }
                    "year" => {
                        if descending {
                            query.order_by_desc(ModuleCol::Year)
                        } else {
                            query.order_by_asc(ModuleCol::Year)
                        }
                    }
                    "credits" => {
                        if descending {
                            query.order_by_desc(ModuleCol::Credits)
                        } else {
                            query.order_by_asc(ModuleCol::Credits)
                        }
                    }
                    "description" => {
                        if descending {
                            query.order_by_desc(ModuleCol::Description)
                        } else {
                            query.order_by_asc(ModuleCol::Description)
                        }
                    }
                    _ => query,
                };
            }
        }

        query
    };

    // If admin, fetch all modules
    let query = if claims.admin {
        build_query(ModuleEntity::find())
    } else {
        // Otherwise, filter by membership
        let memberships = user_module_role::Entity::find()
            .filter(user_module_role::Column::UserId.eq(user_id))
            .all(db)
            .await
            .unwrap_or_default();

        if memberships.is_empty() {
            let response = FilterResponse::from((Vec::<Module>::new(), page, per_page, 0));
            return (
                StatusCode::OK,
                Json(ApiResponse::success(
                    response,
                    "Modules retrieved successfully",
                )),
            );
        }

        let module_ids: Vec<i64> = memberships.iter().map(|m| m.module_id).collect();
        build_query(ModuleEntity::find().filter(ModuleCol::Id.is_in(module_ids)))
    };

    let paginator = query.paginate(db, per_page as u64);
    let total = paginator.num_items().await.unwrap_or(0) as i32;
    let modules: Vec<Module> = paginator
        .fetch_page((page - 1) as u64)
        .await
        .unwrap_or_default();

    let response = FilterResponse::from((modules, page, per_page, total));
    (
        StatusCode::OK,
        Json(ApiResponse::success(
            response,
            "Modules retrieved successfully",
        )),
    )
}

#[derive(Debug, Deserialize, Serialize)]
pub struct MyDetailsResponse {
    pub as_student: Vec<ModuleDetailsResponse>,
    pub as_tutor: Vec<ModuleDetailsResponse>,
    pub as_lecturer: Vec<ModuleDetailsResponse>,
    pub as_assistant_lecturer: Vec<ModuleDetailsResponse>,
}

impl From<(Vec<Module>, Vec<Module>, Vec<Module>, Vec<Module>)> for MyDetailsResponse {
    fn from(
        (as_student, as_tutor, as_lecturer, as_assistant_lecturer): (
            Vec<Module>,
            Vec<Module>,
            Vec<Module>,
            Vec<Module>,
        ),
    ) -> Self {
        MyDetailsResponse {
            as_student: as_student
                .into_iter()
                .map(ModuleDetailsResponse::from)
                .collect(),
            as_tutor: as_tutor
                .into_iter()
                .map(ModuleDetailsResponse::from)
                .collect(),
            as_lecturer: as_lecturer
                .into_iter()
                .map(ModuleDetailsResponse::from)
                .collect(),
            as_assistant_lecturer: as_assistant_lecturer
                .into_iter()
                .map(ModuleDetailsResponse::from)
                .collect(),
        }
    }
}

/// GET /api/modules/me
///
/// Retrieves detailed information about the modules the authenticated user is assigned to.
///
/// # Arguments
///
/// This endpoint requires authentication. The user ID is automatically extracted from the JWT token.
///
/// # Returns
///
/// Returns an HTTP response indicating the result:
/// - `200 OK` with the user's module assignments organized by role if successful.
/// - `500 INTERNAL SERVER ERROR` if a database error occurs while retrieving the module details.
///
/// The response body contains:
/// - `as_student`: List of modules where the user is assigned as a student.
/// - `as_tutor`: List of modules where the user is assigned as a tutor.
/// - `as_lecturer`: List of modules where the user is assigned as a lecturer.
/// - `as_assistant_lecturer`: List of modules where the user is assigned as an assistant lecturer.
///
/// # Example Response
///
/// - `200 OK`  
/// ```json
/// {
///   "success": true,
///   "data": {
///     "as_student": [
///       { "id": 1, "code": "CS101", "year": 2024, "description": "...", "credits": 15, "created_at": "...", "updated_at": "..." }
///     ],
///     "as_tutor": [
///       { "id": 2, "code": "CS201", "year": 2024, "description": "...", "credits": 20, "created_at": "...", "updated_at": "..." }
///     ],
///     "as_lecturer": [],
///     "as_assistant_lecturer": []
///   },
///   "message": "My module details retrieved successfully"
/// }
/// ```
///
/// - `500 Internal Server Error`  
/// ```json
/// {
///   "success": false,
///   "message": "An error occurred while retrieving module details"
/// }
/// ```
pub async fn get_my_details(
    Extension(AuthUser(claims)): Extension<AuthUser>,
<<<<<<< HEAD
) -> impl IntoResponse {    
    let db = db::get_connection().await;
=======
) -> impl IntoResponse {
    let db = state.db();
>>>>>>> 35b14be3

    let user_id = claims.sub;

    let (as_student, as_tutor, as_lecturer, as_assistant_lecturer) = tokio::join!(
        get_modules_by_user_and_role(db, user_id, Role::Student),
        get_modules_by_user_and_role(db, user_id, Role::Tutor),
        get_modules_by_user_and_role(db, user_id, Role::Lecturer),
        get_modules_by_user_and_role(db, user_id, Role::AssistantLecturer),
    );

    match (as_student, as_tutor, as_lecturer, as_assistant_lecturer) {
        (Ok(students), Ok(tutors), Ok(lecturers), Ok(assistants)) => {
            let response = MyDetailsResponse::from((students, tutors, lecturers, assistants));
            (
                StatusCode::OK,
                Json(ApiResponse::success(
                    response,
                    "My module details retrieved successfully",
                )),
            )
        }
        _ => (
            StatusCode::INTERNAL_SERVER_ERROR,
            Json(ApiResponse::<MyDetailsResponse>::error(
                "An error occurred while retrieving module details",
            )),
        ),
    }
}

/// Helper to fetch modules by user_id and role using SeaORM relations
async fn get_modules_by_user_and_role(
    db: &DatabaseConnection,
    user_id: i64,
    role: Role,
) -> Result<Vec<Module>, sea_orm::DbErr> {
    RoleEntity::find()
        .filter(
            Condition::all()
                .add(RoleCol::UserId.eq(user_id))
                .add(RoleCol::Role.eq(role)),
        )
        .find_also_related(ModuleEntity)
        .all(db)
        .await
        .map(|results| {
            results
                .into_iter()
                .filter_map(|(_, module)| module)
                .collect()
        })
}<|MERGE_RESOLUTION|>--- conflicted
+++ resolved
@@ -11,25 +11,11 @@
 use crate::{auth::AuthUser, response::ApiResponse};
 use axum::{
     Extension, Json,
-<<<<<<< HEAD
-    extract::{Path, Query},
-    http::StatusCode,
-    response::{IntoResponse, Response},
-};
-use serde::{Deserialize, Serialize};
-use sea_orm::{
-    ColumnTrait, Condition, DatabaseConnection, EntityTrait, JoinType, PaginatorTrait,
-    QueryFilter, QueryOrder, QuerySelect,
-};
-use crate::{auth::AuthUser, response::ApiResponse};
-use crate::routes::common::UserResponse;
-=======
     extract::{Path, Query, State},
     http::StatusCode,
     response::{IntoResponse, Response},
 };
 use db::models::user_module_role;
->>>>>>> 35b14be3
 use db::models::{
     module::{Column as ModuleCol, Entity as ModuleEntity, Model as Module},
     user::{Column as UserCol, Entity as UserEntity, Model as UserModel},
@@ -157,15 +143,8 @@
 ///   "message": "Database error retrieving module"
 /// }
 /// ```
-<<<<<<< HEAD
-pub async fn get_module(
-    Path(module_id): Path<i64>
-) -> Response {
-    let db = db::get_connection().await;
-=======
 pub async fn get_module(State(state): State<AppState>, Path(module_id): Path<i64>) -> Response {
     let db = state.db();
->>>>>>> 35b14be3
 
     let module = ModuleEntity::find_by_id(module_id)
         .one(db)
@@ -364,19 +343,12 @@
 /// }
 /// ```
 pub async fn get_modules(
-<<<<<<< HEAD
-    Query(params): Query<FilterReq>
-) -> impl IntoResponse {    
-    let db = db::get_connection().await;
-
-=======
     State(state): State<AppState>,
     Extension(AuthUser(claims)): Extension<AuthUser>,
     Query(params): Query<FilterReq>,
 ) -> impl IntoResponse {
     let db = state.db();
     let user_id = claims.sub;
->>>>>>> 35b14be3
     let page = params.page.unwrap_or(1).max(1);
     let per_page = params.per_page.unwrap_or(20).min(100);
 
@@ -582,13 +554,8 @@
 /// ```
 pub async fn get_my_details(
     Extension(AuthUser(claims)): Extension<AuthUser>,
-<<<<<<< HEAD
-) -> impl IntoResponse {    
-    let db = db::get_connection().await;
-=======
 ) -> impl IntoResponse {
     let db = state.db();
->>>>>>> 35b14be3
 
     let user_id = claims.sub;
 
