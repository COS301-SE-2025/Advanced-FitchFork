use axum::{
<<<<<<< HEAD
    extract::{State, Path, Query},
=======
    Extension, Json,
    extract::{Path, Query},
>>>>>>> 4cf6753c
    http::StatusCode,
    response::{IntoResponse, Response},
};
use serde::{Deserialize, Serialize};
use sea_orm::{
    ColumnTrait, Condition, DatabaseConnection, EntityTrait, JoinType, Order, PaginatorTrait,
    QueryFilter, QueryOrder, QuerySelect,
};
<<<<<<< HEAD
use crate::{
    auth::AuthUser,
    response::ApiResponse,
};
use db::models::{
    module::{Column as ModuleCol, Entity as ModuleEntity, Model as Module},
    user::{self, Column as UserCol, Entity as UserEntity, Model as UserModel},
    user_module_role::{self, Column as RoleCol, Entity as RoleEntity, Role},
=======

use crate::{auth::AuthUser, response::ApiResponse};

use crate::routes::common::UserResponse;
use db::{
    connect,
    models::{
        module::{Column as ModuleCol, Entity as ModuleEntity, Model as Module},
        user::{self, Column as UserCol, Entity as UserEntity, Model as UserModel},
        user_module_role::{self, Column as RoleCol, Entity as RoleEntity, Role},
    },
>>>>>>> 4cf6753c
};

#[derive(Debug, Serialize, Deserialize)]
pub struct ModuleResponse {
    pub id: i64,
    pub code: String,
    pub year: i32,
    pub description: Option<String>,
    pub credits: i32,
    pub created_at: String,
    pub updated_at: String,
    pub lecturers: Vec<UserResponse>,
    pub tutors: Vec<UserResponse>,
    pub students: Vec<UserResponse>,
}

impl From<db::models::module::Model> for ModuleResponse {
    fn from(m: db::models::module::Model) -> Self {
        Self {
            id: m.id,
            code: m.code,
            year: m.year,
            description: m.description,
            credits: m.credits,
            created_at: m.created_at.to_rfc3339(),
            updated_at: m.updated_at.to_rfc3339(),
            lecturers: vec![],
            tutors: vec![],
            students: vec![],
        }
    }
}

#[derive(Debug, Deserialize)]
pub struct EligibleUserQuery {
    pub role: String,
    pub page: Option<u32>,
    pub per_page: Option<u32>,
    pub sort: Option<String>,
    pub query: Option<String>,
    pub email: Option<String>,
    pub username: Option<String>,
}

#[derive(Debug, Serialize)]
pub struct EligibleUserListResponse {
    pub users: Vec<db::models::user::Model>,
    pub page: u32,
    pub per_page: u32,
    pub total: u64,
}

/// GET /api/modules/{module_id}/eligible-users
///
/// Retrieves a paginated list of users who are eligible to be assigned to a specific module role.
///
/// This endpoint returns users who are not currently assigned to the specified module,
/// allowing administrators to see who can be assigned as lecturers, tutors, or students.
///
/// # Arguments
///
/// The arguments are automatically extracted from the HTTP request:
/// - Path parameter `module_id`: The ID of the module to check for eligible users.
/// - Query parameters via the `EligibleUserQuery` struct:
///   - `role`: (Required) The role to check eligibility for. Must be one of: "Lecturer", "Tutor", "Student".
///   - `page`: (Optional) The page number for pagination. Defaults to 1 if not provided. Minimum value is 1.
///   - `per_page`: (Optional) The number of items per page. Defaults to 20. Maximum is 100. Minimum is 1.
///   - `query`: (Optional) A general search string that filters users by email or username.
///   - `email`: (Optional) A filter to match specific email addresses (only used if `query` is not provided).
///   - `username`: (Optional) A filter to match specific usernames (only used if `query` is not provided).
///   - `sort`: (Optional) Field to sort by. Prefix with `-` for descending order. Allowed values: "email", "username", "created_at".
///
/// # Returns
///
/// Returns an HTTP response indicating the result:
/// - `200 OK` with a paginated list of eligible users wrapped in a standardized response format.
/// - `400 BAD REQUEST` if an invalid role is provided.
/// - `500 INTERNAL SERVER ERROR` if a database error occurs while retrieving the users.
///
/// The response body contains:
/// - A paginated list of users who are not assigned to the module.
/// - Metadata: current page, items per page, and total items.
///
/// # Example Response
///
/// ```json
/// {
///   "success": true,
///   "data": {
///     "users": [
///       {
///         "id": 1,
///         "username": "u12345678",
///         "email": "lecturer@example.com",
///         "admin": false,
///         "created_at": "2025-05-23T18:00:00Z",
///         "updated_at": "2025-05-23T18:00:00Z"
///       }
///     ],
///     "page": 1,
///     "per_page": 20,
///     "total": 45
///   },
///   "message": "Eligible users fetched"
/// }
/// ```
///
/// - `400 Bad Request`  
/// ```json
/// {
///   "success": false,
///   "message": "Invalid role"
/// }
/// ```
///
/// - `500 Internal Server Error`  
/// ```json
/// {
///   "success": false,
///   "message": "An internal server error occurred"
/// }
/// ```
pub async fn get_eligible_users_for_module(
    State(db): State<DatabaseConnection>,
    Path(module_id): Path<i64>,
    Query(params): Query<EligibleUserQuery>,
) -> Response {
    if !["Lecturer", "Tutor", "Student"].contains(&params.role.as_str()) {
        return (
            StatusCode::BAD_REQUEST,
            Json(ApiResponse::<EligibleUserListResponse>::error(
                "Invalid role",
            )),
        )
            .into_response();
    }

    let page = params.page.unwrap_or(1).max(1);
    let per_page = params.per_page.unwrap_or(20).clamp(1, 100);

    let assigned_ids: Vec<i32> = user_module_role::Entity::find()
        .select_only()
        .column(user_module_role::Column::UserId)
        .filter(user_module_role::Column::ModuleId.eq(module_id))
        .into_tuple::<i32>()
        .all(&db)
        .await
        .unwrap_or_default();

    let mut condition = Condition::all();

    if !assigned_ids.is_empty() {
        condition = condition.add(user::Column::Id.is_not_in(assigned_ids));
    }

    if let Some(ref q) = params.query {
        let pattern = format!("%{}%", q.to_lowercase());
        condition = condition.add(
            Condition::any()
                .add(user::Column::Email.contains(&pattern))
                .add(user::Column::Username.contains(&pattern)),
        );
    } else {
        if let Some(ref email) = params.email {
            condition = condition.add(user::Column::Email.contains(email));
        }
        if let Some(ref sn) = params.username {
            condition = condition.add(user::Column::Username.contains(sn));
        }
    }

    let mut query = user::Entity::find().filter(condition);

    if let Some(sort) = &params.sort {
        let (field, dir) = if sort.starts_with('-') {
            (&sort[1..], Order::Desc)
        } else {
            (sort.as_str(), Order::Asc)
        };

        match field {
            "email" => query = query.order_by(user::Column::Email, dir),
            "username" => query = query.order_by(user::Column::Username, dir),
            "created_at" => query = query.order_by(user::Column::CreatedAt, dir),
            _ => {}
        }
    } else {
        query = query.order_by(user::Column::Id, Order::Asc);
    }

    let paginator = query.paginate(&db, per_page.into());
    let total = paginator.num_items().await.unwrap_or(0);
    let users = paginator
        .fetch_page((page - 1).into())
        .await
        .unwrap_or_default();

    (
        StatusCode::OK,
        Json(ApiResponse::success(
            EligibleUserListResponse {
                users,
                page,
                per_page,
                total,
            },
            "Eligible users fetched",
        )),
    )
        .into_response()
}

/// GET /api/modules/{module_id}
///
/// Retrieves detailed information about a specific module, including assigned lecturers, tutors, and students.
///
/// # Arguments
///
/// The argument is extracted automatically from the HTTP route:
/// - Path parameter `module_id`: The ID of the module to retrieve.
///
/// # Returns
///
/// Returns an HTTP response indicating the result:
/// - `200 OK` with the full module details (including associated lecturers, tutors, and students) if successful.
/// - `404 NOT FOUND` if no module is found with the given `module_id`.
/// - `500 INTERNAL SERVER ERROR` if a database error occurs or if related personnel data (lecturers, tutors, or students) fails to load.
///
/// The response body is a JSON object using a standardized API response format, containing:
/// - Module information.
/// - Lists of users for each role (lecturers, tutors, students), each mapped to `UserResponse`.
///
/// # Example Response
///
/// - `200 OK`  
/// ```json
/// {
///   "success": true,
///   "data": {
///     "id": 1,
///     "code": "CS101",
///     "year": 2024,
///     "description": "Introduction to Computer Science",
///     "credits": 15,
///     "created_at": "2024-01-15T10:00:00Z",
///     "updated_at": "2024-01-15T10:00:00Z",
///     "lecturers": [
///       {
///         "id": 1,
///         "username": "lecturer1",
///         "email": "lecturer1@example.com",
///         "admin": false,
///         "created_at": "2024-01-01T00:00:00Z",
///         "updated_at": "2024-01-01T00:00:00Z"
///       }
///     ],
///     "tutors": [
///       {
///         "id": 2,
///         "username": "tutor1",
///         "email": "tutor1@example.com",
///         "admin": false,
///         "created_at": "2024-01-01T00:00:00Z",
///         "updated_at": "2024-01-01T00:00:00Z"
///       }
///     ],
///     "students": [
///       {
///         "id": 3,
///         "username": "student1",
///         "email": "student1@example.com",
///         "admin": false,
///         "created_at": "2024-01-01T00:00:00Z",
///         "updated_at": "2024-01-01T00:00:00Z"
///       }
///     ]
///   },
///   "message": "Module retrieved successfully"
/// }
/// ```
///
/// - `404 Not Found`  
/// ```json
/// {
///   "success": false,
///   "message": "Module not found"
/// }
/// ```
///
/// - `500 Internal Server Error`  
/// ```json
/// {
///   "success": false,
///   "message": "Database error retrieving module"
/// }
/// ```
pub async fn get_module(
    State(db): State<DatabaseConnection>,
    Path(module_id): Path<i64>
) -> Response {
    let module = ModuleEntity::find_by_id(module_id)
        .one(&db).await.unwrap().unwrap();

    let (lecturers, tutors, students) = tokio::join!(
        get_users_by_role(&db, module_id, Role::Lecturer),
        get_users_by_role(&db, module_id, Role::Tutor),
        get_users_by_role(&db, module_id, Role::Student),
    );

    if lecturers.is_err() || tutors.is_err() || students.is_err() {
        return (
            StatusCode::INTERNAL_SERVER_ERROR,
            Json(ApiResponse::<()>::error(
                "Failed to retrieve assigned personnel",
            )),
        )
            .into_response();
    }

    let mut response = ModuleResponse::from(module);
    response.lecturers = lecturers
        .unwrap()
        .into_iter()
        .map(UserResponse::from)
        .collect();
    response.tutors = tutors
        .unwrap()
        .into_iter()
        .map(UserResponse::from)
        .collect();
    response.students = students
        .unwrap()
        .into_iter()
        .map(UserResponse::from)
        .collect();

    (
        StatusCode::OK,
        Json(ApiResponse::success(
            response,
            "Module retrieved successfully",
        )),
    )
        .into_response()
}

async fn get_users_by_role(
    db: &DatabaseConnection,
    module_id: i64,
    role: Role,
) -> Result<Vec<UserModel>, sea_orm::DbErr> {
    UserEntity::find()
        .join(
            JoinType::InnerJoin,
            UserEntity::belongs_to(RoleEntity)
                .from(UserCol::Id)
                .to(RoleCol::UserId)
                .into(),
        )
        .filter(
            Condition::all()
                .add(RoleCol::ModuleId.eq(module_id))
                .add(RoleCol::Role.eq(role)),
        )
        .all(db)
        .await
}

#[derive(Debug, Deserialize)]
pub struct FilterReq {
    pub page: Option<i32>,
    pub per_page: Option<i32>,
    pub query: Option<String>,
    pub code: Option<String>,
    pub year: Option<i32>,
    pub sort: Option<String>,
}
#[derive(Debug, Deserialize, Serialize)]
pub struct ModuleDetailsResponse {
    pub id: i64,
    pub code: String,
    pub year: i32,
    pub description: Option<String>,
    pub credits: i32,
    pub created_at: String,
    pub updated_at: String,
}

impl From<Module> for ModuleDetailsResponse {
    fn from(m: Module) -> Self {
        Self {
            id: m.id,
            code: m.code,
            year: m.year,
            description: m.description,
            credits: m.credits,
            created_at: m.created_at.to_rfc3339(),
            updated_at: m.updated_at.to_rfc3339(),
        }
    }
}

#[derive(Serialize)]
pub struct FilterResponse {
    pub modules: Vec<ModuleDetailsResponse>,
    pub page: i32,
    pub per_page: i32,
    pub total: i32,
}

impl From<(Vec<Module>, i32, i32, i32)> for FilterResponse {
    fn from(data: (Vec<Module>, i32, i32, i32)) -> Self {
        let (modules, page, per_page, total) = data;
        Self {
            modules: modules
                .into_iter()
                .map(ModuleDetailsResponse::from)
                .collect(),
            page,
            per_page,
            total,
        }
    }
}

/// GET /api/modules
///
/// Retrieves a paginated and optionally filtered list of modules.
///
/// # Arguments
///
/// The arguments are automatically extracted from query parameters via the `FilterReq` struct:
/// - `page`: (Optional) The page number for pagination. Defaults to 1 if not provided. Minimum value is 1.
/// - `per_page`: (Optional) The number of items per page. Defaults to 20. Maximum is 100. Minimum is 1.
/// - `query`: (Optional) A general search string that filters modules by `code` or `description`.
/// - `code`: (Optional) A filter to match specific module codes.
/// - `year`: (Optional) A filter to match modules by academic year.
/// - `sort`: (Optional) A comma-separated list of fields to sort by. Prefix with `-` for descending order (e.g., `-year`).
///
/// Allowed sort fields: `"code"`, `"created_at"`, `"year"`, `"credits"`, `"description"`.
///
/// # Returns
///
/// Returns an HTTP response indicating the result:
/// - `200 OK` with a list of matching modules, paginated and wrapped in a standardized response format.
/// - `400 BAD REQUEST` if an invalid field is used for sorting.
/// - `500 INTERNAL SERVER ERROR` if a database error occurs while retrieving the modules.
///
/// The response body contains:
/// - A paginated list of modules.
/// - Metadata: current page, items per page, and total items.
///
/// # Example Response
///
/// - `200 OK`  
/// ```json
/// {
///   "success": true,
///   "data": {
///     "modules": [
///       {
///         "id": 1,
///         "code": "CS101",
///         "year": 2024,
///         "description": "Introduction to Computer Science",
///         "credits": 15,
///         "created_at": "2024-01-15T10:00:00Z",
///         "updated_at": "2024-01-15T10:00:00Z"
///       }
///     ],
///     "page": 1,
///     "per_page": 20,
///     "total": 57
///   },
///   "message": "Modules retrieved successfully"
/// }
/// ```
///
/// - `400 Bad Request`  
/// ```json
/// {
///   "success": false,
///   "message": "Invalid field used for sorting"
/// }
/// ```
///
/// - `500 Internal Server Error`  
/// ```json
/// {
///   "success": false,
///   "message": "An internal server error occurred"
/// }
/// ```
pub async fn get_modules(
<<<<<<< HEAD
    State(db): State<DatabaseConnection>,
    Query(params): Query<FilterReq>
) -> impl IntoResponse {
=======
    Extension(AuthUser(claims)): Extension<AuthUser>,
    Query(params): Query<FilterReq>,
) -> impl IntoResponse {
    let db: DatabaseConnection = db::connect().await;

>>>>>>> 4cf6753c
    let page = params.page.unwrap_or(1).max(1);
    let per_page = params.per_page.unwrap_or(20).min(100).max(1);

    if let Some(sort) = &params.sort {
        let valid_fields = ["code", "created_at", "year", "credits", "description"];
        for field in sort.split(',') {
            let field = field.trim_start_matches('-');
            if !valid_fields.contains(&field) {
                return (
                    StatusCode::BAD_REQUEST,
                    Json(ApiResponse::<FilterResponse>::error(
                        "Invalid field used for sorting",
                    )),
                );
            }
        }
    }

    let mut condition = Condition::all();

    // Query filters
    if let Some(ref q) = params.query {
        let q = q.to_lowercase();
        condition = condition.add(
            ModuleCol::Code
                .contains(&q)
                .or(ModuleCol::Description.contains(&q)),
        );
    }

    if let Some(ref code) = params.code {
        condition = condition.add(ModuleCol::Code.contains(&code.to_lowercase()));
    }

    if let Some(year) = params.year {
        condition = condition.add(ModuleCol::Year.eq(year));
    }
    
    let mut query = ModuleEntity::find().filter(condition);

    if !claims.admin {
        use user_module_role::Entity as UserModuleRole;
        use user_module_role::Column as UserModuleRoleCol;

        query = query.join(
            sea_orm::JoinType::InnerJoin,
            ModuleEntity::belongs_to(UserModuleRole)
                .from(ModuleCol::Id)
                .to(UserModuleRoleCol::ModuleId)
                .into(),
        )
        .filter(UserModuleRoleCol::UserId.eq(claims.sub));
    }

    // Sorting
    if let Some(sort_str) = &params.sort {
        for field in sort_str.split(',') {
            let trimmed = field.trim();
            if trimmed.is_empty() {
                continue;
            }

            let (column, descending) = if trimmed.starts_with('-') {
                (&trimmed[1..], true)
            } else {
                (trimmed, false)
            };

            match column {
                "code" => {
                    query = if descending {
                        query.order_by_desc(ModuleCol::Code)
                    } else {
                        query.order_by_asc(ModuleCol::Code)
                    };
                }
                "created_at" => {
                    query = if descending {
                        query.order_by_desc(ModuleCol::CreatedAt)
                    } else {
                        query.order_by_asc(ModuleCol::CreatedAt)
                    };
                }
                "year" => {
                    query = if descending {
                        query.order_by_desc(ModuleCol::Year)
                    } else {
                        query.order_by_asc(ModuleCol::Year)
                    };
                }
                "credits" => {
                    query = if descending {
                        query.order_by_desc(ModuleCol::Credits)
                    } else {
                        query.order_by_asc(ModuleCol::Credits)
                    };
                }
                "description" => {
                    query = if descending {
                        query.order_by_desc(ModuleCol::Description)
                    } else {
                        query.order_by_asc(ModuleCol::Description)
                    };
                }
                _ => {}
            }
        }
    }

    // Pagination
    let paginator = query.paginate(&db, per_page as u64);
    let total = paginator.num_items().await.unwrap_or(0) as i32;
    let modules: Vec<Module> = paginator
        .fetch_page((page - 1) as u64)
        .await
        .unwrap_or_default();

    let response = FilterResponse::from((modules, page, per_page, total));
    (
        StatusCode::OK,
        Json(ApiResponse::success(
            response,
            "Modules retrieved successfully",
        )),
    )
}


#[derive(Debug, Deserialize, Serialize)]
pub struct MyDetailsResponse {
    pub as_student: Vec<ModuleDetailsResponse>,
    pub as_tutor: Vec<ModuleDetailsResponse>,
    pub as_lecturer: Vec<ModuleDetailsResponse>,
    pub as_assistant_lecturer: Vec<ModuleDetailsResponse>,
}

impl From<(Vec<Module>, Vec<Module>, Vec<Module>, Vec<Module>)> for MyDetailsResponse {
    fn from(
        (as_student, as_tutor, as_lecturer, as_assistant_lecturer): (
            Vec<Module>,
            Vec<Module>,
            Vec<Module>,
            Vec<Module>,
        ),
    ) -> Self {
        MyDetailsResponse {
            as_student: as_student
                .into_iter()
                .map(ModuleDetailsResponse::from)
                .collect(),
            as_tutor: as_tutor
                .into_iter()
                .map(ModuleDetailsResponse::from)
                .collect(),
            as_lecturer: as_lecturer
                .into_iter()
                .map(ModuleDetailsResponse::from)
                .collect(),
            as_assistant_lecturer: as_assistant_lecturer
                .into_iter()
                .map(ModuleDetailsResponse::from)
                .collect(),
        }
    }
}

/// GET /api/modules/me
///
/// Retrieves detailed information about the modules the authenticated user is assigned to.
///
/// # Arguments
///
/// This endpoint requires authentication. The user ID is automatically extracted from the JWT token.
///
/// # Returns
///
/// Returns an HTTP response indicating the result:
/// - `200 OK` with the user's module assignments organized by role if successful.
/// - `500 INTERNAL SERVER ERROR` if a database error occurs while retrieving the module details.
///
/// The response body contains:
/// - `as_student`: List of modules where the user is assigned as a student.
/// - `as_tutor`: List of modules where the user is assigned as a tutor.
/// - `as_lecturer`: List of modules where the user is assigned as a lecturer.
/// - `as_assistant_lecturer`: List of modules where the user is assigned as an assistant lecturer.
///
/// # Example Response
///
/// - `200 OK`  
/// ```json
/// {
///   "success": true,
///   "data": {
///     "as_student": [
///       { "id": 1, "code": "CS101", "year": 2024, "description": "...", "credits": 15, "created_at": "...", "updated_at": "..." }
///     ],
///     "as_tutor": [
///       { "id": 2, "code": "CS201", "year": 2024, "description": "...", "credits": 20, "created_at": "...", "updated_at": "..." }
///     ],
///     "as_lecturer": [],
///     "as_assistant_lecturer": []
///   },
///   "message": "My module details retrieved successfully"
/// }
/// ```
///
/// - `500 Internal Server Error`  
/// ```json
/// {
///   "success": false,
///   "message": "An error occurred while retrieving module details"
/// }
/// ```
<<<<<<< HEAD
pub async fn get_my_details(
    State(db): State<DatabaseConnection>,
    Extension(AuthUser(claims)): Extension<AuthUser>,
) -> impl IntoResponse {
=======
pub async fn get_my_details(Extension(AuthUser(claims)): Extension<AuthUser>) -> impl IntoResponse {
    let db: DatabaseConnection = connect().await;
>>>>>>> 4cf6753c
    let user_id = claims.sub;

    let (as_student, as_tutor, as_lecturer, as_assistant_lecturer) = tokio::join!(
        get_modules_by_user_and_role(&db, user_id, Role::Student),
        get_modules_by_user_and_role(&db, user_id, Role::Tutor),
        get_modules_by_user_and_role(&db, user_id, Role::Lecturer),
        get_modules_by_user_and_role(&db, user_id, Role::AssistantLecturer),
    );

    match (as_student, as_tutor, as_lecturer, as_assistant_lecturer) {
        (Ok(students), Ok(tutors), Ok(lecturers), Ok(assistants)) => {
            let response = MyDetailsResponse::from((students, tutors, lecturers, assistants));
            (
                StatusCode::OK,
                Json(ApiResponse::success(
                    response,
                    "My module details retrieved successfully",
                )),
            )
        }
        _ => (
            StatusCode::INTERNAL_SERVER_ERROR,
            Json(ApiResponse::<MyDetailsResponse>::error(
                "An error occurred while retrieving module details",
            )),
        ),
    }
}

/// Helper to fetch modules by user_id and role using SeaORM relations
async fn get_modules_by_user_and_role(
    db: &DatabaseConnection,
    user_id: i64,
    role: Role,
) -> Result<Vec<Module>, sea_orm::DbErr> {
    RoleEntity::find()
        .filter(
            Condition::all()
                .add(RoleCol::UserId.eq(user_id))
                .add(RoleCol::Role.eq(role)),
        )
        .find_also_related(ModuleEntity) // this returns tuples (role, Option<module>)
        .all(db)
        .await
        .map(|results| {
            results
                .into_iter()
                .filter_map(|(_, module)| module) // extract just the Some(module)
                .collect()
        })
}<|MERGE_RESOLUTION|>--- conflicted
+++ resolved
@@ -1,10 +1,6 @@
 use axum::{
-<<<<<<< HEAD
+    Extension, Json,
     extract::{State, Path, Query},
-=======
-    Extension, Json,
-    extract::{Path, Query},
->>>>>>> 4cf6753c
     http::StatusCode,
     response::{IntoResponse, Response},
 };
@@ -13,28 +9,12 @@
     ColumnTrait, Condition, DatabaseConnection, EntityTrait, JoinType, Order, PaginatorTrait,
     QueryFilter, QueryOrder, QuerySelect,
 };
-<<<<<<< HEAD
-use crate::{
-    auth::AuthUser,
-    response::ApiResponse,
-};
+use crate::{auth::AuthUser, response::ApiResponse};
+use crate::routes::common::UserResponse;
 use db::models::{
     module::{Column as ModuleCol, Entity as ModuleEntity, Model as Module},
     user::{self, Column as UserCol, Entity as UserEntity, Model as UserModel},
     user_module_role::{self, Column as RoleCol, Entity as RoleEntity, Role},
-=======
-
-use crate::{auth::AuthUser, response::ApiResponse};
-
-use crate::routes::common::UserResponse;
-use db::{
-    connect,
-    models::{
-        module::{Column as ModuleCol, Entity as ModuleEntity, Model as Module},
-        user::{self, Column as UserCol, Entity as UserEntity, Model as UserModel},
-        user_module_role::{self, Column as RoleCol, Entity as RoleEntity, Role},
-    },
->>>>>>> 4cf6753c
 };
 
 #[derive(Debug, Serialize, Deserialize)]
@@ -529,17 +509,9 @@
 /// }
 /// ```
 pub async fn get_modules(
-<<<<<<< HEAD
     State(db): State<DatabaseConnection>,
     Query(params): Query<FilterReq>
 ) -> impl IntoResponse {
-=======
-    Extension(AuthUser(claims)): Extension<AuthUser>,
-    Query(params): Query<FilterReq>,
-) -> impl IntoResponse {
-    let db: DatabaseConnection = db::connect().await;
-
->>>>>>> 4cf6753c
     let page = params.page.unwrap_or(1).max(1);
     let per_page = params.per_page.unwrap_or(20).min(100).max(1);
 
@@ -579,22 +551,7 @@
     }
     
     let mut query = ModuleEntity::find().filter(condition);
-
-    if !claims.admin {
-        use user_module_role::Entity as UserModuleRole;
-        use user_module_role::Column as UserModuleRoleCol;
-
-        query = query.join(
-            sea_orm::JoinType::InnerJoin,
-            ModuleEntity::belongs_to(UserModuleRole)
-                .from(ModuleCol::Id)
-                .to(UserModuleRoleCol::ModuleId)
-                .into(),
-        )
-        .filter(UserModuleRoleCol::UserId.eq(claims.sub));
-    }
-
-    // Sorting
+    
     if let Some(sort_str) = &params.sort {
         for field in sort_str.split(',') {
             let trimmed = field.trim();
@@ -753,15 +710,10 @@
 ///   "message": "An error occurred while retrieving module details"
 /// }
 /// ```
-<<<<<<< HEAD
 pub async fn get_my_details(
     State(db): State<DatabaseConnection>,
     Extension(AuthUser(claims)): Extension<AuthUser>,
 ) -> impl IntoResponse {
-=======
-pub async fn get_my_details(Extension(AuthUser(claims)): Extension<AuthUser>) -> impl IntoResponse {
-    let db: DatabaseConnection = connect().await;
->>>>>>> 4cf6753c
     let user_id = claims.sub;
 
     let (as_student, as_tutor, as_lecturer, as_assistant_lecturer) = tokio::join!(
