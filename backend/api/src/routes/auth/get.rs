use std::path::PathBuf;
use axum::{
    http::StatusCode,
    response::IntoResponse,
    Json,
};
use axum::extract::Query;
use axum::http::{header, HeaderMap, HeaderValue};
use sea_orm::{ColumnTrait, EntityTrait, QueryFilter};
use tokio::fs::File as FsFile;
use serde::{Deserialize, Serialize};
use tokio::io::AsyncReadExt;
use crate::{
    auth::claims::AuthUser,
    response::ApiResponse,
};

use db::{
    connect,
    models::{user, module, user_module_role},
};
use db::models::user_module_role::Role;

#[derive(Debug, Serialize)]
pub struct MeResponse {
    pub id: i64,
    pub email: String,
    pub student_number: String,
    pub admin: bool,
    pub created_at: String,
    pub updated_at: String,
    pub modules: Vec<UserModuleRoleResponse>,
}

#[derive(Debug, Serialize)]
pub struct UserModuleRoleResponse {
    pub module_id: i64,
    pub module_code: String,
    pub module_year: i32,
    pub module_description: Option<String>,
    pub module_credits: i32,
    pub module_created_at: String,
    pub module_updated_at: String,
    pub role: String,
}

#[derive(Deserialize)]
pub struct HasRoleQuery {
    pub module_id: i64,
    pub role: String,
}

#[derive(serde::Serialize)]
pub struct HasRoleResponse {
    pub has_role: bool,
}


/// GET /api/auth/me
///
/// Returns the authenticated user's profile along with their module roles.
/// Requires a valid bearer token in the `Authorization` header.
///
/// ### Response: 200 OK
/// ```json
/// {
///   "success": true,
///   "message": "User data retrieved successfully",
///   "data": {
///     "id": 42,
///     "email": "lecturer@example.edu",
///     "student_number": null,
///     "admin": true,
///     "created_at": "2024-11-10T12:34:56Z",
///     "updated_at": "2025-06-18T10:00:00Z",
///     "modules": [
///       {
///         "module_id": 101,
///         "module_code": "CS101",
///         "module_year": 2025,
///         "module_description": "Intro to Computer Science",
///         "module_credits": 15,
///         "module_created_at": "2023-11-01T08:00:00Z",
///         "module_updated_at": "2025-02-20T14:22:00Z",
///         "role": "Lecturer"
///       },
///       {
///         "module_id": 202,
///         "module_code": "CS202",
///         "module_year": 2025,
///         "module_description": "Data Structures",
///         "module_credits": 20,
///         "module_created_at": "2023-11-05T09:00:00Z",
///         "module_updated_at": "2025-03-10T13:45:00Z",
///         "role": "Admin"
///       }
///     ]
///   }
/// }
/// ```
///
/// ### Error Responses
/// - `403 Forbidden` – Missing or invalid token
/// - `404 Not Found` – User not found
/// - `500 Internal Server Error` – Database failure
pub async fn get_me(AuthUser(claims): AuthUser) -> impl IntoResponse {
    let db = connect().await;
    let user_id = claims.sub;

    // Find the user directly
    let user = match user::Entity::find()
        .filter(user::Column::Id.eq(user_id))
        .one(&db)
        .await
    {
        Ok(Some(u)) => u,
        Ok(None) => {
            return (
                StatusCode::NOT_FOUND,
                Json(ApiResponse::<MeResponse>::error("User not found")),
            );
        }
        Err(_) => {
            return (
                StatusCode::INTERNAL_SERVER_ERROR,
                Json(ApiResponse::<MeResponse>::error("Database error")),
            );
        }
    };

    // Join user_module_roles with modules
    let roles = match user_module_role::Entity::find()
        .filter(user_module_role::Column::UserId.eq(user.id))
        .find_also_related(module::Entity)
        .all(&db)
        .await
    {
        Ok(results) => results,
        Err(_) => {
            return (
                StatusCode::INTERNAL_SERVER_ERROR,
                Json(ApiResponse::<MeResponse>::error("Failed to load module roles")),
            );
        }
    };

    let modules: Vec<UserModuleRoleResponse> = roles
        .into_iter()
        .filter_map(|(role, maybe_module)| {
            maybe_module.map(|m| UserModuleRoleResponse {
                module_id: m.id,
                module_code: m.code,
                module_year: m.year,
                module_description: m.description,
                module_credits: m.credits,
                module_created_at: m.created_at.to_rfc3339(),
                module_updated_at: m.updated_at.to_rfc3339(),
                role: role.role.to_string(),
            })
        })
        .collect();

    let response_data = MeResponse {
        id: user.id,
        email: user.email,
        student_number: user.student_number,
        admin: user.admin,
        created_at: user.created_at.to_rfc3339(),
        updated_at: user.updated_at.to_rfc3339(),
        modules,
    };

    (
        StatusCode::OK,
        Json(ApiResponse::success(response_data, "User data retrieved successfully")),
    )
}
<<<<<<< HEAD

/// GET /auth/avatar/me
///
/// Returns the authenticated user's avatar image.
/// If the user has no avatar set or the file is missing, a suitable error is returned.
///
/// ### Authorization
/// Requires a valid `Authorization: Bearer <token>` header.
///
/// ### Response: 200 OK
/// - Returns raw binary image data
/// - The `Content-Type` header is automatically set based on file extension (e.g., `image/png`, `image/jpeg`)
///
/// ### Error Responses
/// #### 404 Not Found
/// - User does not exist
/// - No avatar is set
/// - Avatar file is missing
/// ```json
/// {
///   "success": false,
///   "message": "No avatar set",
///   "data": null
/// }
/// ```
///
/// #### 500 Internal Server Error
/// - Database error
/// - File could not be opened or read
/// ```json
/// {
///   "success": false,
///   "message": "Failed to read avatar",
///   "data": null
/// }
/// ```
=======
//todo Add docs and tests here
>>>>>>> ab390500
pub async fn get_own_avatar(AuthUser(claims): AuthUser) -> impl IntoResponse {
    let db = connect().await;

    let user = match user::Entity::find_by_id(claims.sub).one(&db).await {
        Ok(Some(u)) => u,
        Ok(None) => {
            return (
                StatusCode::NOT_FOUND,
                Json(ApiResponse::<()>::error("User not found")),
            )
                .into_response();
        }
        Err(_) => {
            return (
                StatusCode::INTERNAL_SERVER_ERROR,
                Json(ApiResponse::<()>::error("Database error")),
            )
                .into_response();
        }
    };

    let Some(path) = user.profile_picture_path else {
        return (
            StatusCode::NOT_FOUND,
            Json(ApiResponse::<()>::error("No avatar set")),
        )
            .into_response();
    };

    let root = std::env::var("USER_PROFILE_STORAGE_ROOT")
        .unwrap_or_else(|_| "data/user_profile_pictures".to_string());
    let fs_path = PathBuf::from(root).join(path);

    if tokio::fs::metadata(&fs_path).await.is_err() {
        return (
            StatusCode::NOT_FOUND,
            Json(ApiResponse::<()>::error("Avatar file missing")),
        )
            .into_response();
    }

    let mut file = match FsFile::open(&fs_path).await {
        Ok(f) => f,
        Err(_) => {
            return (
                StatusCode::INTERNAL_SERVER_ERROR,
                Json(ApiResponse::<()>::error("Could not open avatar")),
            )
                .into_response();
        }
    };

    let mut buffer = Vec::new();
    if let Err(_) = file.read_to_end(&mut buffer).await {
        return (
            StatusCode::INTERNAL_SERVER_ERROR,
            Json(ApiResponse::<()>::error("Failed to read avatar")),
        )
            .into_response();
    }

    let mime = mime_guess::from_path(&fs_path)
        .first_or_octet_stream()
        .to_string();

    let mut headers = HeaderMap::new();
    headers.insert(
        header::CONTENT_TYPE,
        HeaderValue::from_str(&mime).unwrap_or(HeaderValue::from_static("application/octet-stream")),
    );

    (StatusCode::OK, headers, buffer).into_response()
}


pub async fn has_role_in_module(AuthUser(claims): AuthUser, Query(params): Query<HasRoleQuery>, ) -> impl IntoResponse {
    let db = connect().await;

    let role = match params.role.to_lowercase().as_str() {
        "lecturer" => Role::Lecturer,
        "tutor" => Role::Tutor,
        "student" => Role::Student,
        _ => {
            return (
                StatusCode::BAD_REQUEST,
                Json(ApiResponse::<HasRoleResponse>::error("Invalid role specified")),
            )
        }
    };

    let exists = match user_module_role::Entity::find()
        .filter(user_module_role::Column::UserId.eq(claims.sub))
        .filter(user_module_role::Column::ModuleId.eq(params.module_id))
        .filter(user_module_role::Column::Role.eq(role))
        .one(&db)
        .await
    {
        Ok(Some(_)) => true,
        Ok(None) => false,
        Err(_) => {
            return (
                StatusCode::INTERNAL_SERVER_ERROR,
                Json(ApiResponse::<HasRoleResponse>::error("Database error")),
            )
        }
    };

    let response = HasRoleResponse { has_role: exists };

    (
        StatusCode::OK,
        Json(ApiResponse::success(response, "Role check completed")),
    )
}<|MERGE_RESOLUTION|>--- conflicted
+++ resolved
@@ -175,7 +175,6 @@
         Json(ApiResponse::success(response_data, "User data retrieved successfully")),
     )
 }
-<<<<<<< HEAD
 
 /// GET /auth/avatar/me
 ///
@@ -212,9 +211,6 @@
 ///   "data": null
 /// }
 /// ```
-=======
-//todo Add docs and tests here
->>>>>>> ab390500
 pub async fn get_own_avatar(AuthUser(claims): AuthUser) -> impl IntoResponse {
     let db = connect().await;
 
