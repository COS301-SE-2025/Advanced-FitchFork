//! # auth Routes Module
//!
//! This module defines and wires up routes for the `/auth` endpoint group.
//!
//! ## Structure
//! - `post.rs` — POST handlers (e.g., register)
//! - `get.rs` — GET handlers (e.g., current user info)
//!
//! ## Usage
//! The `auth_routes()` function returns a `Router` which is nested under `/auth` in the main application.

<<<<<<< HEAD
use axum::{middleware::from_fn, Router, routing::{get, post}};
use crate::auth::guards::allow_authenticated;
=======
use crate::auth::guards::require_authenticated;
use axum::{
    Router,
    middleware::from_fn,
    routing::{get, post},
};
use get::{get_avatar, get_me, get_module_role, has_role_in_module};
>>>>>>> 59cf2410
use post::{
    change_password, login, register, request_password_reset, reset_password,
    upload_profile_picture, verify_reset_token,
};
use util::state::AppState;

pub mod get;
pub mod post;

// # Auth Routes Module
//
// This module defines and wires up routes under the `/api/auth` endpoint group.
//
// ## Structure
// - `post.rs` — POST handlers for authentication actions like registration, login, and password reset.
// - `get.rs` — GET handlers for retrieving authenticated user info, avatars, and role checks.
//
// ## Routes
// - `POST /auth/register` — Register a new user.
// - `POST /auth/login` — Authenticate an existing user.
// - `POST /auth/request-password-reset` — Initiate password reset process.
// - `POST /auth/verify-reset-token` — Validate a password reset token.
// - `POST /auth/reset-password` — Complete password reset.
// - `POST /auth/upload-profile-picture` — Upload a user profile picture.
// - `GET /auth/me` — Retrieve info about the currently authenticated user.
// - `GET /auth/avatar/{user_id}` — Retrieve a user's profile picture.
// - `GET /auth/has-role` — Check if the current user has a role in a module.
// -
//
// ## Usage
// Use the `auth_routes()` function to mount all `/auth` endpoints under the main application router.

pub fn auth_routes() -> Router<AppState> {
    Router::new()
        .route("/register", post(register))
        .route("/login", post(login))
        .route("/request-password-reset", post(request_password_reset))
        .route("/verify-reset-token", post(verify_reset_token))
        .route("/reset-password", post(reset_password))
        .route("/me", get(get_me))
        .route("/upload-profile-picture", post(upload_profile_picture))
        .route("/avatar/{user_id}", get(get_avatar))
        .route("/has-role", get(has_role_in_module))
        .route("/module-role", get(get_module_role))
<<<<<<< HEAD
    .route("/change-password", post(change_password).route_layer(from_fn(allow_authenticated)))
=======
        .route(
            "/change-password",
            post(change_password).route_layer(from_fn(require_authenticated)),
        )
>>>>>>> 59cf2410
}<|MERGE_RESOLUTION|>--- conflicted
+++ resolved
@@ -9,18 +9,13 @@
 //! ## Usage
 //! The `auth_routes()` function returns a `Router` which is nested under `/auth` in the main application.
 
-<<<<<<< HEAD
-use axum::{middleware::from_fn, Router, routing::{get, post}};
 use crate::auth::guards::allow_authenticated;
-=======
-use crate::auth::guards::require_authenticated;
 use axum::{
     Router,
     middleware::from_fn,
     routing::{get, post},
 };
 use get::{get_avatar, get_me, get_module_role, has_role_in_module};
->>>>>>> 59cf2410
 use post::{
     change_password, login, register, request_password_reset, reset_password,
     upload_profile_picture, verify_reset_token,
@@ -65,12 +60,8 @@
         .route("/avatar/{user_id}", get(get_avatar))
         .route("/has-role", get(has_role_in_module))
         .route("/module-role", get(get_module_role))
-<<<<<<< HEAD
-    .route("/change-password", post(change_password).route_layer(from_fn(allow_authenticated)))
-=======
         .route(
             "/change-password",
-            post(change_password).route_layer(from_fn(require_authenticated)),
+            post(change_password).route_layer(from_fn(allow_authenticated)),
         )
->>>>>>> 59cf2410
 }