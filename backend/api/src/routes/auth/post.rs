--- conflicted
+++ resolved
@@ -1,22 +1,5 @@
 use crate::auth::AuthUser;
 use crate::{auth::generate_jwt, response::ApiResponse, services::email::EmailService};
-<<<<<<< HEAD
-use axum::{Json, extract::Multipart, http::StatusCode, response::IntoResponse};
-use chrono::{Duration, Utc};
-use serde::{Deserialize, Serialize};
-use services::password_reset_token::{
-    CreatePasswordResetToken, PasswordResetTokenService, UpdatePasswordResetToken,
-};
-use services::service::Service;
-use services::user::{CreateUser, UpdateUser, UserService};
-use tokio::io::AsyncWriteExt;
-use util::filters::FilterParam;
-use util::{
-    config,
-    paths::{ensure_parent_dir, user_profile_path},
-    state::AppState,
-};
-=======
 use axum::{
     Json,
     extract::{Multipart, State},
@@ -39,7 +22,6 @@
     paths::{ensure_parent_dir, user_profile_path},
     state::AppState,
 };
->>>>>>> 0c8f0684
 use validator::Validate;
 
 #[derive(Debug, Deserialize, Validate)]
@@ -118,16 +100,12 @@
 ///   "message": "Database error: detailed error here"
 /// }
 /// ```
-<<<<<<< HEAD
-pub async fn register(Json(req): Json<RegisterRequest>) -> impl IntoResponse {
-=======
 pub async fn register(
     State(app_state): State<AppState>,
     Json(req): Json<RegisterRequest>,
 ) -> impl IntoResponse {
     let db = app_state.db();
 
->>>>>>> 0c8f0684
     if let Err(validation_errors) = req.validate() {
         let error_message = common::format_validation_errors(&validation_errors);
         return (
@@ -136,7 +114,6 @@
         );
     }
 
-<<<<<<< HEAD
     match UserService::find_one(
         &vec![FilterParam::eq("email", req.email.clone())],
         &vec![],
@@ -164,60 +141,6 @@
         }
     };
 
-    match UserService::find_one(
-        &vec![FilterParam::eq("username", req.username.clone())],
-        &vec![],
-        None,
-    )
-    .await
-    {
-        Ok(Some(_)) => {
-            return (
-                StatusCode::CONFLICT,
-                Json(ApiResponse::<UserResponse>::error(
-                    "A user with this student number already exists",
-                )),
-            );
-        }
-        Ok(None) => {}
-        Err(e) => {
-            return (
-                StatusCode::INTERNAL_SERVER_ERROR,
-                Json(ApiResponse::<UserResponse>::error(format!(
-                    "Database error: {}",
-                    e
-                ))),
-            );
-        }
-    }
-
-    let inserted_user = match UserService::create(CreateUser {
-        id: None,
-        username: req.username,
-        email: req.email,
-        password: req.password,
-        admin: false,
-    })
-    .await
-    {
-        Ok(user) => user,
-        Err(e) => {
-            return (
-                StatusCode::INTERNAL_SERVER_ERROR,
-                Json(ApiResponse::<UserResponse>::error(format!(
-                    "Database error: {}",
-                    e
-                ))),
-            );
-        }
-    };
-=======
-    let email_exists = user::Entity::find()
-        .filter(user::Column::Email.eq(req.email.clone()))
-        .one(db)
-        .await
-        .unwrap();
-
     if email_exists.is_some() {
         return (
             StatusCode::CONFLICT,
@@ -255,7 +178,6 @@
                 );
             }
         };
->>>>>>> 0c8f0684
 
     let (token, expiry) = generate_jwt(inserted_user.id, inserted_user.admin);
     let user_response = UserResponse {
@@ -327,16 +249,12 @@
 ///   "message": "Database error: detailed error here"
 /// }
 /// ```
-<<<<<<< HEAD
-pub async fn login(Json(req): Json<LoginRequest>) -> impl IntoResponse {
-=======
 pub async fn login(
     State(app_state): State<AppState>,
     Json(req): Json<LoginRequest>,
 ) -> impl IntoResponse {
     let db = app_state.db();
 
->>>>>>> 0c8f0684
     if let Err(validation_errors) = req.validate() {
         let error_message = common::format_validation_errors(&validation_errors);
         return (
@@ -434,10 +352,7 @@
 /// }
 /// ```
 pub async fn request_password_reset(
-<<<<<<< HEAD
-=======
     State(app_state): State<AppState>,
->>>>>>> 0c8f0684
     Json(req): Json<RequestPasswordResetRequest>,
 ) -> impl IntoResponse {
     if let Err(validation_errors) = req.validate() {
@@ -581,16 +496,12 @@
 ///   "message": "Invalid or expired token."
 /// }
 /// ```
-<<<<<<< HEAD
-pub async fn verify_reset_token(Json(req): Json<VerifyResetTokenRequest>) -> impl IntoResponse {
-=======
 pub async fn verify_reset_token(
     State(app_state): State<AppState>,
     Json(req): Json<VerifyResetTokenRequest>,
 ) -> impl IntoResponse {
     let db = app_state.db();
 
->>>>>>> 0c8f0684
     if let Err(validation_errors) = req.validate() {
         let error_message = common::format_validation_errors(&validation_errors);
         return (
@@ -601,13 +512,8 @@
         );
     }
 
-<<<<<<< HEAD
-    match PasswordResetTokenService::find_valid_token(req.token).await {
-        Ok(Some(token)) => match UserService::find_by_id(token.user_id).await {
-=======
     match PasswordResetTokenModel::find_valid_token(db, &req.token).await {
         Ok(Some(token)) => match user::Entity::find_by_id(token.user_id).one(db).await {
->>>>>>> 0c8f0684
             Ok(Some(user)) => {
                 let email_parts: Vec<&str> = user.email.split('@').collect();
                 let username = email_parts[0];
@@ -701,16 +607,12 @@
 ///   "message": "Reset failed. The token may be invalid or expired."
 /// }
 /// ```
-<<<<<<< HEAD
-pub async fn reset_password(Json(req): Json<ResetPasswordRequest>) -> impl IntoResponse {
-=======
 pub async fn reset_password(
     State(app_state): State<AppState>,
     Json(req): Json<ResetPasswordRequest>,
 ) -> impl IntoResponse {
     let db = app_state.db();
 
->>>>>>> 0c8f0684
     if let Err(validation_errors) = req.validate() {
         let error_message = common::format_validation_errors(&validation_errors);
         return (
@@ -719,31 +621,6 @@
         );
     }
 
-<<<<<<< HEAD
-    match PasswordResetTokenService::find_valid_token(req.token).await {
-        Ok(Some(token)) => match UserService::find_by_id(token.user_id).await {
-            Ok(Some(user)) => {
-                let user_email = user.email.clone();
-
-                match UserService::update(UpdateUser {
-                    id: token.user_id,
-                    username: None,
-                    email: None,
-                    password: Some(req.new_password),
-                    admin: None,
-                    profile_picture_path: None,
-                })
-                .await
-                {
-                    Ok(_) => {
-                        if let Err(e) =
-                            PasswordResetTokenService::update(UpdatePasswordResetToken {
-                                id: token.id,
-                                used: Some(true),
-                            })
-                            .await
-                        {
-=======
     match PasswordResetTokenModel::find_valid_token(db, &req.token).await {
         Ok(Some(token)) => match user::Entity::find_by_id(token.user_id).one(db).await {
             Ok(Some(user)) => {
@@ -755,7 +632,6 @@
                 match active_model.update(db).await {
                     Ok(_) => {
                         if let Err(e) = token.mark_as_used(db).await {
->>>>>>> 0c8f0684
                             eprintln!("Failed to mark token as used: {}", e);
                         }
 
@@ -1027,23 +903,10 @@
         );
     }
 
-<<<<<<< HEAD
-    match UserService::update(UpdateUser {
-        id: claims.sub,
-        username: None,
-        email: None,
-        password: Some(req.new_password),
-        admin: None,
-        profile_picture_path: None,
-    })
-    .await
-    {
-=======
     let mut active_user = user.into_active_model();
     active_user.password_hash = Set(UserModel::hash_password(&req.new_password));
 
     match active_user.update(db).await {
->>>>>>> 0c8f0684
         Ok(_) => (
             StatusCode::OK,
             Json(ApiResponse::success((), "Password changed successfully.")),
