//! HTTP route entry point for `/api/...`.
//!
//! This module defines all HTTP entry points under the `/api` namespace.
//! Routes are organized by domain (e.g., authentication, users, modules, health),
//! each protected via appropriate access control middleware.  
//!
//! Route groups include:
//! - `/health` → Health check endpoint (public)
//! - `/auth` → Authentication endpoints (login, token handling, public)
//! - `/users` → User management endpoints (admin-only)
//! - `/modules` → Module management, personnel, and assignments (authenticated users)

use crate::auth::guards::{require_admin, require_authenticated};
<<<<<<< HEAD
use crate::routes::auth::get::get_avatar;
use crate::routes::{
    auth::auth_routes,
    health::health_routes,
    modules::modules_routes,
    users::users_routes,
    test::test_routes,
};
use axum::{middleware::from_fn, routing::get, Router};
use util::{config::AppConfig, state::AppState};
=======
use crate::routes::me::my_routes;
use crate::routes::{auth::auth_routes, health::health_routes, modules::modules_routes, users::users_routes};
use axum::{middleware::from_fn, Router};
use util::state::AppState;
>>>>>>> 6a84f3e6

pub mod auth;
pub mod common;
pub mod health;
pub mod modules;
pub mod users;
<<<<<<< HEAD
pub mod test;
=======
pub mod me;
>>>>>>> 6a84f3e6

/// Builds the complete application router for all HTTP endpoints.
///
<<<<<<< HEAD
/// The returned router has `AppState` as its state type and mounts
/// all core API routes under their respective base paths.  
=======
/// This nests sub-routes under the appropriate base paths:
/// - `/health` → health check endpoint
/// - `/auth` → authentication endpoints (login, token handling)
/// - `/users` → user management (admin-only)
/// - `/modules` → module CRUD, personnel management, assignments (authenticated users)
>>>>>>> 6a84f3e6
///
/// # Route Structure:
/// - `/health` → Health check endpoint (no authentication required).
/// - `/auth` → Authentication endpoints (login, refresh, etc.).
/// - `/users` → User management (restricted to admins via `require_admin` middleware).
/// - `/users/{user_id}/avatar` → Publicly accessible avatar retrieval.
/// - `/modules` → Module CRUD, personnel management, and assignments (requires authentication).
/// - `/test` → Development/test-only routes (mounted only if `env != production`).
///
/// The `/test` route group is mounted **here** instead of in `main` to:
/// 1. Keep `main` focused on server startup logic only.
/// 2. Avoid changing the `Router` type after construction, which can cause trait bound issues.
/// 3. Ensure that all route registration logic is centralized in one place.
pub fn routes(app_state: AppState) -> Router<AppState> {
    let mut router: Router<AppState> = Router::new()
        .nest("/health", health_routes())
        .nest("/auth", auth_routes())
        .nest("/users", users_routes().route_layer(from_fn(require_admin)))
<<<<<<< HEAD
        .route("/users/{user_id}/avatar", get(get_avatar))
        .nest("/modules",modules_routes(app_state.clone()).route_layer(from_fn(require_authenticated)),)
        .with_state(app_state.clone());

    // Conditionally mount the `/test` route group if *not* in production.
    //
    // This keeps development and test-only APIs out of the production environment,
    // but still makes them available in `development` or `test` modes.
    let env = AppConfig::global().env.to_lowercase();
    if env != "production" {
        router = router.nest("/test", test_routes(app_state.clone()));
        tracing::info!("[dev/test] Mounted /test routes (env = {env})");
    } else {
        tracing::info!("[prod] Skipping /test routes");
    }

    router
=======
        .nest("/modules", modules_routes(app_state.clone()).route_layer(from_fn(require_authenticated)))
        .nest("/me", my_routes(app_state.clone()).route_layer(from_fn(require_authenticated)))
>>>>>>> 6a84f3e6
}<|MERGE_RESOLUTION|>--- conflicted
+++ resolved
@@ -11,7 +11,6 @@
 //! - `/modules` → Module management, personnel, and assignments (authenticated users)
 
 use crate::auth::guards::{require_admin, require_authenticated};
-<<<<<<< HEAD
 use crate::routes::auth::get::get_avatar;
 use crate::routes::{
     auth::auth_routes,
@@ -22,36 +21,23 @@
 };
 use axum::{middleware::from_fn, routing::get, Router};
 use util::{config::AppConfig, state::AppState};
-=======
 use crate::routes::me::my_routes;
 use crate::routes::{auth::auth_routes, health::health_routes, modules::modules_routes, users::users_routes};
 use axum::{middleware::from_fn, Router};
 use util::state::AppState;
->>>>>>> 6a84f3e6
 
 pub mod auth;
 pub mod common;
 pub mod health;
 pub mod modules;
 pub mod users;
-<<<<<<< HEAD
 pub mod test;
-=======
 pub mod me;
->>>>>>> 6a84f3e6
 
 /// Builds the complete application router for all HTTP endpoints.
 ///
-<<<<<<< HEAD
 /// The returned router has `AppState` as its state type and mounts
 /// all core API routes under their respective base paths.  
-=======
-/// This nests sub-routes under the appropriate base paths:
-/// - `/health` → health check endpoint
-/// - `/auth` → authentication endpoints (login, token handling)
-/// - `/users` → user management (admin-only)
-/// - `/modules` → module CRUD, personnel management, assignments (authenticated users)
->>>>>>> 6a84f3e6
 ///
 /// # Route Structure:
 /// - `/health` → Health check endpoint (no authentication required).
@@ -70,9 +56,9 @@
         .nest("/health", health_routes())
         .nest("/auth", auth_routes())
         .nest("/users", users_routes().route_layer(from_fn(require_admin)))
-<<<<<<< HEAD
         .route("/users/{user_id}/avatar", get(get_avatar))
         .nest("/modules",modules_routes(app_state.clone()).route_layer(from_fn(require_authenticated)),)
+        .nest("/me", my_routes(app_state.clone()).route_layer(from_fn(require_authenticated)))
         .with_state(app_state.clone());
 
     // Conditionally mount the `/test` route group if *not* in production.
@@ -88,8 +74,4 @@
     }
 
     router
-=======
-        .nest("/modules", modules_routes(app_state.clone()).route_layer(from_fn(require_authenticated)))
-        .nest("/me", my_routes(app_state.clone()).route_layer(from_fn(require_authenticated)))
->>>>>>> 6a84f3e6
 }