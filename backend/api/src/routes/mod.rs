//! HTTP route entry point for `/api/...`.
//!
//! This module defines all HTTP entry points under the `/api` namespace.
//! Routes are organized by domain (e.g., authentication, users, modules, health),
//! each protected via appropriate access control middleware.  
//!
//! Route groups include:
//! - `/health` → Health check endpoint (public)
//! - `/auth` → Authentication endpoints (login, token handling, public)
//! - `/users` → User management endpoints (admin-only)
//! - `/modules` → Module management, personnel, and assignments (authenticated users)
//! - `/me` → User-specific endpoints (announcements, tickets, assignments)

use crate::auth::guards::{require_admin, require_authenticated};
<<<<<<< HEAD
use crate::routes::{auth::auth_routes, health::health_routes, modules::modules_routes, users::users_routes};
use axum::{middleware::from_fn, Router};
=======
use crate::routes::auth::get::get_avatar;
use crate::routes::{
    auth::auth_routes,
    health::health_routes,
    modules::modules_routes,
    users::users_routes,
    test::test_routes,
};
use axum::{middleware::from_fn, routing::get, Router};
use util::{config::AppConfig, state::AppState};
use crate::routes::me::me_routes;
>>>>>>> 35b14be3

pub mod auth;
pub mod common;
pub mod health;
pub mod modules;
pub mod users;
pub mod test;
pub mod me;

/// Builds the complete application router for all HTTP endpoints.
///
/// The returned router has `AppState` as its state type and mounts
/// all core API routes under their respective base paths.  
///
/// # Route Structure:
/// - `/health` → Health check endpoint (no authentication required).
/// - `/auth` → Authentication endpoints (login, refresh, etc.).
/// - `/users` → User management (restricted to admins via `require_admin` middleware).
/// - `/users/{user_id}/avatar` → Publicly accessible avatar retrieval.
/// - `/modules` → Module CRUD, personnel management, and assignments (requires authentication).
/// - `/me` → User-specific endpoints (announcements, tickets, assignments, etc.)
/// - `/test` → Development/test-only routes (mounted only if `env != production`).
///
<<<<<<< HEAD
/// # Returns
/// An Axum `Router<AppState>` with all route groups and middleware applied.
pub fn routes() -> Router {
    Router::new()
        .nest("/health", health_routes())
        .nest("/auth", auth_routes())
        .nest("/users", users_routes().route_layer(from_fn(require_admin)))
        .nest("/modules", modules_routes().route_layer(from_fn(require_authenticated)))
=======
/// The `/test` route group is mounted **here** instead of in `main` to:
/// 1. Keep `main` focused on server startup logic only.
/// 2. Avoid changing the `Router` type after construction, which can cause trait bound issues.
/// 3. Ensure that all route registration logic is centralized in one place.
pub fn routes(app_state: AppState) -> Router<AppState> {
    let mut router: Router<AppState> = Router::new()
        .nest("/health", health_routes())
        .nest("/auth", auth_routes())
        .nest("/users", users_routes().route_layer(from_fn(require_admin)))
        .route("/users/{user_id}/avatar", get(get_avatar))
        .nest("/modules",modules_routes(app_state.clone()).route_layer(from_fn(require_authenticated)),)
        .nest("/me", me_routes().route_layer(from_fn(require_authenticated)))
        .with_state(app_state.clone());

    // Conditionally mount the `/test` route group if *not* in production.
    //
    // This keeps development and test-only APIs out of the production environment,
    // but still makes them available in `development` or `test` modes.
    let env = AppConfig::global().env.to_lowercase();
    if env != "production" {
        router = router.nest("/test", test_routes(app_state.clone()));
        tracing::info!("[dev/test] Mounted /test routes (env = {env})");
    } else {
        tracing::info!("[prod] Skipping /test routes");
    }

    router
>>>>>>> 35b14be3
}<|MERGE_RESOLUTION|>--- conflicted
+++ resolved
@@ -12,10 +12,6 @@
 //! - `/me` → User-specific endpoints (announcements, tickets, assignments)
 
 use crate::auth::guards::{require_admin, require_authenticated};
-<<<<<<< HEAD
-use crate::routes::{auth::auth_routes, health::health_routes, modules::modules_routes, users::users_routes};
-use axum::{middleware::from_fn, Router};
-=======
 use crate::routes::auth::get::get_avatar;
 use crate::routes::{
     auth::auth_routes,
@@ -27,7 +23,6 @@
 use axum::{middleware::from_fn, routing::get, Router};
 use util::{config::AppConfig, state::AppState};
 use crate::routes::me::me_routes;
->>>>>>> 35b14be3
 
 pub mod auth;
 pub mod common;
@@ -51,16 +46,6 @@
 /// - `/me` → User-specific endpoints (announcements, tickets, assignments, etc.)
 /// - `/test` → Development/test-only routes (mounted only if `env != production`).
 ///
-<<<<<<< HEAD
-/// # Returns
-/// An Axum `Router<AppState>` with all route groups and middleware applied.
-pub fn routes() -> Router {
-    Router::new()
-        .nest("/health", health_routes())
-        .nest("/auth", auth_routes())
-        .nest("/users", users_routes().route_layer(from_fn(require_admin)))
-        .nest("/modules", modules_routes().route_layer(from_fn(require_authenticated)))
-=======
 /// The `/test` route group is mounted **here** instead of in `main` to:
 /// 1. Keep `main` focused on server startup logic only.
 /// 2. Avoid changing the `Router` type after construction, which can cause trait bound issues.
@@ -88,5 +73,4 @@
     }
 
     router
->>>>>>> 35b14be3
 }