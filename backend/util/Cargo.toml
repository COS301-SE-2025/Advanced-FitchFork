--- conflicted
+++ resolved
@@ -16,10 +16,5 @@
 once_cell = "1"
 dotenvy = "0.15"
 sea-orm-migration = "1.1"
-<<<<<<< HEAD
 bytes = "1"
-=======
-async-trait = "0.1"
-bytes = "1"
-regex = "1.11.2"
->>>>>>> 2215d6f6
+regex = "1.11.2"