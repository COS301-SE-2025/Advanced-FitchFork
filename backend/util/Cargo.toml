--- conflicted
+++ resolved
@@ -20,10 +20,7 @@
 async-trait = "0.1"
 bytes = "1"
 regex = "1.11.2"
-<<<<<<< HEAD
 
 [dev-dependencies]
 serial_test = "3"
-=======
-zip = "5.0.1"
->>>>>>> 82945785
+zip = "5.0.1"