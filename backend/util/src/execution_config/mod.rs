<<<<<<< HEAD
pub mod execution_config;
pub use execution_config::ExecutionConfig;
=======
use serde::{Deserialize, Serialize};
use std::fs;

use crate::{languages::Language, paths::config_dir};

#[derive(Debug, Clone, Deserialize, Serialize)]
#[serde(rename_all = "lowercase")]
pub enum MarkingScheme {
    Exact,
    Percentage,
    Regex,
}

#[derive(Debug, Clone, Deserialize, Serialize)]
#[serde(rename_all = "lowercase")]
pub enum FeedbackScheme {
    Auto,
    Manual,
    Ai,
}

#[derive(Debug, Clone, Deserialize, Serialize, Copy, PartialEq, Eq)]
#[serde(rename_all = "lowercase")]
pub enum SubmissionMode {
    Manual,
    GATLAM,
    RNG,
    CodeCoverage,
}

#[derive(Debug, Clone, Deserialize, Serialize, Copy, PartialEq, Eq)]
#[serde(rename_all = "lowercase")]
pub enum GradingPolicy {
    Best, // highest score across submissions
    Last, // the most recent submission
}

#[derive(Debug, Clone, Deserialize, Serialize)]
pub struct ExecutionLimits {
    #[serde(default = "default_timeout_secs")]
    pub timeout_secs: u64,

    #[serde(default = "default_max_memory")]
    pub max_memory: u64,

    #[serde(default = "default_max_cpus")]
    pub max_cpus: u32,

    #[serde(default = "default_max_uncompressed_size")]
    pub max_uncompressed_size: u64,

    #[serde(default = "default_max_processes")]
    pub max_processes: u32,
}

impl Default for ExecutionLimits {
    fn default() -> Self {
        Self {
            timeout_secs: default_timeout_secs(),
            max_memory: default_max_memory(),
            max_cpus: default_max_cpus(),
            max_uncompressed_size: default_max_uncompressed_size(),
            max_processes: default_max_processes(),
        }
    }
}

#[derive(Debug, Clone, Deserialize, Serialize)]
pub struct MarkingOptions {
    #[serde(default = "default_marking_scheme")]
    pub marking_scheme: MarkingScheme,

    #[serde(default = "default_feedback_scheme")]
    pub feedback_scheme: FeedbackScheme,

    #[serde(default = "default_deliminator")]
    pub deliminator: String,

    #[serde(default = "default_grading_policy")]
    pub grading_policy: GradingPolicy,

    /// Maximum number of attempts (only enforced if `limit_attempts = true`).
    #[serde(default = "default_max_attempts")]
    pub max_attempts: u32,

    /// If false, attempt limits are not enforced.
    #[serde(default = "default_limit_attempts")]
    pub limit_attempts: bool,

    /// Minimum percentage required to pass (0–100).
    #[serde(default = "default_pass_mark")]
    pub pass_mark: u32,

    /// If true, students may make **practice** submissions.
    /// Practice submissions never consume graded-attempt budget.
    /// Default: false
    #[serde(default = "default_allow_practice_submissions")]
    pub allow_practice_submissions: bool,
    #[serde(default)]
    pub dissalowed_code: Vec<String>,
}

impl Default for MarkingOptions {
    fn default() -> Self {
        Self {
            marking_scheme: default_marking_scheme(),
            feedback_scheme: default_feedback_scheme(),
            deliminator: default_deliminator(),
            grading_policy: default_grading_policy(),
            max_attempts: default_max_attempts(),
            limit_attempts: default_limit_attempts(),
            pass_mark: default_pass_mark(),
            allow_practice_submissions: default_allow_practice_submissions(),
            dissalowed_code: vec![],
        }
    }
}

#[derive(Debug, Clone, Deserialize, Serialize)]
pub struct ProjectSetup {
    #[serde(default = "default_language")]
    pub language: Language,
    #[serde(default = "default_submission_mode")]
    pub submission_mode: SubmissionMode,
}

impl Default for ProjectSetup {
    fn default() -> Self {
        Self {
            language: default_language(),
            submission_mode: default_submission_mode(),
        }
    }
}

#[derive(Debug, Clone, Deserialize, Serialize)]
pub struct ExecutionOutputOptions {
    #[serde(default = "default_stdout")]
    pub stdout: bool,
    #[serde(default)]
    pub stderr: bool,
    #[serde(default)]
    pub retcode: bool,
}

impl Default for ExecutionOutputOptions {
    fn default() -> Self {
        Self {
            stdout: true,
            stderr: false,
            retcode: false,
        }
    }
}

#[derive(Debug, Clone, Deserialize, Serialize)]
pub struct CodeCoverage {
    #[serde(default = "default_code_coverage_required")]
    pub code_coverage_required: u8, // percentage 0-100
}

impl Default for CodeCoverage {
    fn default() -> Self {
        Self {
            code_coverage_required: default_code_coverage_required(),
        }
    }
}

#[derive(Debug, Clone, Deserialize, Serialize)]
#[serde(rename_all = "lowercase")]
pub enum CrossoverType {
    OnePoint,
    TwoPoint,
    Uniform,
}

#[derive(Debug, Clone, Deserialize, Serialize)]
#[serde(rename_all = "lowercase")]
pub enum MutationType {
    BitFlip,
    Swap,
    Scramble,
}

#[derive(Debug, Clone, Deserialize, Serialize)]
pub struct GeneConfig {
    pub min_value: i32,
    pub max_value: i32,
}

#[derive(Debug, Clone, Deserialize, Serialize)]
pub struct TaskSpecConfig {
    #[serde(default = "default_valid_return_codes")]
    pub valid_return_codes: Vec<i32>,
    #[serde(default)]
    pub max_runtime_ms: Option<u64>,
    #[serde(default)]
    pub forbidden_outputs: Vec<String>,
}

fn default_valid_return_codes() -> Vec<i32> {
    vec![0]
}

#[derive(Debug, Clone, Deserialize, Serialize)]
pub struct GATLAM {
    // ---- GA Config ----
    #[serde(default = "default_population_size")]
    pub population_size: usize,
    #[serde(default = "default_number_of_generations")]
    pub number_of_generations: usize,
    #[serde(default = "default_selection_size")]
    pub selection_size: usize,
    #[serde(default = "default_reproduction_probability")]
    pub reproduction_probability: f64,
    #[serde(default = "default_crossover_probability")]
    pub crossover_probability: f64,
    #[serde(default = "default_mutation_probability")]
    pub mutation_probability: f64,
    #[serde(default = "default_genes")]
    pub genes: Vec<GeneConfig>,
    #[serde(default = "default_crossover_type")]
    pub crossover_type: CrossoverType,
    #[serde(default = "default_mutation_type")]
    pub mutation_type: MutationType,

    // ---- Components ----
    #[serde(default = "default_omega1")]
    pub omega1: f64,
    #[serde(default = "default_omega2")]
    pub omega2: f64,
    #[serde(default = "default_omega3")]
    pub omega3: f64,

    // ---- TaskSpec ----
    #[serde(default)]
    pub task_spec: TaskSpecConfig,

    // ---- Optional runtime flags ----
    #[serde(default = "default_max_parallel_chromosomes")]
    pub max_parallel_chromosomes: usize,
    #[serde(default)]
    pub verbose: bool,
}

impl Default for GATLAM {
    fn default() -> Self {
        Self {
            population_size: default_population_size(),
            number_of_generations: default_number_of_generations(),
            selection_size: default_selection_size(),
            reproduction_probability: default_reproduction_probability(),
            crossover_probability: default_crossover_probability(),
            mutation_probability: default_mutation_probability(),
            genes: default_genes(),
            crossover_type: default_crossover_type(),
            mutation_type: default_mutation_type(),
            omega1: default_omega1(),
            omega2: default_omega2(),
            omega3: default_omega3(),
            task_spec: TaskSpecConfig::default(),
            max_parallel_chromosomes: default_max_parallel_chromosomes(),
            verbose: false,
        }
    }
}

impl Default for TaskSpecConfig {
    fn default() -> Self {
        Self {
            valid_return_codes: default_valid_return_codes(),
            max_runtime_ms: None,
            forbidden_outputs: vec![],
        }
    }
}

// ---------------- Security Options ----------------

#[derive(Debug, Clone, Deserialize, Serialize)]
pub struct SecurityOptions {
    /// If true, students must unlock the assignment once per device/session.
    #[serde(default = "default_password_enabled")]
    pub password_enabled: bool,

    /// Plain PIN string. None = no PIN set.
    #[serde(default)]
    pub password_pin: Option<String>,

    /// Minutes the unlock cookie stays valid. Default: 8h.
    #[serde(default = "default_cookie_ttl_minutes")]
    pub cookie_ttl_minutes: u32,

    /// If true, the unlock cookie is bound to the user id (more secure, can’t share).
    #[serde(default = "default_bind_cookie_to_user")]
    pub bind_cookie_to_user: bool,

    /// Optional allowlist of CIDRs (e.g., "10.0.0.0/24", "196.21.0.0/16").
    /// Empty => no IP restriction.
    #[serde(default = "default_allowed_cidrs")]
    pub allowed_cidrs: Vec<String>,
}

impl Default for SecurityOptions {
    fn default() -> Self {
        Self {
            password_enabled: default_password_enabled(),
            password_pin: None,
            cookie_ttl_minutes: default_cookie_ttl_minutes(),
            bind_cookie_to_user: default_bind_cookie_to_user(),
            allowed_cidrs: default_allowed_cidrs(),
        }
    }
}

#[derive(Debug, Clone, Deserialize, Serialize)]
pub struct ExecutionConfig {
    #[serde(default)]
    pub execution: ExecutionLimits,

    #[serde(default)]
    pub marking: MarkingOptions,

    #[serde(default)]
    pub project: ProjectSetup,

    #[serde(default)]
    pub output: ExecutionOutputOptions,

    #[serde(default)]
    pub gatlam: GATLAM,

    #[serde(default)]
    pub security: SecurityOptions,

    #[serde(default)]
    pub code_coverage: CodeCoverage,
}

impl ExecutionConfig {
    pub fn default_config() -> Self {
        ExecutionConfig {
            execution: ExecutionLimits::default(),
            marking: MarkingOptions::default(),
            project: ProjectSetup::default(),
            output: ExecutionOutputOptions::default(),
            gatlam: GATLAM::default(),
            security: SecurityOptions::default(),
            code_coverage: CodeCoverage::default(),
        }
    }

    pub fn get_execution_config(module_id: i64, assignment_id: i64) -> Result<Self, String> {
        let cfg_dir = config_dir(module_id, assignment_id);

        // 1) Prefer canonical config.json if it exists
        let canonical = cfg_dir.join("config.json");
        if canonical.exists() {
            let s = fs::read_to_string(&canonical)
                .map_err(|_| format!("Failed to read config file at {canonical:?}"))?;
            return serde_json::from_str(&s).map_err(|_| "Invalid config JSON format".to_string());
        }

        // 2) Fallback: any *.json in the directory
        let entries = fs::read_dir(&cfg_dir)
            .map_err(|_| format!("Failed to read config dir at {cfg_dir:?}"))?;

        let config_path = entries
            .filter_map(|e| e.ok())
            .map(|e| e.path())
            .find(|p| p.extension().and_then(|s| s.to_str()) == Some("json"))
            .ok_or_else(|| format!("No config json file found in config dir {cfg_dir:?}"))?;

        let file_contents = fs::read_to_string(&config_path)
            .map_err(|_| format!("Failed to read config file at {config_path:?}"))?;

        serde_json::from_str(&file_contents).map_err(|_| "Invalid config JSON format".to_string())
    }

    pub fn save(&self, module_id: i64, assignment_id: i64) -> Result<(), String> {
        let cfg_dir = config_dir(module_id, assignment_id);

        // Ensure directory exists
        if let Err(e) = fs::create_dir_all(&cfg_dir) {
            return Err(format!("Failed to create config directory: {e:?}"));
        }

        let config_path = cfg_dir.join("config.json");
        let json = serde_json::to_string_pretty(self)
            .map_err(|e| format!("Failed to serialize config to JSON: {e}"))?;

        fs::write(&config_path, json)
            .map_err(|e| format!("Failed to write config file to disk: {e:?}"))?;

        Ok(())
    }
}

//Default Functions

fn default_timeout_secs() -> u64 {
    10
}

fn default_max_memory() -> u64 {
    8_589_934_592
}

fn default_max_cpus() -> u32 {
    2
}

fn default_max_uncompressed_size() -> u64 {
    100_000_000
}

fn default_max_processes() -> u32 {
    256
}

fn default_marking_scheme() -> MarkingScheme {
    MarkingScheme::Exact
}

fn default_feedback_scheme() -> FeedbackScheme {
    FeedbackScheme::Auto
}

fn default_deliminator() -> String {
    "&-=-&".to_string()
}

fn default_grading_policy() -> GradingPolicy {
    GradingPolicy::Last
}

fn default_limit_attempts() -> bool {
    false
}

fn default_max_attempts() -> u32 {
    10
}

fn default_pass_mark() -> u32 {
    50
}

fn default_allow_practice_submissions() -> bool {
    false
}

fn default_language() -> Language {
    Language::Cpp
}

fn default_stdout() -> bool {
    true
}

fn default_population_size() -> usize {
    100
}

fn default_number_of_generations() -> usize {
    50
}

fn default_selection_size() -> usize {
    20
}

fn default_reproduction_probability() -> f64 {
    0.8
}

fn default_crossover_probability() -> f64 {
    0.9
}

fn default_mutation_probability() -> f64 {
    0.01
}

fn default_crossover_type() -> CrossoverType {
    CrossoverType::OnePoint
}

fn default_mutation_type() -> MutationType {
    MutationType::BitFlip
}

fn default_omega1() -> f64 {
    0.5
}

fn default_omega2() -> f64 {
    0.3
}

fn default_omega3() -> f64 {
    0.2
}

fn default_max_parallel_chromosomes() -> usize {
    4
}

fn default_genes() -> Vec<GeneConfig> {
    vec![
        GeneConfig {
            min_value: -5,
            max_value: 5,
        },
        GeneConfig {
            min_value: -4,
            max_value: 9,
        },
    ]
}

fn default_submission_mode() -> SubmissionMode {
    SubmissionMode::Manual
}

fn default_cookie_ttl_minutes() -> u32 {
    480
} // 8 hours

fn default_password_enabled() -> bool {
    false
}
fn default_bind_cookie_to_user() -> bool {
    true
}

fn default_allowed_cidrs() -> Vec<String> {
    vec![]
}

fn default_code_coverage_required() -> u8 {
    80
}
>>>>>>> 0c8f0684
<|MERGE_RESOLUTION|>--- conflicted
+++ resolved
@@ -1,7 +1,3 @@
-<<<<<<< HEAD
-pub mod execution_config;
-pub use execution_config::ExecutionConfig;
-=======
 use serde::{Deserialize, Serialize};
 use std::fs;
 
@@ -545,5 +541,4 @@
 
 fn default_code_coverage_required() -> u8 {
     80
-}
->>>>>>> 0c8f0684
+}