use serde::{Deserialize, Serialize};
use std::fs;

use crate::paths::{config_dir};

#[derive(Debug, Clone, Deserialize, Serialize)]
#[serde(rename_all = "lowercase")]
pub enum MarkingScheme {
    Exact,
    Percentage,
    Regex,
}

#[derive(Debug, Clone, Deserialize, Serialize)]
#[serde(rename_all = "lowercase")]
pub enum FeedbackScheme {
    Auto,
    Manual,
    Ai,
}

#[derive(Debug, Clone, Deserialize, Serialize)]
#[serde(rename_all = "lowercase")]
pub enum Language {
    Cpp,
    Java,
}

#[derive(Debug, Clone, Deserialize, Serialize, Copy, PartialEq, Eq)]
#[serde(rename_all = "lowercase")]
pub enum SubmissionMode {
    Manual,
    GATLAM,
    RNG,
    CodeCoverage,
}

#[derive(Debug, Clone, Deserialize, Serialize, Copy, PartialEq, Eq)]
#[serde(rename_all = "lowercase")]
pub enum GradingPolicy {
    Best, // highest score across submissions
    Last, // the most recent submission
}

#[derive(Debug, Clone, Deserialize, Serialize)]
pub struct ExecutionLimits {
    #[serde(default = "default_timeout_secs")]
    pub timeout_secs: u64,

    #[serde(default = "default_max_memory")]
    pub max_memory: u64,

    #[serde(default = "default_max_cpus")]
    pub max_cpus: u32,

    #[serde(default = "default_max_uncompressed_size")]
    pub max_uncompressed_size: u64,

    #[serde(default = "default_max_processes")]
    pub max_processes: u32,
}

impl Default for ExecutionLimits {
    fn default() -> Self {
        Self {
            timeout_secs: default_timeout_secs(),
            max_memory: default_max_memory(),
            max_cpus: default_max_cpus(),
            max_uncompressed_size: default_max_uncompressed_size(),
            max_processes: default_max_processes(),
        }
    }
}

#[derive(Debug, Clone, Deserialize, Serialize)]
pub struct MarkingOptions {
    #[serde(default = "default_marking_scheme")]
    pub marking_scheme: MarkingScheme,

    #[serde(default = "default_feedback_scheme")]
    pub feedback_scheme: FeedbackScheme,

    #[serde(default = "default_deliminator")]
    pub deliminator: String,

    #[serde(default = "default_grading_policy")]
    pub grading_policy: GradingPolicy,

<<<<<<< HEAD
    /// Maximum number of attempts (only enforced if `limit_attempts = true`).
    #[serde(default = "default_max_attempts")]
    pub max_attempts: u32,

    /// If false, attempt limits are not enforced.
    #[serde(default = "default_limit_attempts")]
    pub limit_attempts: bool,

    /// Minimum percentage required to pass (0–100).
    #[serde(default = "default_pass_mark")]
    pub pass_mark: u32,

    /// If true, students may make **practice** submissions.
    /// Practice submissions never consume graded-attempt budget.
    /// Default: false
    #[serde(default = "default_allow_practice_submissions")]
    pub allow_practice_submissions: bool,
=======
    #[serde(default)]
    pub dissalowed_code: Vec<String>,
>>>>>>> 82945785
}

impl Default for MarkingOptions {
    fn default() -> Self {
        Self {
            marking_scheme: default_marking_scheme(),
            feedback_scheme: default_feedback_scheme(),
            deliminator: default_deliminator(),
            grading_policy: default_grading_policy(),
<<<<<<< HEAD
            max_attempts: default_max_attempts(),
            limit_attempts: default_limit_attempts(),
            pass_mark: default_pass_mark(),
            allow_practice_submissions: default_allow_practice_submissions()
=======
            dissalowed_code: vec![],
>>>>>>> 82945785
        }
    }
}

#[derive(Debug, Clone, Deserialize, Serialize)]
pub struct ProjectSetup {
    #[serde(default = "default_language")]
    pub language: Language,
    #[serde(default = "default_submission_mode")]
    pub submission_mode: SubmissionMode,
}

impl Default for ProjectSetup {
    fn default() -> Self {
        Self {
            language: default_language(),
            submission_mode: default_submission_mode(),
        }
    }
}

#[derive(Debug, Clone, Deserialize, Serialize)]
pub struct ExecutionOutputOptions {
    #[serde(default = "default_stdout")]
    pub stdout: bool,
    #[serde(default)]
    pub stderr: bool,
    #[serde(default)]
    pub retcode: bool,
}

impl Default for ExecutionOutputOptions {
    fn default() -> Self {
        Self {
            stdout: true,
            stderr: false,
            retcode: false,
        }
    }
}

#[derive(Debug, Clone, Deserialize, Serialize)]
pub struct CodeCoverage {
    #[serde(default = "default_code_coverage_required")]
    pub code_coverage_required: u8, // percentage 0-100
}

impl Default for CodeCoverage {
    fn default() -> Self {
        Self {
            code_coverage_required: default_code_coverage_required(),
        }
    }
}

#[derive(Debug, Clone, Deserialize, Serialize)]
#[serde(rename_all = "lowercase")]
pub enum CrossoverType {
    OnePoint,
    TwoPoint,
    Uniform,
}

#[derive(Debug, Clone, Deserialize, Serialize)]
#[serde(rename_all = "lowercase")]
pub enum MutationType {
    BitFlip,
    Swap,
    Scramble,
}

#[derive(Debug, Clone, Deserialize, Serialize)]
pub struct GeneConfig {
    pub min_value: i32,
    pub max_value: i32,
}

#[derive(Debug, Clone, Deserialize, Serialize)]
pub struct TaskSpecConfig {
    #[serde(default = "default_valid_return_codes")]
    pub valid_return_codes: Vec<i32>,
    #[serde(default)]
    pub max_runtime_ms: Option<u64>,
    #[serde(default)]
    pub forbidden_outputs: Vec<String>,
}

fn default_valid_return_codes() -> Vec<i32> {
    vec![0]
}

#[derive(Debug, Clone, Deserialize, Serialize)]
pub struct GATLAM {
    // ---- GA Config ----
    #[serde(default = "default_population_size")]
    pub population_size: usize,
    #[serde(default = "default_number_of_generations")]
    pub number_of_generations: usize,
    #[serde(default = "default_selection_size")]
    pub selection_size: usize,
    #[serde(default = "default_reproduction_probability")]
    pub reproduction_probability: f64,
    #[serde(default = "default_crossover_probability")]
    pub crossover_probability: f64,
    #[serde(default = "default_mutation_probability")]
    pub mutation_probability: f64,
    #[serde(default = "default_genes")]
    pub genes: Vec<GeneConfig>,
    #[serde(default = "default_crossover_type")]
    pub crossover_type: CrossoverType,
    #[serde(default = "default_mutation_type")]
    pub mutation_type: MutationType,

    // ---- Components ----
    #[serde(default = "default_omega1")]
    pub omega1: f64,
    #[serde(default = "default_omega2")]
    pub omega2: f64,
    #[serde(default = "default_omega3")]
    pub omega3: f64,

    // ---- TaskSpec ----
    #[serde(default)]
    pub task_spec: TaskSpecConfig,

    // ---- Optional runtime flags ----
    #[serde(default = "default_max_parallel_chromosomes")]
    pub max_parallel_chromosomes: usize,
    #[serde(default)]
    pub verbose: bool,
}

impl Default for GATLAM {
    fn default() -> Self {
        Self {
            population_size: default_population_size(),
            number_of_generations: default_number_of_generations(),
            selection_size: default_selection_size(),
            reproduction_probability: default_reproduction_probability(),
            crossover_probability: default_crossover_probability(),
            mutation_probability: default_mutation_probability(),
            genes: default_genes(),
            crossover_type: default_crossover_type(),
            mutation_type: default_mutation_type(),
            omega1: default_omega1(),
            omega2: default_omega2(),
            omega3: default_omega3(),
            task_spec: TaskSpecConfig::default(),
            max_parallel_chromosomes: default_max_parallel_chromosomes(),
            verbose: false,
        }
    }
}

impl Default for TaskSpecConfig {
    fn default() -> Self {
        Self {
            valid_return_codes: default_valid_return_codes(),
            max_runtime_ms: None,
            forbidden_outputs: vec![],
        }
    }
}

// ---------------- Security Options ----------------

#[derive(Debug, Clone, Deserialize, Serialize)]
pub struct SecurityOptions {
    /// If true, students must unlock the assignment once per device/session.
    #[serde(default = "default_password_enabled")]
    pub password_enabled: bool,

    /// Plain PIN string. None = no PIN set.
    #[serde(default)]
    pub password_pin: Option<String>,

    /// Minutes the unlock cookie stays valid. Default: 8h.
    #[serde(default = "default_cookie_ttl_minutes")]
    pub cookie_ttl_minutes: u32,

    /// If true, the unlock cookie is bound to the user id (more secure, can’t share).
    #[serde(default = "default_bind_cookie_to_user")]
    pub bind_cookie_to_user: bool,

    /// Optional allowlist of CIDRs (e.g., "10.0.0.0/24", "196.21.0.0/16").
    /// Empty => no IP restriction.
    #[serde(default = "default_allowed_cidrs")]
    pub allowed_cidrs: Vec<String>,
}


impl Default for SecurityOptions {
    fn default() -> Self {
        Self {
            password_enabled: default_password_enabled(),
            password_pin: None,
            cookie_ttl_minutes: default_cookie_ttl_minutes(),
            bind_cookie_to_user: default_bind_cookie_to_user(),
            allowed_cidrs: default_allowed_cidrs(),
        }
    }
}


#[derive(Debug, Clone, Deserialize, Serialize)]
pub struct ExecutionConfig {
    #[serde(default)]
    pub execution: ExecutionLimits,

    #[serde(default)]
    pub marking: MarkingOptions,

    #[serde(default)]
    pub project: ProjectSetup,

    #[serde(default)]
    pub output: ExecutionOutputOptions,

    #[serde(default)]
    pub gatlam: GATLAM,

    #[serde(default)]
    pub security: SecurityOptions,

    #[serde(default)]
    pub code_coverage: CodeCoverage,
}

impl ExecutionConfig {
    pub fn default_config() -> Self {
        ExecutionConfig {
            execution: ExecutionLimits::default(),
            marking: MarkingOptions::default(),
            project: ProjectSetup::default(),
            output: ExecutionOutputOptions::default(),
            gatlam: GATLAM::default(),
            security: SecurityOptions::default(),  
            code_coverage: CodeCoverage::default(),
        }
    }

    pub fn get_execution_config(
        module_id: i64,
        assignment_id: i64,
    ) -> Result<Self, String> {
        let cfg_dir = config_dir(module_id, assignment_id);

        // 1) Prefer canonical config.json if it exists
        let canonical = cfg_dir.join("config.json");
        if canonical.exists() {
            let s = fs::read_to_string(&canonical)
                .map_err(|_| format!("Failed to read config file at {:?}", canonical))?;
            return serde_json::from_str(&s)
                .map_err(|_| "Invalid config JSON format".to_string());
        }

        // 2) Fallback: any *.json in the directory
        let entries = fs::read_dir(&cfg_dir)
            .map_err(|_| format!("Failed to read config dir at {:?}", cfg_dir))?;

        let config_path = entries
            .filter_map(|e| e.ok())
            .map(|e| e.path())
            .find(|p| p.extension().and_then(|s| s.to_str()) == Some("json"))
            .ok_or_else(|| format!("No config json file found in config dir {:?}", cfg_dir))?;

        let file_contents = fs::read_to_string(&config_path)
            .map_err(|_| format!("Failed to read config file at {:?}", config_path))?;

        serde_json::from_str(&file_contents).map_err(|_| "Invalid config JSON format".to_string())
    }

    pub fn save(&self, module_id: i64, assignment_id: i64) -> Result<(), String> {
        let cfg_dir = config_dir(module_id, assignment_id);

        // Ensure directory exists
        if let Err(e) = fs::create_dir_all(&cfg_dir) {
            return Err(format!("Failed to create config directory: {:?}", e));
        }

        let config_path = cfg_dir.join("config.json");
        let json = serde_json::to_string_pretty(self)
            .map_err(|e| format!("Failed to serialize config to JSON: {}", e))?;

        fs::write(&config_path, json)
            .map_err(|e| format!("Failed to write config file to disk: {:?}", e))?;

        Ok(())
    }
}

//Default Functions

fn default_timeout_secs() -> u64 {
    10
}

fn default_max_memory() -> u64 {
    8_589_934_592
}

fn default_max_cpus() -> u32 {
    2
}

fn default_max_uncompressed_size() -> u64 {
    100_000_000
}

fn default_max_processes() -> u32 {
    256
}

fn default_marking_scheme() -> MarkingScheme {
    MarkingScheme::Exact
}

fn default_feedback_scheme() -> FeedbackScheme {
    FeedbackScheme::Auto
}

fn default_deliminator() -> String {
    "&-=-&".to_string()
}

fn default_grading_policy() -> GradingPolicy {
    GradingPolicy::Last
}

fn default_limit_attempts() -> bool {
    false
}

fn default_max_attempts() -> u32 {
    10
}

fn default_pass_mark() -> u32 {
    50
}

fn default_allow_practice_submissions() -> bool { 
    false 
}

fn default_language() -> Language {
    Language::Cpp
}

fn default_stdout() -> bool {
    true
}

fn default_population_size() -> usize {
    100
}

fn default_number_of_generations() -> usize {
    50
}

fn default_selection_size() -> usize {
    20
}

fn default_reproduction_probability() -> f64 {
    0.8
}

fn default_crossover_probability() -> f64 {
    0.9
}

fn default_mutation_probability() -> f64 {
    0.01
}

fn default_crossover_type() -> CrossoverType {
    CrossoverType::OnePoint
}

fn default_mutation_type() -> MutationType {
    MutationType::BitFlip
}

fn default_omega1() -> f64 {
    0.5
}

fn default_omega2() -> f64 {
    0.3
}

fn default_omega3() -> f64 {
    0.2
}

fn default_max_parallel_chromosomes() -> usize {
    4
}

fn default_genes() -> Vec<GeneConfig> {
    vec![
        GeneConfig {
            min_value: -5,
            max_value: 5,
        },
        GeneConfig {
            min_value: -4,
            max_value: 9,
        },
    ]
}

fn default_submission_mode() -> SubmissionMode {
    SubmissionMode::Manual
}

fn default_cookie_ttl_minutes() -> u32 { 
    480 
} // 8 hours

fn default_password_enabled() -> bool { 
    false 
}
fn default_bind_cookie_to_user() -> bool { 
    true
}

fn default_allowed_cidrs() -> Vec<String> { 
    vec![] 
}

fn default_code_coverage_required() -> u8 {
    80
}<|MERGE_RESOLUTION|>--- conflicted
+++ resolved
@@ -86,7 +86,6 @@
     #[serde(default = "default_grading_policy")]
     pub grading_policy: GradingPolicy,
 
-<<<<<<< HEAD
     /// Maximum number of attempts (only enforced if `limit_attempts = true`).
     #[serde(default = "default_max_attempts")]
     pub max_attempts: u32,
@@ -104,10 +103,8 @@
     /// Default: false
     #[serde(default = "default_allow_practice_submissions")]
     pub allow_practice_submissions: bool,
-=======
     #[serde(default)]
     pub dissalowed_code: Vec<String>,
->>>>>>> 82945785
 }
 
 impl Default for MarkingOptions {
@@ -117,14 +114,11 @@
             feedback_scheme: default_feedback_scheme(),
             deliminator: default_deliminator(),
             grading_policy: default_grading_policy(),
-<<<<<<< HEAD
             max_attempts: default_max_attempts(),
             limit_attempts: default_limit_attempts(),
             pass_mark: default_pass_mark(),
-            allow_practice_submissions: default_allow_practice_submissions()
-=======
+            allow_practice_submissions: default_allow_practice_submissions(),
             dissalowed_code: vec![],
->>>>>>> 82945785
         }
     }
 }
