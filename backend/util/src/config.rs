--- conflicted
+++ resolved
@@ -203,13 +203,31 @@
     )
 }
 
-<<<<<<< HEAD
-pub fn gmail_username() -> String { ensure_dotenv(); require("GMAIL_USERNAME") }
-pub fn gmail_app_password() -> String { ensure_dotenv(); require("GMAIL_APP_PASSWORD") }
-pub fn frontend_url() -> String { ensure_dotenv(); require("FRONTEND_URL") }
-pub fn email_from_name() -> String { ensure_dotenv(); require("EMAIL_FROM_NAME") }
-pub fn gemini_api_key() -> String { ensure_dotenv(); require("GEMINI_API_KEY") }
-pub fn moss_user_id() -> String { ensure_dotenv(); require("MOSS_USER_ID") }
+pub fn gmail_username() -> String {
+    ensure_dotenv();
+    require("GMAIL_USERNAME")
+}
+pub fn gmail_app_password() -> String {
+    ensure_dotenv();
+    require("GMAIL_APP_PASSWORD")
+}
+pub fn frontend_url() -> String {
+    ensure_dotenv();
+    require("FRONTEND_URL")
+}
+pub fn email_from_name() -> String {
+    ensure_dotenv();
+    require("EMAIL_FROM_NAME")
+}
+pub fn gemini_api_key() -> String {
+    ensure_dotenv();
+    require("GEMINI_API_KEY")
+}
+pub fn moss_user_id() -> String {
+    ensure_dotenv();
+    require("MOSS_USER_ID")
+}
+
 pub fn super_users() -> HashSet<i64> {
     ensure_dotenv();
     static SUPER_USERS: OnceLock<RwLock<HashSet<i64>>> = OnceLock::new();
@@ -232,32 +250,7 @@
         .map(|x| x.parse().unwrap_or_else(|e| panic!("invalid SUPERUSER_ID {x}: {e}")))
         .collect();
     *write_guard = set.clone();
-    set
-=======
-pub fn gmail_username() -> String {
-    ensure_dotenv();
-    require("GMAIL_USERNAME")
-}
-pub fn gmail_app_password() -> String {
-    ensure_dotenv();
-    require("GMAIL_APP_PASSWORD")
-}
-pub fn frontend_url() -> String {
-    ensure_dotenv();
-    require("FRONTEND_URL")
-}
-pub fn email_from_name() -> String {
-    ensure_dotenv();
-    require("EMAIL_FROM_NAME")
-}
-pub fn gemini_api_key() -> String {
-    ensure_dotenv();
-    require("GEMINI_API_KEY")
-}
-pub fn moss_user_id() -> String {
-    ensure_dotenv();
-    require("MOSS_USER_ID")
->>>>>>> 59cf2410
+     set
 }
 
 #[cfg(test)]
