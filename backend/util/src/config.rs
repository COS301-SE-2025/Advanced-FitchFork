//! App config: on-demand env getters + optional full snapshot.
//! No global singleton; each call reads current process env.
//! All variables are REQUIRED.

use std::collections::HashSet;
use std::str::FromStr;
use std::sync::Once;
use std::sync::{OnceLock, RwLock};

#[inline]
fn ensure_dotenv() {
    static ONCE: Once = Once::new();
    ONCE.call_once(|| {
        // Avoid loading .env for unit tests in this crate.
        if !cfg!(test) {
            let _ = dotenvy::dotenv();
        }
    });
}

#[inline]
fn require(k: &'static str) -> String {
    match std::env::var(k) {
        Ok(v) if !v.is_empty() => v,
        _ => panic!("{k} is required"),
    }
}

#[inline]
fn parse<T: FromStr>(s: String, name: &'static str) -> T
where
    <T as FromStr>::Err: std::fmt::Display,
{
    s.parse().unwrap_or_else(|e| panic!("invalid {name}: {e}"))
}

#[inline]
fn parse_bool(s: String, name: &'static str) -> bool {
    match s.to_ascii_lowercase().as_str() {
        "1" | "true" | "yes" | "on" => true,
        "0" | "false" | "no" | "off" => false,
        other => panic!("invalid {name}: expected boolean, got {other:?}"),
    }
}

/// Full snapshot if you need a bunch of fields at once.
#[derive(Debug, Clone)]
pub struct AppConfig {
    pub env: String,
    pub project_name: String,
    pub log_level: String,
    pub log_file: String,
    pub log_to_stdout: bool,
    pub database_path: String,
    pub storage_root: String,
    pub host: String,
    pub port: u16,
    pub code_manager_host: String,
    pub code_manager_port: u16,
    pub max_number_containers: usize,
    pub system_health_broadcast_ms: u64,
    pub system_health_persist_seconds: u64,
    pub jwt_secret: String,
    pub jwt_duration_minutes: u64,
    pub reset_token_expiry_minutes: u64,
    pub max_password_reset_requests_per_hour: u32,
    pub gmail_username: String,
    pub gmail_app_password: String,
    pub frontend_url: String,
    pub email_from_name: String,
    pub gemini_api_key: String,
    pub moss_user_id: String,
    pub superuser_ids: HashSet<i64>,
}

impl AppConfig {
    pub fn from_env() -> Self {
        ensure_dotenv();
        Self {
            env: env(),
            project_name: project_name(),
            log_level: log_level(),
            log_file: log_file(),
            log_to_stdout: log_to_stdout(),
            database_path: database_path(),
            storage_root: storage_root(),
            host: host(),
            port: port(),
            code_manager_host: code_manager_host(),
            code_manager_port: code_manager_port(),
            max_number_containers: max_number_containers(),
            system_health_broadcast_ms: system_health_broadcast_ms(),
            system_health_persist_seconds: system_health_persist_seconds(),
            jwt_secret: jwt_secret(),
            jwt_duration_minutes: jwt_duration_minutes(),
            reset_token_expiry_minutes: reset_token_expiry_minutes(),
            max_password_reset_requests_per_hour: max_password_reset_requests_per_hour(),
            gmail_username: gmail_username(),
            gmail_app_password: gmail_app_password(),
            frontend_url: frontend_url(),
            email_from_name: email_from_name(),
            gemini_api_key: gemini_api_key(),
            moss_user_id: moss_user_id(),
            superuser_ids: super_users(),
        }
    }
}

// ----- Top-level getters under `config::` -----
// Each getter loads only the specific variable (plus a once-only .env load).
// All of these REQUIRE the env var to be set.

pub fn env() -> String {
    ensure_dotenv();
    require("APP_ENV")
}
pub fn project_name() -> String {
    ensure_dotenv();
    require("PROJECT_NAME")
}
pub fn log_level() -> String {
    ensure_dotenv();
    require("LOG_LEVEL")
}
pub fn log_file() -> String {
    ensure_dotenv();
    require("LOG_FILE")
}
pub fn log_to_stdout() -> bool {
    ensure_dotenv();
    parse_bool(require("LOG_TO_STDOUT"), "LOG_TO_STDOUT")
}

pub fn database_path() -> String {
    ensure_dotenv();
    require("DATABASE_PATH")
}
pub fn storage_root() -> String {
    ensure_dotenv();
    require("STORAGE_ROOT")
}

pub fn host() -> String {
    ensure_dotenv();
    require("HOST")
}
pub fn port() -> u16 {
    ensure_dotenv();
    parse(require("PORT"), "PORT")
}
pub fn code_manager_host() -> String {
    ensure_dotenv();
    require("CODE_MANAGER_HOST")
}
pub fn code_manager_port() -> u16 {
    ensure_dotenv();
    parse(require("CODE_MANAGER_PORT"), "CODE_MANAGER_PORT")
}

pub fn max_number_containers() -> usize {
    ensure_dotenv();
    parse(require("MAX_NUM_CONTAINERS"), "MAX_NUM_CONTAINERS")
<<<<<<< HEAD
=======
}

/// Interval for system health broadcast over WebSockets in milliseconds.
pub fn system_health_broadcast_ms() -> u64 {
    ensure_dotenv();
    parse(
        require("SYSTEM_HEALTH_BROADCAST_MS"),
        "SYSTEM_HEALTH_BROADCAST_MS",
    )
}

/// Interval in seconds for persisting system health metrics to the database.
pub fn system_health_persist_seconds() -> u64 {
    ensure_dotenv();
    parse(
        require("SYSTEM_HEALTH_PERSIST_SECONDS"),
        "SYSTEM_HEALTH_PERSIST_SECONDS",
    )
>>>>>>> 0c8f0684
}

pub fn jwt_secret() -> String {
    ensure_dotenv();
    require("JWT_SECRET")
}
pub fn jwt_duration_minutes() -> u64 {
    ensure_dotenv();
    parse(require("JWT_DURATION_MINUTES"), "JWT_DURATION_MINUTES")
}
pub fn reset_token_expiry_minutes() -> u64 {
    ensure_dotenv();
    parse(
        require("RESET_TOKEN_EXPIRY_MINUTES"),
        "RESET_TOKEN_EXPIRY_MINUTES",
    )
}
pub fn max_password_reset_requests_per_hour() -> u32 {
    ensure_dotenv();
    parse(
        require("MAX_PASSWORD_RESET_REQUESTS_PER_HOUR"),
        "MAX_PASSWORD_RESET_REQUESTS_PER_HOUR",
    )
}

pub fn gmail_username() -> String {
    ensure_dotenv();
    require("GMAIL_USERNAME")
}
pub fn gmail_app_password() -> String {
    ensure_dotenv();
    require("GMAIL_APP_PASSWORD")
}
pub fn frontend_url() -> String {
    ensure_dotenv();
    require("FRONTEND_URL")
}
pub fn email_from_name() -> String {
    ensure_dotenv();
    require("EMAIL_FROM_NAME")
}
pub fn gemini_api_key() -> String {
    ensure_dotenv();
    require("GEMINI_API_KEY")
}
pub fn moss_user_id() -> String {
    ensure_dotenv();
    require("MOSS_USER_ID")
}
<<<<<<< HEAD
=======

pub fn super_users() -> HashSet<i64> {
    ensure_dotenv();
    static SUPER_USERS: OnceLock<RwLock<HashSet<i64>>> = OnceLock::new();
    let lock = SUPER_USERS.get_or_init(|| RwLock::new(HashSet::new()));
    {
        let read_guard = lock.read().unwrap();
        if !read_guard.is_empty() {
            return read_guard.clone();
        }
    }
    let mut write_guard = lock.write().unwrap();
    if !write_guard.is_empty() {
        return write_guard.clone();
    }
    let s = require("SUPERUSER_IDS");
    let set: HashSet<i64> = s
        .split(',')
        .map(str::trim)
        .filter(|x| !x.is_empty())
        .map(|x| {
            x.parse()
                .unwrap_or_else(|e| panic!("invalid SUPERUSER_ID {x}: {e}"))
        })
        .collect();
    *write_guard = set.clone();
    set
}
>>>>>>> 0c8f0684

#[cfg(test)]
mod tests {
    use super::*;
    use serial_test::serial;
    use std::panic;

    // Keep this in sync with the getters / from_env.
    const ALL_VARS: &[&str] = &[
        "APP_ENV",
        "PROJECT_NAME",
        "LOG_LEVEL",
        "LOG_FILE",
        "LOG_TO_STDOUT",
        "DATABASE_PATH",
        "STORAGE_ROOT",
        "HOST",
        "PORT",
        "CODE_MANAGER_HOST",
        "CODE_MANAGER_PORT",
        "MAX_NUM_CONTAINERS",
        "SYSTEM_HEALTH_BROADCAST_MS",
        "SYSTEM_HEALTH_PERSIST_SECONDS",
        "JWT_SECRET",
        "JWT_DURATION_MINUTES",
        "RESET_TOKEN_EXPIRY_MINUTES",
        "MAX_PASSWORD_RESET_REQUESTS_PER_HOUR",
        "GMAIL_USERNAME",
        "GMAIL_APP_PASSWORD",
        "FRONTEND_URL",
        "EMAIL_FROM_NAME",
        "GEMINI_API_KEY",
        "MOSS_USER_ID",
        "SUPERUSER_IDS",
    ];

    fn clear_all_env() {
        for k in ALL_VARS {
            // On Unix multi-threaded programs, set/remove are unsafe.
            unsafe { std::env::remove_var(k) };
        }
    }

    fn set_all_env_sample() {
        unsafe {
            std::env::set_var("APP_ENV", "test");
            std::env::set_var("PROJECT_NAME", "proj");
            std::env::set_var("LOG_LEVEL", "debug");
            std::env::set_var("LOG_FILE", "server.log");
            std::env::set_var("LOG_TO_STDOUT", "true");

            std::env::set_var("DATABASE_PATH", "/tmp/app.db");
            std::env::set_var("STORAGE_ROOT", "/tmp/storage");

            std::env::set_var("HOST", "0.0.0.0");
            std::env::set_var("PORT", "8080");

            std::env::set_var("CODE_MANAGER_HOST", "127.0.0.1");
            std::env::set_var("CODE_MANAGER_PORT", "5050");

            std::env::set_var("MAX_NUM_CONTAINERS", "42");
            std::env::set_var("SYSTEM_HEALTH_BROADCAST_MS", "2000");
            std::env::set_var("SYSTEM_HEALTH_PERSIST_SECONDS", "60");

            std::env::set_var("JWT_SECRET", "sekret");
            std::env::set_var("JWT_DURATION_MINUTES", "120");
            std::env::set_var("RESET_TOKEN_EXPIRY_MINUTES", "30");
            std::env::set_var("MAX_PASSWORD_RESET_REQUESTS_PER_HOUR", "7");

            std::env::set_var("GMAIL_USERNAME", "user@example.com");
            std::env::set_var("GMAIL_APP_PASSWORD", "app-pass");
            std::env::set_var("FRONTEND_URL", "https://frontend.local");
            std::env::set_var("EMAIL_FROM_NAME", "FitchFork");
            std::env::set_var("GEMINI_API_KEY", "g-abc");
            std::env::set_var("MOSS_USER_ID", "123");
            std::env::set_var("SUPERUSER_IDS", "1, 2,3,  42");
        }
    }

    #[test]
    #[serial]
    fn getters_individual_ok() {
        clear_all_env();

        unsafe {
            std::env::set_var("APP_ENV", "foo");
        }
        assert_eq!(super::env(), "foo");

        unsafe {
            std::env::set_var("PROJECT_NAME", "p");
        }
        assert_eq!(super::project_name(), "p");

        unsafe {
            std::env::set_var("LOG_LEVEL", "api=info");
        }
        assert_eq!(super::log_level(), "api=info");

        unsafe {
            std::env::set_var("LOG_FILE", "api.log");
        }
        assert_eq!(super::log_file(), "api.log");

        unsafe {
            std::env::set_var("LOG_TO_STDOUT", "yes");
        }
<<<<<<< HEAD
        assert_eq!(super::log_to_stdout(), true);
=======
        assert!(super::log_to_stdout());
>>>>>>> 0c8f0684

        unsafe {
            std::env::set_var("HOST", "127.0.0.1");
        }
        assert_eq!(super::host(), "127.0.0.1");

        unsafe {
            std::env::set_var("PORT", "3001");
        }
        assert_eq!(super::port(), 3001);

        unsafe {
            std::env::set_var("CODE_MANAGER_HOST", "127.0.0.2");
        }
        assert_eq!(super::code_manager_host(), "127.0.0.2");

        unsafe {
            std::env::set_var("CODE_MANAGER_PORT", "5001");
        }
        assert_eq!(super::code_manager_port(), 5001);

        unsafe {
            std::env::set_var("MAX_NUM_CONTAINERS", "5");
        }
        assert_eq!(super::max_number_containers(), 5);

        unsafe {
<<<<<<< HEAD
=======
            std::env::set_var("SYSTEM_HEALTH_BROADCAST_MS", "1500");
        }
        assert_eq!(super::system_health_broadcast_ms(), 1500);

        unsafe {
            std::env::set_var("SYSTEM_HEALTH_PERSIST_SECONDS", "45");
        }
        assert_eq!(super::system_health_persist_seconds(), 45);

        unsafe {
>>>>>>> 0c8f0684
            std::env::set_var("JWT_SECRET", "abc");
        }
        assert_eq!(super::jwt_secret(), "abc");

        unsafe {
            std::env::set_var("JWT_DURATION_MINUTES", "10");
        }
        assert_eq!(super::jwt_duration_minutes(), 10);

        unsafe {
            std::env::set_var("RESET_TOKEN_EXPIRY_MINUTES", "99");
        }
        assert_eq!(super::reset_token_expiry_minutes(), 99);

        unsafe {
            std::env::set_var("MAX_PASSWORD_RESET_REQUESTS_PER_HOUR", "2");
        }
        assert_eq!(super::max_password_reset_requests_per_hour(), 2);

        unsafe {
            std::env::set_var("DATABASE_PATH", "/tmp/x.db");
        }
        assert_eq!(super::database_path(), "/tmp/x.db");

        unsafe {
            std::env::set_var("STORAGE_ROOT", "/tmp/s");
        }
        assert_eq!(super::storage_root(), "/tmp/s");

        unsafe {
            std::env::set_var("GMAIL_USERNAME", "u");
        }
        assert_eq!(super::gmail_username(), "u");

        unsafe {
            std::env::set_var("GMAIL_APP_PASSWORD", "pw");
        }
        assert_eq!(super::gmail_app_password(), "pw");

        unsafe {
            std::env::set_var("FRONTEND_URL", "https://x");
        }
        assert_eq!(super::frontend_url(), "https://x");

        unsafe {
            std::env::set_var("EMAIL_FROM_NAME", "X");
        }
        assert_eq!(super::email_from_name(), "X");

        unsafe {
            std::env::set_var("GEMINI_API_KEY", "g");
        }
        assert_eq!(super::gemini_api_key(), "g");

        unsafe {
            std::env::set_var("MOSS_USER_ID", "mid");
        }
        assert_eq!(super::moss_user_id(), "mid");

        unsafe {
            std::env::set_var("SUPERUSER_IDS", "10,20,30");
        }
        let su = super::super_users();
        assert!(su.contains(&10));
        assert!(su.contains(&20));
        assert!(su.contains(&30));
    }

    #[test]
    #[serial]
    fn log_to_stdout_boolean_parsing() {
        clear_all_env();

        unsafe {
            std::env::set_var("LOG_TO_STDOUT", "on");
        }
        assert!(super::log_to_stdout());

        unsafe {
            std::env::set_var("LOG_TO_STDOUT", "off");
        }
        assert!(!super::log_to_stdout());

        unsafe {
            std::env::set_var("LOG_TO_STDOUT", "TRUE");
        }
        assert!(super::log_to_stdout());

        unsafe {
            std::env::set_var("LOG_TO_STDOUT", "0");
        }
        assert!(!super::log_to_stdout());
    }

    #[test]
    #[serial]
    fn invalid_boolean_panics() {
        clear_all_env();
        unsafe {
            std::env::set_var("LOG_TO_STDOUT", "maybe");
        }
        let res = panic::catch_unwind(|| {
            let _ = super::log_to_stdout();
        });
        assert!(res.is_err());
    }

    #[test]
    #[serial]
    fn invalid_numeric_panics() {
        clear_all_env();

        unsafe {
            std::env::set_var("PORT", "not-a-number");
        }
        let res = panic::catch_unwind(|| {
            let _ = super::port();
        });
        assert!(res.is_err());

        unsafe {
            std::env::set_var("CODE_MANAGER_PORT", "NaN");
        }
        let res = panic::catch_unwind(|| {
            let _ = super::code_manager_port();
        });
        assert!(res.is_err());

        unsafe {
            std::env::set_var("MAX_NUM_CONTAINERS", "forty-two");
        }
        let res = panic::catch_unwind(|| {
            let _ = super::max_number_containers();
        });
<<<<<<< HEAD
=======
        assert!(res.is_err());

        unsafe {
            std::env::set_var("SYSTEM_HEALTH_BROADCAST_MS", "bad");
        }
        let res = panic::catch_unwind(|| {
            let _ = super::system_health_broadcast_ms();
        });
>>>>>>> 0c8f0684
        assert!(res.is_err());
    }

    #[test]
    #[serial]
    fn missing_required_panics() {
        clear_all_env();

        // Each getter should panic if its var is missing.
        let res = panic::catch_unwind(|| {
            let _ = super::jwt_secret();
        });
        assert!(res.is_err());

        let res = panic::catch_unwind(|| {
            let _ = super::database_path();
        });
        assert!(res.is_err());

        let res = panic::catch_unwind(|| {
            let _ = super::storage_root();
        });
        assert!(res.is_err());
    }

    #[test]
    #[serial]
    fn full_snapshot_reads_all() {
        clear_all_env();
        set_all_env_sample();

        let cfg = AppConfig::from_env();

        assert_eq!(cfg.env, "test");
        assert_eq!(cfg.project_name, "proj");
        assert_eq!(cfg.log_level, "debug");
        assert_eq!(cfg.log_file, "server.log");
        assert!(cfg.log_to_stdout);

        assert_eq!(cfg.database_path, "/tmp/app.db");
        assert_eq!(cfg.storage_root, "/tmp/storage");

        assert_eq!(cfg.host, "0.0.0.0");
        assert_eq!(cfg.port, 8080);

        assert_eq!(cfg.code_manager_host, "127.0.0.1");
        assert_eq!(cfg.code_manager_port, 5050);

        assert_eq!(cfg.max_number_containers, 42);
        assert_eq!(cfg.system_health_broadcast_ms, 2000);
        assert_eq!(cfg.system_health_persist_seconds, 60);

        assert_eq!(cfg.jwt_secret, "sekret");
        assert_eq!(cfg.jwt_duration_minutes, 120);
        assert_eq!(cfg.reset_token_expiry_minutes, 30);
        assert_eq!(cfg.max_password_reset_requests_per_hour, 7);

        assert_eq!(cfg.gmail_username, "user@example.com");
        assert_eq!(cfg.gmail_app_password, "app-pass");
        assert_eq!(cfg.frontend_url, "https://frontend.local");
        assert_eq!(cfg.email_from_name, "FitchFork");
        assert_eq!(cfg.gemini_api_key, "g-abc");
        assert_eq!(cfg.moss_user_id, "123");
    }

    #[test]
    #[serial]
    fn full_snapshot_missing_var_panics() {
        clear_all_env();
        // Intentionally set almost everything except one to ensure from_env() panics.
        unsafe {
            std::env::set_var("APP_ENV", "test");
            std::env::set_var("PROJECT_NAME", "proj");
            std::env::set_var("LOG_LEVEL", "debug");
            std::env::set_var("LOG_FILE", "server.log");
            std::env::set_var("LOG_TO_STDOUT", "true");

            std::env::set_var("DATABASE_PATH", "/tmp/app.db");
            std::env::set_var("STORAGE_ROOT", "/tmp/storage");

            std::env::set_var("HOST", "0.0.0.0");
            std::env::set_var("PORT", "8080");

            std::env::set_var("CODE_MANAGER_HOST", "127.0.0.1");
            std::env::set_var("CODE_MANAGER_PORT", "5050");

            std::env::set_var("MAX_NUM_CONTAINERS", "42");
            std::env::set_var("SYSTEM_HEALTH_BROADCAST_MS", "2000");
            std::env::set_var("SYSTEM_HEALTH_PERSIST_SECONDS", "60");

            std::env::set_var("JWT_SECRET", "sekret");
            std::env::set_var("JWT_DURATION_MINUTES", "120");
            std::env::set_var("RESET_TOKEN_EXPIRY_MINUTES", "30");
            std::env::set_var("MAX_PASSWORD_RESET_REQUESTS_PER_HOUR", "7");

            std::env::set_var("GMAIL_USERNAME", "user@example.com");
            std::env::set_var("GMAIL_APP_PASSWORD", "app-pass");
            std::env::set_var("FRONTEND_URL", "https://frontend.local");
            std::env::set_var("EMAIL_FROM_NAME", "FitchFork");
            std::env::set_var("GEMINI_API_KEY", "g-abc");
            // MOSS_USER_ID intentionally missing
        }

        let res = panic::catch_unwind(|| {
            let _ = AppConfig::from_env();
        });
        assert!(
            res.is_err(),
            "from_env() should panic when any var is missing"
        );
    }
}<|MERGE_RESOLUTION|>--- conflicted
+++ resolved
@@ -160,8 +160,6 @@
 pub fn max_number_containers() -> usize {
     ensure_dotenv();
     parse(require("MAX_NUM_CONTAINERS"), "MAX_NUM_CONTAINERS")
-<<<<<<< HEAD
-=======
 }
 
 /// Interval for system health broadcast over WebSockets in milliseconds.
@@ -180,7 +178,6 @@
         require("SYSTEM_HEALTH_PERSIST_SECONDS"),
         "SYSTEM_HEALTH_PERSIST_SECONDS",
     )
->>>>>>> 0c8f0684
 }
 
 pub fn jwt_secret() -> String {
@@ -230,8 +227,6 @@
     ensure_dotenv();
     require("MOSS_USER_ID")
 }
-<<<<<<< HEAD
-=======
 
 pub fn super_users() -> HashSet<i64> {
     ensure_dotenv();
@@ -260,7 +255,6 @@
     *write_guard = set.clone();
     set
 }
->>>>>>> 0c8f0684
 
 #[cfg(test)]
 mod tests {
@@ -368,11 +362,7 @@
         unsafe {
             std::env::set_var("LOG_TO_STDOUT", "yes");
         }
-<<<<<<< HEAD
-        assert_eq!(super::log_to_stdout(), true);
-=======
         assert!(super::log_to_stdout());
->>>>>>> 0c8f0684
 
         unsafe {
             std::env::set_var("HOST", "127.0.0.1");
@@ -400,8 +390,6 @@
         assert_eq!(super::max_number_containers(), 5);
 
         unsafe {
-<<<<<<< HEAD
-=======
             std::env::set_var("SYSTEM_HEALTH_BROADCAST_MS", "1500");
         }
         assert_eq!(super::system_health_broadcast_ms(), 1500);
@@ -412,7 +400,6 @@
         assert_eq!(super::system_health_persist_seconds(), 45);
 
         unsafe {
->>>>>>> 0c8f0684
             std::env::set_var("JWT_SECRET", "abc");
         }
         assert_eq!(super::jwt_secret(), "abc");
@@ -547,8 +534,6 @@
         let res = panic::catch_unwind(|| {
             let _ = super::max_number_containers();
         });
-<<<<<<< HEAD
-=======
         assert!(res.is_err());
 
         unsafe {
@@ -557,7 +542,6 @@
         let res = panic::catch_unwind(|| {
             let _ = super::system_health_broadcast_ms();
         });
->>>>>>> 0c8f0684
         assert!(res.is_err());
     }
 
