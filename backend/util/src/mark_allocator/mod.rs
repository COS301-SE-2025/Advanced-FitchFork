use chrono::{DateTime, Utc};
use serde::{Deserialize, Serialize};
use std::{fs, io::Write, path::PathBuf};

use crate::execution_config::{ExecutionConfig, MarkingScheme};
use crate::paths::{mark_allocator_dir, mark_allocator_path};

#[derive(Debug, Clone, Serialize, Deserialize, PartialEq)]
pub struct MarkAllocator {
    pub generated_at: DateTime<Utc>,
    pub tasks: Vec<Task>,
    pub total_value: f64,
}

#[derive(Debug, Clone, Serialize, Deserialize, PartialEq)]
pub struct Task {
    pub task_number: i64,
    pub name: String,
    pub value: f64,
    #[serde(default)]
    pub code_coverage: Option<bool>,
    pub valgrind: Option<bool>,
    pub subsections: Vec<Subsection>,
}

#[derive(Debug, Clone, Serialize, Deserialize, PartialEq)]
pub struct Subsection {
    pub name: String,
    pub value: f64,
    #[serde(default)]
    pub regex: Option<Vec<String>>,
    #[serde(default)]
    pub feedback: Option<String>,
}

impl MarkAllocator {
    pub fn recompute_total(&mut self) -> f64 {
        self.total_value = self.tasks.iter().map(|t| t.value).sum();
        self.total_value
    }
    pub fn new_now(tasks: Vec<Task>) -> Self {
        let mut me = MarkAllocator {
            generated_at: Utc::now(),
            total_value: tasks.iter().map(|t| t.value).sum(),
            tasks,
        };
        me.recompute_total();
        me
    }
}

/// Read allocator.json as **normalized**.
pub fn load_allocator(module_id: i64, assignment_id: i64) -> Result<MarkAllocator, String> {
    use std::io::ErrorKind;

    let path = mark_allocator_path(module_id, assignment_id);

    // Short, standardized I/O errors
    let s = match fs::read_to_string(&path) {
        Ok(s) => s,
        Err(e) => {
            let msg = match e.kind() {
                ErrorKind::NotFound => "File not found".to_string(),
                ErrorKind::PermissionDenied => {
                    "Permission denied reading mark allocator".to_string()
                }
                ErrorKind::InvalidData => "Allocator file is not valid UTF-8".to_string(),
                _ => format!("Failed to read mark allocator ({})", e.kind()),
            };
            return Err(msg);
        }
    };

    // Short parse error
    serde_json::from_str::<MarkAllocator>(&s)
        .map_err(|_| "Invalid allocator JSON (normalized expected)".to_string())
}

/// Save allocator.json as **normalized** (atomic-ish write).
pub fn save_allocator(
    module_id: i64,
    assignment_id: i64,
    alloc: &MarkAllocator,
) -> Result<(), String> {
    use std::io::ErrorKind;

    let dir = mark_allocator_dir(module_id, assignment_id);
    fs::create_dir_all(&dir).map_err(|e| match e.kind() {
        ErrorKind::PermissionDenied => "Permission denied creating allocator directory".to_string(),
        _ => "Failed to prepare allocator directory".to_string(),
    })?;

    let path = mark_allocator_path(module_id, assignment_id);
    let pretty = serde_json::to_string_pretty(alloc)
        .map_err(|_| "Failed to serialize allocator".to_string())?;

    let tmp = temp_path(&path);
    {
        let mut f = fs::File::create(&tmp).map_err(|e| match e.kind() {
            ErrorKind::PermissionDenied => "Permission denied creating temp file".to_string(),
            _ => "Failed to create temp file".to_string(),
        })?;
        f.write_all(pretty.as_bytes())
            .map_err(|_| "Failed to write temp file".to_string())?;
        f.flush()
            .map_err(|_| "Failed to flush temp file".to_string())?;
    }
    fs::rename(&tmp, &path).map_err(|_| "Failed to move temp file into place".to_string())?;
    Ok(())
}

fn temp_path(final_path: &PathBuf) -> PathBuf {
    let mut tmp = final_path.clone();
    let fname = final_path
        .file_name()
        .and_then(|s| s.to_str())
        .unwrap_or("allocator.json");
    tmp.set_file_name(format!("{fname}.tmp"));
    tmp
}

// Carry-over type used by generators
#[derive(Debug, Clone)]
pub struct TaskInfo {
    pub id: i64,
    pub task_number: i64,
    pub code_coverage: bool,
    pub valgrind: bool,
    pub name: String,
}

/// Generator: builds a **normalized** allocator (regex arrays only when scheme=Regex).
pub async fn generate_allocator(
    module_id: i64,
    assignment_id: i64,
    tasks_info: &[(TaskInfo, PathBuf)],
) -> Result<MarkAllocator, String> {
    let default_valgrind_mark_value = 5;

    // Read config once up-front
    let (separator, want_regex, cover_weight_frac) =
        match ExecutionConfig::get_execution_config(module_id, assignment_id) {
            Ok(cfg) => {
                let want_regex = matches!(cfg.marking.marking_scheme, MarkingScheme::Regex);

                // Normalize weight: treat >= 1.0 as percent; otherwise assume fraction.
                // e.g. 10.0 -> 0.10; 0.10 -> 0.10
                let mut w = cfg.code_coverage.code_coverage_weight as f64;
                if w >= 1.0 {
                    w /= 100.0;
                }
                // Clamp to sane range [0.0, 0.95] to avoid division blow-ups (you can choose a different cap)
                let w = w.clamp(0.0, 0.95);

                (cfg.marking.deliminator, want_regex, w)
            }
<<<<<<< HEAD
            Err(_) => ("###".to_string(), false, 0.10), // fallback: 10%
=======
            Err(_) => ("&-=-&".to_string(), false, 0.10f64), // fallback: 10%
>>>>>>> e48c6176
        };

    let dir = mark_allocator_dir(module_id, assignment_id);
    fs::create_dir_all(&dir)
        .map_err(|e| format!("Failed to create allocator dir {:?}: {}", dir, e))?;

    // -------- Pass 1: build all tasks (with parsed values for non-coverage) --------
    let mut tasks: Vec<Task> = Vec::with_capacity(tasks_info.len());
    let mut base_total: f64 = 0.0; // sum of non-coverage tasks
    let mut coverage_indices: Vec<usize> = Vec::new();

    for (idx, (info, maybe_path)) in tasks_info.iter().enumerate() {
        let mut subsections = Vec::new();
        let mut task_value: f64 = 0.0;

        if !info.code_coverage && maybe_path.exists() {
            // Normal subsection parsing
            let content = fs::read_to_string(maybe_path)
                .map_err(|e| format!("Failed reading {:?}: {}", maybe_path, e))?;

            let mut current_section = String::new();
            let mut mark_counter: f64 = 0.0;

            let mut section_counter = 0;

            for line in content.lines() {
                let split: Vec<_> = line.split(&separator).collect();
                if split.len() > 1 {
                    if !current_section.is_empty() {
                        let take_count = mark_counter.max(0.0).round() as usize;
                        subsections.push(Subsection {
                            name: current_section.clone(),
                            value: mark_counter,
                            regex: if want_regex {
<<<<<<< HEAD
                                Some(vec![String::new(); mark_counter.max(0) as usize])
=======
                                Some(std::iter::repeat(String::new()).take(take_count).collect())
>>>>>>> e48c6176
                            } else {
                                None
                            },
                            feedback: None,
                        });
                        task_value += mark_counter;
                    }
<<<<<<< HEAD
                    section_counter += 1;
                    let name = split.last().unwrap().trim();
                    current_section = if name.is_empty() {
                        format!("Section {}", section_counter)
                    } else {
                        name.to_string()
                    };
                    mark_counter = 0;
=======
                    current_section = split.last().unwrap().trim().to_string();
                    mark_counter = 0.0;
>>>>>>> e48c6176
                } else if !line.trim().is_empty() {
                    mark_counter += 1.0;
                }
            }

            if !current_section.is_empty() {
                let take_count = mark_counter.max(0.0).round() as usize;
                subsections.push(Subsection {
                    name: current_section,
                    value: mark_counter,
                    regex: if want_regex {
                        Some(std::iter::repeat(String::new()).take(take_count).collect())
                    } else {
                        None
                    },
                    feedback: None,
                });
                task_value += mark_counter;
            }

            if info.valgrind {
                task_value += default_valgrind_mark_value;
            }

            base_total += task_value;
        } else if info.code_coverage {
            coverage_indices.push(idx);
        }

        // --- Append valgrind-specific subsection if this is a valgrind task ---
        if info.valgrind {
            subsections.push(Subsection {
                name: "Memory Leaks".to_string(),
<<<<<<< HEAD
                value: default_valgrind_mark_value,
=======
                value: 5.0,
>>>>>>> e48c6176
                regex: None,
                feedback: Some("Check for memory leaks with Valgrind".to_string()),
            });
        }

        tasks.push(Task {
            task_number: info.task_number,
            name: if info.name.trim().is_empty() {
                format!("Task {}", info.task_number)
            } else {
                info.name.clone()
            },
            value: task_value,
            code_coverage: Some(info.code_coverage),
            valgrind: Some(info.valgrind),
            subsections,
        });
    }

    // -------- Pass 2: assign coverage marks based on base_total & weight --------
    if !coverage_indices.is_empty() && cover_weight_frac > 0.0 {
        // C = B * w / (1 - w)
        let c: f64 = if cover_weight_frac >= 1.0 {
            0.0 // (shouldn’t happen due to clamp) – but keep safe
        } else {
            base_total * (cover_weight_frac / (1.0 - cover_weight_frac))
        };

        let n = coverage_indices.len() as f64;
        let per = if n > 0.0 { c / n } else { 0.0 }; // even split as floating value

        for &ti in coverage_indices.iter() {
            let mut v = per;
            // Ensure non-negative
            if v < 0.0 {
                v = 0.0;
            }
            if let Some(t) = tasks.get_mut(ti) {
                t.value = v;
                // Keep subsections empty for coverage tasks
                t.subsections.clear();
            }
        }
    } else {
        // No coverage tasks or weight == 0: nothing to do.
    }

    let mut alloc = MarkAllocator::new_now(tasks);
    alloc.recompute_total();
    Ok(alloc)
}<|MERGE_RESOLUTION|>--- conflicted
+++ resolved
@@ -135,7 +135,7 @@
     assignment_id: i64,
     tasks_info: &[(TaskInfo, PathBuf)],
 ) -> Result<MarkAllocator, String> {
-    let default_valgrind_mark_value = 5;
+    let default_valgrind_mark_value: f64 = 5.0f64;
 
     // Read config once up-front
     let (separator, want_regex, cover_weight_frac) =
@@ -154,11 +154,7 @@
 
                 (cfg.marking.deliminator, want_regex, w)
             }
-<<<<<<< HEAD
-            Err(_) => ("###".to_string(), false, 0.10), // fallback: 10%
-=======
-            Err(_) => ("&-=-&".to_string(), false, 0.10f64), // fallback: 10%
->>>>>>> e48c6176
+            Err(_) => ("###".to_string(), false, 0.10f64), // fallback: 10%
         };
 
     let dir = mark_allocator_dir(module_id, assignment_id);
@@ -188,16 +184,11 @@
                 let split: Vec<_> = line.split(&separator).collect();
                 if split.len() > 1 {
                     if !current_section.is_empty() {
-                        let take_count = mark_counter.max(0.0).round() as usize;
                         subsections.push(Subsection {
                             name: current_section.clone(),
                             value: mark_counter,
                             regex: if want_regex {
-<<<<<<< HEAD
-                                Some(vec![String::new(); mark_counter.max(0) as usize])
-=======
-                                Some(std::iter::repeat(String::new()).take(take_count).collect())
->>>>>>> e48c6176
+                                Some(vec![String::new(); mark_counter.max(0.0f64) as usize])
                             } else {
                                 None
                             },
@@ -205,7 +196,6 @@
                         });
                         task_value += mark_counter;
                     }
-<<<<<<< HEAD
                     section_counter += 1;
                     let name = split.last().unwrap().trim();
                     current_section = if name.is_empty() {
@@ -213,11 +203,7 @@
                     } else {
                         name.to_string()
                     };
-                    mark_counter = 0;
-=======
-                    current_section = split.last().unwrap().trim().to_string();
-                    mark_counter = 0.0;
->>>>>>> e48c6176
+                    mark_counter = 0.0f64;
                 } else if !line.trim().is_empty() {
                     mark_counter += 1.0;
                 }
@@ -251,11 +237,7 @@
         if info.valgrind {
             subsections.push(Subsection {
                 name: "Memory Leaks".to_string(),
-<<<<<<< HEAD
                 value: default_valgrind_mark_value,
-=======
-                value: 5.0,
->>>>>>> e48c6176
                 regex: None,
                 feedback: Some("Check for memory leaks with Valgrind".to_string()),
             });
