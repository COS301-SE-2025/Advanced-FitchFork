use std::sync::Arc;
use axum::{
    extract::WebSocketUpgrade,
    response::IntoResponse,
};
use crate::state::AppState;
use crate::ws::axum_adapter::ws_route;
use crate::ws::serve::WsServerOptions;

use crate::ws::default::ws_handler::DefaultWsHandler;

pub async fn default_websocket_handler(
    ws: WebSocketUpgrade,
) -> impl IntoResponse {
<<<<<<< HEAD
    // Fixed topic used internally, but clients don’t see it or set it
    let topic = "__default".to_string();
    let manager = AppState::get().ws().clone();

    ws.on_upgrade(move |socket: WebSocket| async move {
        let mut rx = manager.subscribe(&topic).await;
        let manager_clone = manager.clone();

        let (socket_tx_raw, mut socket_rx) = socket.split();
        let socket_tx = Arc::new(Mutex::new(socket_tx_raw));

        // Server → Client
        let forward_socket_tx = Arc::clone(&socket_tx);
        let forward_task = tokio::spawn(async move {
            while let Ok(msg) = rx.recv().await {
                let mut tx = forward_socket_tx.lock().await;
                if tx.send(Message::Text(msg.into())).await.is_err() {
                    tracing::info!("Client disconnected from default topic");
                    break;
                }
            }
        });

        // Client → Server
        let receive_socket_tx = Arc::clone(&socket_tx);
        let receive_task = tokio::spawn(async move {
            while let Some(Ok(msg)) = socket_rx.next().await {
                match msg {
                    Message::Text(txt) => {
                        manager_clone.broadcast(&topic, txt.to_string()).await;
                    }
                    Message::Binary(_) => {
                        tracing::warn!("Binary messages not supported on default handler");
                    }
                    Message::Ping(payload) => {
                        let mut tx = receive_socket_tx.lock().await;
                        if tx.send(Message::Pong(payload)).await.is_err() {
                            break;
                        }
                    }
                    Message::Close(_) => {
                        tracing::info!("Client closed connection on default topic");
                        break;
                    }
                    _ => {}
                }
            }
        });
=======
    // Fixed topic; clients don’t specify it
    let topic = || "__default".to_string();
>>>>>>> 35b14be3

    let handler = Arc::new(DefaultWsHandler);
    let opts = WsServerOptions::default(); // 30s WS pings; app-level {"type":"ping"} auto-pong

    // Unauthenticated default channel → no presence tracking
    ws_route(ws, State(state), axum::Extension(None::<i64>), topic, handler, opts).await
}<|MERGE_RESOLUTION|>--- conflicted
+++ resolved
@@ -12,59 +12,8 @@
 pub async fn default_websocket_handler(
     ws: WebSocketUpgrade,
 ) -> impl IntoResponse {
-<<<<<<< HEAD
-    // Fixed topic used internally, but clients don’t see it or set it
-    let topic = "__default".to_string();
-    let manager = AppState::get().ws().clone();
-
-    ws.on_upgrade(move |socket: WebSocket| async move {
-        let mut rx = manager.subscribe(&topic).await;
-        let manager_clone = manager.clone();
-
-        let (socket_tx_raw, mut socket_rx) = socket.split();
-        let socket_tx = Arc::new(Mutex::new(socket_tx_raw));
-
-        // Server → Client
-        let forward_socket_tx = Arc::clone(&socket_tx);
-        let forward_task = tokio::spawn(async move {
-            while let Ok(msg) = rx.recv().await {
-                let mut tx = forward_socket_tx.lock().await;
-                if tx.send(Message::Text(msg.into())).await.is_err() {
-                    tracing::info!("Client disconnected from default topic");
-                    break;
-                }
-            }
-        });
-
-        // Client → Server
-        let receive_socket_tx = Arc::clone(&socket_tx);
-        let receive_task = tokio::spawn(async move {
-            while let Some(Ok(msg)) = socket_rx.next().await {
-                match msg {
-                    Message::Text(txt) => {
-                        manager_clone.broadcast(&topic, txt.to_string()).await;
-                    }
-                    Message::Binary(_) => {
-                        tracing::warn!("Binary messages not supported on default handler");
-                    }
-                    Message::Ping(payload) => {
-                        let mut tx = receive_socket_tx.lock().await;
-                        if tx.send(Message::Pong(payload)).await.is_err() {
-                            break;
-                        }
-                    }
-                    Message::Close(_) => {
-                        tracing::info!("Client closed connection on default topic");
-                        break;
-                    }
-                    _ => {}
-                }
-            }
-        });
-=======
     // Fixed topic; clients don’t specify it
     let topic = || "__default".to_string();
->>>>>>> 35b14be3
 
     let handler = Arc::new(DefaultWsHandler);
     let opts = WsServerOptions::default(); // 30s WS pings; app-level {"type":"ping"} auto-pong
