--- conflicted
+++ resolved
@@ -4,21 +4,14 @@
 use crate::state::AppState;
 use axum::{
     Extension,
-<<<<<<< HEAD
-    extract::{WebSocketUpgrade, ws::WebSocket},
-=======
     extract::{State, WebSocketUpgrade, ws::WebSocket},
->>>>>>> 0c8f0684
     response::IntoResponse,
 };
 use std::sync::Arc;
 
 pub async fn ws_route<H, FTopic, Uid>(
     ws: WebSocketUpgrade,
-<<<<<<< HEAD
-=======
     State(state): State<AppState>,
->>>>>>> 0c8f0684
     Extension(user_id): Extension<Uid>, // could be Option<AuthUser> or AuthUser
     topic_fn: FTopic,
     handler: Arc<H>,
