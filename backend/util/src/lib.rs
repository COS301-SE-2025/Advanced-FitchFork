pub mod code_coverage_report;
pub mod config;
pub mod execution_config;
pub mod mark_allocator;
<<<<<<< HEAD
pub mod ws;
pub mod config;
pub mod state;
pub mod filters;
=======
pub mod state;
pub mod ws;
>>>>>>> 2215d6f6
<|MERGE_RESOLUTION|>--- conflicted
+++ resolved
@@ -2,12 +2,6 @@
 pub mod config;
 pub mod execution_config;
 pub mod mark_allocator;
-<<<<<<< HEAD
-pub mod ws;
-pub mod config;
 pub mod state;
 pub mod filters;
-=======
-pub mod state;
-pub mod ws;
->>>>>>> 2215d6f6
+pub mod ws;