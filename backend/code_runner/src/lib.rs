--- conflicted
+++ resolved
@@ -9,15 +9,6 @@
     time::{Duration, timeout},
 };
 use zip::ZipArchive;
-<<<<<<< HEAD
-/// Configuration for runtime environment limits (used for Docker container).
-pub struct ExecutionConfig {
-    pub timeout_secs: u64,          // Max execution time
-    pub max_memory: &'static str,   // Max memory (e.g., "128m")
-    pub max_cpus: &'static str,     // CPU cores (e.g., "1.0")
-    pub max_uncompressed_size: u64, // Max total size of decompressed files (zip bomb protection)
-    pub max_processes: u32,         // Max number of processes inside container
-=======
 
 pub mod execution_config;
 use crate::execution_config::ExecutionConfig;
@@ -32,7 +23,6 @@
         .map(|e| e.path())
         .find(|p| p.extension().map(|ext| ext == "zip").unwrap_or(false))
         .ok_or_else(|| format!("No .zip file found in {}", dir.display()))
->>>>>>> 9f9f79a4
 }
 
 /// Resolves a potentially relative storage root path to an absolute path,
