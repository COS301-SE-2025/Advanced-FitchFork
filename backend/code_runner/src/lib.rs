// Core dependencies
<<<<<<< HEAD
use std::fs::File;
use std::io::Cursor;
use std::{env, fs, path::PathBuf, process::Stdio};
=======
use std::{env, fs, path::{Path, PathBuf, Component}, process::Stdio};
use std::fs::File;
use std::io::{Cursor, Read};
>>>>>>> 6d65efd5

// Async, process, and timing
use tokio::process::Command;
use tokio::time::{Duration, timeout};

// External crates
<<<<<<< HEAD
use sea_orm::{ColumnTrait, DatabaseConnection, EntityTrait, QueryFilter};
use tempfile::tempdir;
use zip::ZipArchive;
=======
use zip::ZipArchive;
use tar::Archive as TarArchive;
use tempfile::tempdir;
use flate2::read::GzDecoder;
use sea_orm::{DatabaseConnection, EntityTrait, ColumnTrait, QueryFilter};
>>>>>>> 6d65efd5

// Your own modules
use crate::validate_files::validate_memo_files;

// Models
use db::models::assignment::Entity as Assignment;
use db::models::assignment_memo_output::{Column as MemoOutputColumn, Entity as MemoOutputEntity};
use db::models::assignment_task::Model as AssignmentTask;

use util::execution_config::ExecutionConfig;

pub mod validate_files;

/// Returns the first archive file (".zip", ".tar", ".tgz", ".gz") found in the given directory.
/// Returns an error if the directory does not exist or if no supported archive file is found.
fn first_archive_in(dir: &PathBuf) -> Result<PathBuf, String> {
    let allowed_exts = ["zip", "tar", "tgz", "gz"];
    std::fs::read_dir(dir)
        .map_err(|_| format!("Missing directory: {}", dir.display()))?
        .filter_map(|e| e.ok())
        .map(|e| e.path())
        .find(|p| {
            if let Some(ext) = p.extension().and_then(|e| e.to_str()) {
                let ext = ext.to_ascii_lowercase();
                if allowed_exts.contains(&ext.as_str()) {
                    return true;
                }
            }
            false
        })
        .ok_or_else(|| format!("No .zip, .tar, .tgz, or .gz file found in {}", dir.display()))
}

/// Resolves a potentially relative storage root path to an absolute path,
/// assuming the current working directory is the root of the project.
fn resolve_storage_root(storage_root: &str) -> PathBuf {
    let path = PathBuf::from(storage_root);
    if path.is_relative() {
        let mut abs_path = std::env::current_dir().unwrap();
        abs_path.pop();
        abs_path.push(path);
        abs_path
    } else {
        path
    }
}

/// Runs all configured tasks for a given assignment ID by:
/// 1. Validating memo files
/// 2. Extracting archive files
/// 3. Running the configured commands inside Docker
/// 4. Saving the resulting output as memo files in the database
pub async fn create_memo_outputs_for_all_tasks(
    db: &DatabaseConnection,
    assignment_id: i64,
) -> Result<(), String> {
    // Fetch the assignment to get module_id
    let assignment = Assignment::find_by_id(assignment_id)
        .one(db)
        .await
        .map_err(|e| format!("Failed to fetch assignment: {}", e))?
        .ok_or_else(|| format!("Assignment {} not found", assignment_id))?;

    let module_id = assignment.module_id;

    // Validate required input files
    validate_memo_files(module_id, assignment_id)?;

    let config = ExecutionConfig::get_execution_config(module_id, assignment_id)
        .map_err(|e| format!("Failed to load execution config: {}", e))?;

    let storage_root = env::var("ASSIGNMENT_STORAGE_ROOT")
        .map_err(|_| "ASSIGNMENT_STORAGE_ROOT not set".to_string())?;

    let base_path = resolve_storage_root(&storage_root)
        .join(format!("module_{}", module_id))
        .join(format!("assignment_{}", assignment_id));

    let memo_output_dir = base_path.join("memo_output");

    // Delete old files from disk
    if memo_output_dir.exists() {
        fs::remove_dir_all(&memo_output_dir)
            .map_err(|e| format!("Failed to delete old memo_output dir: {}", e))?;
    }

    // Delete old entries from DB
    MemoOutputEntity::delete_many()
        .filter(MemoOutputColumn::AssignmentId.eq(assignment_id))
        .exec(db)
        .await
        .map_err(|e| format!("Failed to delete old memo outputs: {}", e))?;

    // Load archives
    let archive_paths = vec![
        first_archive_in(&base_path.join("memo"))?,
        first_archive_in(&base_path.join("makefile"))?,
        first_archive_in(&base_path.join("main"))?,
    ];

    let tasks = AssignmentTask::get_by_assignment_id(db, assignment_id)
        .await
        .map_err(|e| format!("DB error loading tasks: {}", e))?;

    if tasks.is_empty() {
        println!("No tasks found for assignment {}", assignment_id);
        return Ok(());
    }

    for task in tasks {
        let filename = format!("task_{}_output.txt", task.task_number);

        let output =
            match run_all_archives_with_command(archive_paths.clone(), &config, &task.command).await {
                Ok(output) => output,
                Err(err) => {
                    println!("Task {} failed:\n{}", task.task_number, err);
                    err.to_string() // Save error as output
                }
            };

        if let Err(e) = db::models::assignment_memo_output::Model::save_file(
            db,
            assignment_id,
            task.task_number,
            &filename,
            output.as_bytes(),
        )
        .await
        {
            println!("Failed to save output: {}", e);
        }
    }

    Ok(())
}

use db::models::assignment_submission_output::Model as SubmissionOutputModel;

/// Runs all configured tasks for a given assignment ID and student attempt by:
/// 1. Validating submission files
/// 2. Extracting archive files (submission, makefile, main)
/// 3. Running the configured commands inside Docker
/// 4. Saving the output to disk and database as `assignment_submission_output`
pub async fn create_submission_outputs_for_all_tasks(
    db: &DatabaseConnection,
    submission_id: i64,
) -> Result<(), String> {
    use crate::validate_files::validate_submission_files;
    use db::models::assignment::Entity as Assignment;
    use db::models::assignment_submission::Entity as AssignmentSubmission;

    use sea_orm::EntityTrait;

    // Fetch the submission
    let submission = AssignmentSubmission::find_by_id(submission_id)
        .one(db)
        .await
        .map_err(|e| format!("Failed to fetch submission: {}", e))?
        .ok_or_else(|| format!("Submission {} not found", submission_id))?;

    let assignment_id = submission.assignment_id;
    let user_id = submission.user_id;
    let attempt_number = submission.attempt;

    // Fetch the assignment to get module_id
    let assignment = Assignment::find_by_id(assignment_id)
        .one(db)
        .await
        .map_err(|e| format!("Failed to fetch assignment: {}", e))?
        .ok_or_else(|| format!("Assignment {} not found", assignment_id))?;

    let module_id = assignment.module_id;

    // Validate submission-related files
    validate_submission_files(module_id, assignment_id, user_id, attempt_number)?;

    let config = ExecutionConfig::get_execution_config(module_id, assignment_id)
        .map_err(|e| format!("Failed to load execution config: {}", e))?;

    let storage_root = env::var("ASSIGNMENT_STORAGE_ROOT")
        .map_err(|_| "ASSIGNMENT_STORAGE_ROOT not set".to_string())?;

    let base_path = resolve_storage_root(&storage_root)
        .join(format!("module_{}", module_id))
        .join(format!("assignment_{}", assignment_id));

    let submission_path = base_path
        .join("assignment_submissions")
        .join(format!("user_{}", user_id))
        .join(format!("attempt_{}", attempt_number));

    let archive_paths = vec![
        first_archive_in(&submission_path)?,
        first_archive_in(&base_path.join("makefile"))?,
        first_archive_in(&base_path.join("main"))?,
    ];

    let tasks = AssignmentTask::get_by_assignment_id(db, assignment_id)
        .await
        .map_err(|e| format!("DB error loading tasks: {}", e))?;

    if tasks.is_empty() {
        println!("No tasks found for assignment {}", assignment_id);
        return Ok(());
    }

    for task in tasks {
        let filename = format!(
            "submission_task_{}_user_{}_attempt_{}.txt",
            task.task_number, user_id, attempt_number
        );

        let output =
            match run_all_archives_with_command(archive_paths.clone(), &config, &task.command).await {
                Ok(output) => output,
                Err(err) => {
                    println!(
                        "Task {} failed for user {} attempt {}:\n{}",
                        task.task_number, user_id, attempt_number, err
                    );
                    err.to_string() // Save error as file content
                }
            };

        if let Err(e) = SubmissionOutputModel::save_file(
            db,
            task.task_number,
            submission_id,
            &filename,
            output.as_bytes(),
        )
        .await
        {
            println!("Failed to save submission output: {}", e);
        }
    }

    Ok(())
}

/// Executes a set of archive files inside a Docker container using the specified command.
/// Captures and returns stdout output if successful, or full error output if not.
pub async fn run_all_archives_with_command(
    archive_paths: Vec<PathBuf>,
    config: &ExecutionConfig,
    custom_command: &str,
) -> Result<String, Box<dyn std::error::Error + Send + Sync + 'static>> {
    let temp_code_dir = tempdir()?;
    let temp_output_dir = tempdir()?;

    let code_path = temp_code_dir.path().to_path_buf();
    let output_path = temp_output_dir.path().to_path_buf();

    for archive_path in archive_paths {
        let archive_bytes = std::fs::read(&archive_path)?;
        extract_archive_contents(&archive_bytes, config.max_uncompressed_size, &code_path)?;
    }

    let full_command = custom_command.to_string();

    let docker_output = Command::new("docker")
        .arg("run")
        .arg("--rm")
        .arg("--network=none")
        .arg(format!("--memory={}", config.max_memory))
        .arg(format!("--cpus={}", config.max_cpus))
        .arg(format!("--pids-limit={}", config.max_processes))
        .arg("--security-opt=no-new-privileges")
        .arg("-v")
        .arg(format!("{}:/code:rw", code_path.display()))
        .arg("-v")
        .arg(format!("{}:/output", output_path.display()))
        .arg("universal-runner")
        .arg("sh")
        .arg("-c")
        .arg(&full_command)
        .stdout(Stdio::piped())
        .stderr(Stdio::piped())
        .spawn()?;

    let output = timeout(
        Duration::from_secs(config.timeout_secs),
        docker_output.wait_with_output(),
    )
    .await??;

    let stdout = String::from_utf8_lossy(&output.stdout);
    let stderr = String::from_utf8_lossy(&output.stderr);

    if output.status.success() {
        // println!("--- Output directory contents ---");
        // for entry in fs::read_dir(&output_path)? {
        //     let entry = entry?;
        //     let path = entry.path();
        // println!("File: {}", path.display());

        // if path
        //     .extension()
        //     .map(|ext| ext == "txt" || ext == "log")
        //     .unwrap_or(false)
        // {
        //     let content = fs::read_to_string(&path)?;
        //     println!("Content:\n{}", content);
        // }
        // }

        Ok(stdout.into_owned())
    } else {
        Err(format!(
            "Execution failed (exit code {}):\nSTDOUT:\n{}\nSTDERR:\n{}",
            output.status.code().unwrap_or(-1),
            stdout,
            stderr
        )
        .into())
    }
}

/// Extracts the contents of a archive archive into the given output directory,
/// while checking for total uncompressed size and archive slip vulnerabilities.
fn extract_archive_contents(
    archive_bytes: &[u8],
    max_total_uncompressed: u64,
    output_dir: &std::path::Path,
) -> Result<(), Box<dyn std::error::Error + Send + Sync>> {
    if archive_bytes.starts_with(b"\x1F\x8B") {
        let mut decoder = GzDecoder::new(archive_bytes);
        let mut decompressed = Vec::new();
        decoder.read_to_end(&mut decompressed)?;

        if let Err(e) = extract_tar(
            Cursor::new(&decompressed),
            max_total_uncompressed,
            output_dir,
        ) {
            if e.downcast_ref::<std::io::Error>()
                .map(|ioe| ioe.kind() == std::io::ErrorKind::InvalidData)
                .unwrap_or(false)
            {
                extract_single_file(
                    &decompressed,
                    max_total_uncompressed,
                    output_dir,
                    "decompressed",
                )
            } else {
                Err(e)
            }
        } else {
            Ok(())
        }
    } else if archive_bytes.starts_with(b"PK") {
        extract_zip(archive_bytes, max_total_uncompressed, output_dir)
    } else {
        extract_tar(
            Cursor::new(archive_bytes),
            max_total_uncompressed,
            output_dir,
        )
    }
}

fn extract_zip(
    zip_bytes: &[u8],
    max_total_uncompressed: u64,
    output_dir: &Path,
) -> Result<(), Box<dyn std::error::Error + Send + Sync>> {
    let mut archive = ZipArchive::new(Cursor::new(zip_bytes))?;
    let mut total_uncompressed = 0;

    for i in 0..archive.len() {
        let mut file = archive.by_index(i)?;
        total_uncompressed += file.size();

        if total_uncompressed > max_total_uncompressed {
            return Err("Archive too large when decompressed".into());
        }

        let raw_name = file.name();

        if raw_name.contains("..")
            || raw_name.starts_with('/')
            || raw_name.starts_with('\\')
            || raw_name.contains(':')
        {
            return Err(format!("Invalid file path in archive: {}", raw_name).into());
        }

        let outpath = output_dir.join(raw_name);
        if file.name().ends_with('/') {
            std::fs::create_dir_all(&outpath)?;
        } else {
            if let Some(parent) = outpath.parent() {
                std::fs::create_dir_all(parent)?;
            }
            let mut outfile = File::create(&outpath)?;
            std::io::copy(&mut file, &mut outfile)?;
        }
    }

    Ok(())
}

fn extract_tar<R: Read>(
    reader: R,
    max_total_uncompressed: u64,
    output_dir: &Path,
) -> Result<(), Box<dyn std::error::Error + Send + Sync>> {
    let mut archive = TarArchive::new(reader);
    let mut total_uncompressed = 0;

    for entry in archive.entries()? {
        let mut entry = entry?;
        let path = entry.path()?.into_owned();
        let size = entry.size();

        if path.is_absolute() {
            return Err(format!("Absolute path in archive: {:?}", path).into());
        }

        if path.components().any(|c| matches!(c, Component::ParentDir)) {
            return Err(format!("Path traversal attempt: {:?}", path).into());
        }

        total_uncompressed += size;
        if total_uncompressed > max_total_uncompressed {
            return Err("Archive too large when decompressed".into());
        }

        let outpath = output_dir.join(&path);
        if entry.header().entry_type().is_dir() {
            std::fs::create_dir_all(&outpath)?;
        } else {
            if let Some(parent) = outpath.parent() {
                std::fs::create_dir_all(parent)?;
            }
            let mut outfile = File::create(&outpath)?;
            std::io::copy(&mut entry, &mut outfile)?;
        }
    }

    Ok(())
}

fn extract_single_file(
    contents: &[u8],
    max_total_uncompressed: u64,
    output_dir: &Path,
    filename: &str,
) -> Result<(), Box<dyn std::error::Error + Send + Sync>> {
    let size = contents.len() as u64;
    if size > max_total_uncompressed {
        return Err("File too large when decompressed".into());
    }

    let outpath = output_dir.join(filename);
    std::fs::write(outpath, contents)?;
    Ok(())
}

//TODO - Add testing for bad code in new refactored environment -> Richard will do
// The problem with these tests is that they fail with github actions
// That is why they are ignored

// #[cfg(test)]
// mod tests {
//     use super::*;
//     use std::path::PathBuf;

//     fn test_zip_path(name: &str) -> PathBuf {
//         PathBuf::from(format!("src/test_files/{}", name))
//     }

//     fn test_config() -> ExecutionConfig {
//         ExecutionConfig {
//             timeout_secs: 30,
//             max_memory: "128m",
//             max_cpus: "1",
//             max_processes: 64,
//             max_uncompressed_size: 50 * 1024 * 1024,
//         }
//     }

//     fn get_test_language_config(lang: &str) -> LanguageConfig {
//         get_language_config(lang).expect("Language config not found")
//     }

//     #[tokio::test]
//     #[ignore]
//     async fn test_good_java_example_succeeds() {
//         let lang_cfg = get_test_language_config("java");
//         let result = run_all_zips(
//             vec![test_zip_path("good_java_example.zip")],
//             &lang_cfg,
//             &test_config(),
//         )
//         .await;

//         let output = result.expect("Expected success, got error");
//         assert!(!output.trim().is_empty(), "Expected non-empty output");
//     }

//     #[tokio::test]
//     #[ignore]
//     async fn test_good_cpp_example_succeeds() {
//         let lang_cfg = get_test_language_config("cpp");
//         let result = run_all_zips(
//             vec![test_zip_path("good_cpp_example.zip")],
//             &lang_cfg,
//             &test_config(),
//         )
//         .await;

//         assert!(result.is_ok(), "Expected successful C++ run");
//     }

//     #[tokio::test]
//     #[ignore]
//     async fn test_good_python_example_succeeds() {
//         let lang_cfg = get_test_language_config("python");
//         let result = run_all_zips(
//             vec![test_zip_path("good_python_example.zip")],
//             &lang_cfg,
//             &test_config(),
//         )
//         .await;

//         assert!(result.is_ok(), "Expected successful Python run");
//     }

//     #[tokio::test]
//     #[ignore]
//     async fn test_infinite_loop_fails() {
//         let lang_cfg = get_test_language_config("java");
//         let result = run_all_zips(
//             vec![test_zip_path("infinite_loop_java_example.zip")],
//             &lang_cfg,
//             &test_config(),
//         )
//         .await;

//         assert!(result.is_err(), "Infinite loop should timeout or fail");
//     }

//     #[tokio::test]
//     #[ignore]
//     async fn test_memory_overflow_fails() {
//         let lang_cfg = get_test_language_config("java");
//         let result = run_all_zips(
//             vec![test_zip_path("memory_overflow_java_example.zip")],
//             &lang_cfg,
//             &test_config(),
//         )
//         .await;

//         assert!(result.is_err(), "Memory overflow should fail");
//     }

//     #[tokio::test]
//     #[ignore]
//     async fn test_fork_bomb_fails() {
//         let lang_cfg = get_test_language_config("java");
//         let result = run_all_zips(
//             vec![test_zip_path("fork_bomb_java_example.zip")],
//             &lang_cfg,
//             &test_config(),
//         )
//         .await;

//         assert!(result.is_err(), "Fork bomb should fail");
//     }

//     #[tokio::test]
//     #[ignore]
//     async fn test_edit_code_fails() {
//         let lang_cfg = get_test_language_config("java");
//         let result = run_all_zips(
//             vec![test_zip_path("edit_code_java_example.zip")],
//             &lang_cfg,
//             &test_config(),
//         )
//         .await;

//         match result {
//             Ok(output) => {
//                 assert!(
//                     output.contains("Read-only file system"),
//                     "Expected sandbox to block file edits, but got:\n{}",
//                     output
//                 );
//             }
//             Err(err) => {
//                 let msg = err.to_string();
//                 assert!(
//                     msg.contains("Read-only file system") || msg.contains("Permission denied"),
//                     "Expected read-only FS error, but got: {}",
//                     msg
//                 );
//             }
//         }
//     }

//     #[tokio::test]
//     #[ignore]
//     async fn test_privilege_escalation_fails() {
//         let lang_cfg = get_test_language_config("java");
//         let result = run_all_zips(
//             vec![test_zip_path("priviledge_escalation_java_example.zip")],
//             &lang_cfg,
//             &test_config(),
//         )
//         .await;

//         match result {
//             Ok(output) => {
//                 assert!(
//                     output.contains("uid=1000"),
//                     "Should not run with root privileges"
//                 );
//             }
//             Err(_) => {
//                 // Error is also acceptable
//             }
//         }
//     }

//     #[tokio::test]
//     #[ignore]
//     async fn test_network_access_fails() {
//         let lang_cfg = get_test_language_config("java");
//         let result = run_all_zips(
//             vec![test_zip_path("access_network_java_example.zip")],
//             &lang_cfg,
//             &test_config(),
//         )
//         .await;

//         assert!(
//             result.is_err()
//                 || result
//                     .as_ref()
//                     .map(|s| s.contains("Network access blocked"))
//                     .unwrap_or(false),
//             "Network access should not be allowed"
//         );
//     }
// }<|MERGE_RESOLUTION|>--- conflicted
+++ resolved
@@ -1,30 +1,22 @@
 // Core dependencies
-<<<<<<< HEAD
-use std::fs::File;
-use std::io::Cursor;
-use std::{env, fs, path::PathBuf, process::Stdio};
-=======
-use std::{env, fs, path::{Path, PathBuf, Component}, process::Stdio};
 use std::fs::File;
 use std::io::{Cursor, Read};
->>>>>>> 6d65efd5
+use std::{
+    env, fs,
+    path::{Component, Path, PathBuf},
+    process::Stdio,
+};
 
 // Async, process, and timing
 use tokio::process::Command;
 use tokio::time::{Duration, timeout};
 
 // External crates
-<<<<<<< HEAD
+use flate2::read::GzDecoder;
 use sea_orm::{ColumnTrait, DatabaseConnection, EntityTrait, QueryFilter};
+use tar::Archive as TarArchive;
 use tempfile::tempdir;
 use zip::ZipArchive;
-=======
-use zip::ZipArchive;
-use tar::Archive as TarArchive;
-use tempfile::tempdir;
-use flate2::read::GzDecoder;
-use sea_orm::{DatabaseConnection, EntityTrait, ColumnTrait, QueryFilter};
->>>>>>> 6d65efd5
 
 // Your own modules
 use crate::validate_files::validate_memo_files;
@@ -55,7 +47,12 @@
             }
             false
         })
-        .ok_or_else(|| format!("No .zip, .tar, .tgz, or .gz file found in {}", dir.display()))
+        .ok_or_else(|| {
+            format!(
+                "No .zip, .tar, .tgz, or .gz file found in {}",
+                dir.display()
+            )
+        })
 }
 
 /// Resolves a potentially relative storage root path to an absolute path,
@@ -137,14 +134,19 @@
     for task in tasks {
         let filename = format!("task_{}_output.txt", task.task_number);
 
-        let output =
-            match run_all_archives_with_command(archive_paths.clone(), &config, &task.command).await {
-                Ok(output) => output,
-                Err(err) => {
-                    println!("Task {} failed:\n{}", task.task_number, err);
-                    err.to_string() // Save error as output
-                }
-            };
+        let output = match run_all_archives_with_command(
+            archive_paths.clone(),
+            &config,
+            &task.command,
+        )
+        .await
+        {
+            Ok(output) => output,
+            Err(err) => {
+                println!("Task {} failed:\n{}", task.task_number, err);
+                err.to_string() // Save error as output
+            }
+        };
 
         if let Err(e) = db::models::assignment_memo_output::Model::save_file(
             db,
@@ -238,17 +240,22 @@
             task.task_number, user_id, attempt_number
         );
 
-        let output =
-            match run_all_archives_with_command(archive_paths.clone(), &config, &task.command).await {
-                Ok(output) => output,
-                Err(err) => {
-                    println!(
-                        "Task {} failed for user {} attempt {}:\n{}",
-                        task.task_number, user_id, attempt_number, err
-                    );
-                    err.to_string() // Save error as file content
-                }
-            };
+        let output = match run_all_archives_with_command(
+            archive_paths.clone(),
+            &config,
+            &task.command,
+        )
+        .await
+        {
+            Ok(output) => output,
+            Err(err) => {
+                println!(
+                    "Task {} failed for user {} attempt {}:\n{}",
+                    task.task_number, user_id, attempt_number, err
+                );
+                err.to_string() // Save error as file content
+            }
+        };
 
         if let Err(e) = SubmissionOutputModel::save_file(
             db,
