--- conflicted
+++ resolved
@@ -29,10 +29,7 @@
 use db::models::assignment_task::Model as AssignmentTask;
 use reqwest::Client;
 use serde_json::json;
-<<<<<<< HEAD
-=======
 use util::code_coverage_report::CoverageProcessor;
->>>>>>> 0c8f0684
 use util::config;
 use util::execution_config::ExecutionConfig;
 pub mod validate_files;
@@ -296,34 +293,8 @@
         }
     }
 
-<<<<<<< HEAD
-        let resp_json: serde_json::Value = response
-            .json()
-            .await
-            .map_err(|e| format!("Failed to parse response JSON: {}", e))?;
-
-        let output_vec = resp_json
-            .get("output")
-            .and_then(|v| v.as_array())
-            .ok_or_else(|| "Response missing 'output' array".to_string())?
-            .iter()
-            .map(|val| val.as_str().unwrap_or("").to_string())
-            .collect::<Vec<String>>();
-
-        let output_combined = output_vec.join("\n");
-
-        AssignmentMemoOutputService::create(CreateAssignmentMemoOutput {
-            assignment_id: assignment_id,
-            task_id: task.id,
-            filename: filename,
-            bytes: output_combined.as_bytes().to_vec(),
-        })
-        .await
-        .map_err(|e| format!("Failed to create memo output: {}", e))?;
-=======
     if let Some(e) = first_err {
         return Err(e);
->>>>>>> 0c8f0684
     }
 
     Ok(())
@@ -601,53 +572,12 @@
         });
     }
 
-<<<<<<< HEAD
-        let response = client
-            .post(&code_manager_url)
-            .json(&request_body)
-            .send()
-            .await
-            .map_err(|e| format!("HTTP request failed for task {}: {}", task.task_number, e))?;
-
-        if !response.status().is_success() {
-            let text = response.text().await.unwrap_or_default();
-            println!("Code manager error for task {}: {}", task.task_number, text);
-            continue;
-        }
-
-        let resp_json: serde_json::Value = response
-            .json()
-            .await
-            .map_err(|e| format!("Failed to parse response JSON: {}", e))?;
-
-        let output_vec = resp_json
-            .get("output")
-            .and_then(|v| v.as_array())
-            .ok_or_else(|| "Response missing 'output' array".to_string())?
-            .iter()
-            .map(|val| val.as_str().unwrap_or("").to_string())
-            .collect::<Vec<String>>();
-
-        let output_combined = output_vec.join("\n");
-
-        AssignmentSubmissionOutputService::create(CreateAssignmentSubmissionOutput {
-            task_id: task.id,
-            submission_id: submission_id,
-            filename: filename,
-            bytes: output_combined.as_bytes().to_vec(),
-        })
-        .await
-        .map_err(|e| format!("Failed to create submission output: {}", e))?;
-
-        collected.push((task.id, output_combined));
-=======
     // Collect results preserving order by idx
     let mut results: Vec<(usize, i64, String, String)> = Vec::new();
     while let Some(res) = join_set.join_next().await {
         if let Ok(Some(tuple)) = res {
             results.push(tuple);
         }
->>>>>>> 0c8f0684
     }
     results.sort_by_key(|(idx, _, _, _)| *idx);
 
@@ -921,34 +851,8 @@
         }
     }
 
-<<<<<<< HEAD
-        let resp_json: serde_json::Value = response
-            .json()
-            .await
-            .map_err(|e| format!("Failed to parse response JSON: {}", e))?;
-
-        let output_vec = resp_json
-            .get("output")
-            .and_then(|v| v.as_array())
-            .ok_or_else(|| "Response missing 'output' array".to_string())?
-            .iter()
-            .map(|val| val.as_str().unwrap_or("").to_string())
-            .collect::<Vec<String>>();
-
-        let output_combined = output_vec.join("\n");
-
-        AssignmentSubmissionOutputService::create(CreateAssignmentSubmissionOutput {
-            task_id: task.id,
-            submission_id: submission_id,
-            filename: filename,
-            bytes: output_combined.as_bytes().to_vec(),
-        })
-        .await
-        .map_err(|e| format!("Failed to create submission output: {}", e))?;
-=======
     if saved_any == 0 {
         return Err("No submission outputs were generated".to_string());
->>>>>>> 0c8f0684
     }
 
     Ok(())
