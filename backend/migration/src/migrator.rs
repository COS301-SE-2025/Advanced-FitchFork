--- conflicted
+++ resolved
@@ -22,11 +22,8 @@
             Box::new(migrations::m202506080012_create_plagiarism_cases::Migration),
             Box::new(migrations::m202508020001_create_tickets::Migration),
             Box::new(migrations::m202508020002_create_ticket_messages::Migration),
-<<<<<<< HEAD
             Box::new(migrations::m202508060001_create_announcements::Migration),
-=======
             Box::new(migrations::m202508020003_create_interpreter::Migration),
->>>>>>> 553236a9
         ]
     }
 }