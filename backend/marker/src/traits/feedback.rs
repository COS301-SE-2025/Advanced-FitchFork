//!
//! # Feedback Trait
//!
//! This module defines the [`Feedback`] trait and the [`FeedbackEntry`] struct, which are used to implement pluggable feedback strategies for the marker system.
//!
//! Each feedback strategy produces a list of feedback entries based on the results of marking tasks, allowing for flexible and extensible feedback generation (e.g., auto, manual, or AI-based feedback).
//!

use crate::error::MarkerError;
use crate::types::TaskResult;
<<<<<<< HEAD
use serde::Serialize;
use std::pin::Pin;
=======
use async_trait::async_trait;
use serde::Serialize;
>>>>>>> 0c8f0684

#[derive(Debug, Clone, PartialEq, Eq, Serialize)]
pub struct FeedbackEntry {
    pub task: String,
    pub message: String,
}

/// A trait for pluggable feedback strategies in the marker system.
///
/// Implement this trait to define how feedback is generated from a set of marking results.
/// Each strategy can produce feedback in a different way (e.g., template-based, instructor-specified, or AI-generated).
///
/// # Arguments
/// - `results`: A slice of [`TaskResult`]s for the submission.
///
/// # Returns
/// - `Ok(Vec<FeedbackEntry>)`: An ordered list of feedback entries for the submission.
/// - `Err(MarkerError)`: If feedback generation fails.
///
<<<<<<< HEAD
pub trait Feedback {
    fn assemble_feedback<'a>(
        &'a self,
        results: &'a [TaskResult],
    ) -> Pin<Box<dyn Future<Output = Result<Vec<FeedbackEntry>, MarkerError>> + Send + 'a>>;
=======
#[async_trait]
pub trait Feedback {
    async fn assemble_feedback(
        &self,
        results: &[TaskResult],
    ) -> Result<Vec<FeedbackEntry>, MarkerError>;
>>>>>>> 0c8f0684
}<|MERGE_RESOLUTION|>--- conflicted
+++ resolved
@@ -8,13 +8,8 @@
 
 use crate::error::MarkerError;
 use crate::types::TaskResult;
-<<<<<<< HEAD
-use serde::Serialize;
-use std::pin::Pin;
-=======
 use async_trait::async_trait;
 use serde::Serialize;
->>>>>>> 0c8f0684
 
 #[derive(Debug, Clone, PartialEq, Eq, Serialize)]
 pub struct FeedbackEntry {
@@ -34,18 +29,10 @@
 /// - `Ok(Vec<FeedbackEntry>)`: An ordered list of feedback entries for the submission.
 /// - `Err(MarkerError)`: If feedback generation fails.
 ///
-<<<<<<< HEAD
-pub trait Feedback {
-    fn assemble_feedback<'a>(
-        &'a self,
-        results: &'a [TaskResult],
-    ) -> Pin<Box<dyn Future<Output = Result<Vec<FeedbackEntry>, MarkerError>> + Send + 'a>>;
-=======
 #[async_trait]
 pub trait Feedback {
     async fn assemble_feedback(
         &self,
         results: &[TaskResult],
     ) -> Result<Vec<FeedbackEntry>, MarkerError>;
->>>>>>> 0c8f0684
 }