--- conflicted
+++ resolved
@@ -23,10 +23,7 @@
 use serde_json::Value;
 use std::fs;
 use std::path::{Path, PathBuf};
-<<<<<<< HEAD
-=======
 use tracing::error;
->>>>>>> 0c8f0684
 
 /// Represents all files loaded for a submission, including their paths and parsed JSON content.
 #[derive(Debug)]
@@ -51,30 +48,6 @@
 /// Returns [`MarkerError::IoError`] if the file is missing, not a file, unreadable, or too large.
 fn check_file(path: &Path, max_size: Option<u64>) -> Result<(), MarkerError> {
     if !path.exists() {
-<<<<<<< HEAD
-        return Err(MarkerError::IoError(format!(
-            "File not found: {}",
-            path.display()
-        )));
-    }
-
-    if !path.is_file() {
-        return Err(MarkerError::IoError(format!(
-            "Not a file: {}",
-            path.display()
-        )));
-    }
-
-    let metadata = fs::metadata(path)
-        .map_err(|_| MarkerError::IoError(format!("File unreadable: {}", path.display())))?;
-    if let Some(max) = max_size {
-        if metadata.len() > max {
-            return Err(MarkerError::IoError(format!(
-                "File too large: {} ({} bytes)",
-                path.display(),
-                metadata.len()
-            )));
-=======
         let specific_error = format!("File not found: {}", path.display());
         error!("{}", specific_error);
         return Err(MarkerError::IoError("File not found".to_string()));
@@ -102,7 +75,6 @@
             );
             error!("{}", specific_error);
             return Err(MarkerError::IoError("File too large".to_string()));
->>>>>>> 0c8f0684
         }
     }
 
@@ -142,31 +114,6 @@
         )));
     }
     check_file(&allocator_path, Some(MAX_JSON_SIZE))?;
-<<<<<<< HEAD
-    let allocator_bytes = fs::read(&allocator_path)
-        .map_err(|e| MarkerError::IoError(format!("{}: {}", allocator_path.display(), e)))?;
-    let allocator_raw = serde_json::from_slice(&allocator_bytes)
-        .map_err(|_| MarkerError::InvalidJson(allocator_path.display().to_string()))?;
-    let coverage_raw = if let Some(path) = coverage_path {
-        check_file(&path, Some(MAX_JSON_SIZE))?;
-        let bytes = fs::read(&path)
-            .map_err(|e| MarkerError::IoError(format!("{}: {}", path.display(), e)))?;
-        Some(
-            serde_json::from_slice(&bytes)
-                .map_err(|_| MarkerError::InvalidJson(path.display().to_string()))?,
-        )
-    } else {
-        None
-    };
-    let complexity_raw = if let Some(path) = complexity_path {
-        check_file(&path, Some(MAX_JSON_SIZE))?;
-        let bytes = fs::read(&path)
-            .map_err(|e| MarkerError::IoError(format!("{}: {}", path.display(), e)))?;
-        Some(
-            serde_json::from_slice(&bytes)
-                .map_err(|_| MarkerError::InvalidJson(path.display().to_string()))?,
-        )
-=======
 
     let allocator_bytes = fs::read(&allocator_path).map_err(|e| {
         let specific_error = format!(
@@ -201,7 +148,6 @@
             MarkerError::InvalidJson("Failed to parse coverage report".to_string())
         })?;
         Some(coverage_json)
->>>>>>> 0c8f0684
     } else {
         None
     };
@@ -209,17 +155,9 @@
     let mut memo_contents = Vec::new();
     for path in &memo_paths {
         let content = fs::read_to_string(path).map_err(|e| {
-<<<<<<< HEAD
-            MarkerError::IoError(format!(
-                "Failed to read memo file {}: {}",
-                path.display(),
-                e
-            ))
-=======
             let specific_error = format!("Failed to read memo file {}: {}", path.display(), e);
             error!("{}", specific_error);
             MarkerError::IoError("Failed to read memo file".to_string())
->>>>>>> 0c8f0684
         })?;
         memo_contents.push(content);
     }
@@ -227,17 +165,9 @@
     let mut student_contents = Vec::new();
     for path in &student_paths {
         let content = fs::read_to_string(path).map_err(|e| {
-<<<<<<< HEAD
-            MarkerError::IoError(format!(
-                "Failed to read student file {}: {}",
-                path.display(),
-                e
-            ))
-=======
             let specific_error = format!("Failed to read student file {}: {}", path.display(), e);
             error!("{}", specific_error);
             MarkerError::IoError("Failed to read student file".to_string())
->>>>>>> 0c8f0684
         })?;
         student_contents.push(content);
     }
@@ -284,13 +214,6 @@
             "allocator_raw should be a JSON object"
         );
         assert!(loaded.coverage_raw.is_some(), "coverage_raw should be Some");
-<<<<<<< HEAD
-        assert!(
-            loaded.complexity_raw.is_some(),
-            "complexity_raw should be Some"
-        );
-=======
->>>>>>> 0c8f0684
     }
 
     /// Test error handling for a missing memo file.
@@ -309,15 +232,9 @@
         );
         match result {
             Err(MarkerError::IoError(msg)) => {
-<<<<<<< HEAD
-                assert!(
-                    msg.contains("File not found"),
-                    "Error message should mention file not found, got: {}",
-=======
                 assert_eq!(
                     msg, "File not found",
                     "Error message should be general, got: {}",
->>>>>>> 0c8f0684
                     msg
                 );
             }
@@ -373,15 +290,9 @@
         );
         match result {
             Err(MarkerError::IoError(msg)) => {
-<<<<<<< HEAD
-                assert!(
-                    msg.contains("File too large"),
-                    "Error message should mention file too large, got: {}",
-=======
                 assert_eq!(
                     msg, "File too large",
                     "Error message should be general, got: {}",
->>>>>>> 0c8f0684
                     msg
                 );
             }
@@ -404,19 +315,11 @@
             Some(coverage_path),
         );
         match result {
-<<<<<<< HEAD
-            Err(MarkerError::InvalidJson(path)) => {
-                assert!(
-                    path.contains("allocator.json"),
-                    "Error path should mention allocator.json, got: {}",
-                    path
-=======
             Err(MarkerError::InvalidJson(msg)) => {
                 assert_eq!(
                     msg, "Failed to parse mark allocator",
                     "Error message should be general, got: {}",
                     msg
->>>>>>> 0c8f0684
                 );
             }
             other => panic!(
@@ -426,48 +329,18 @@
         }
     }
 
-<<<<<<< HEAD
-    /// Test loading with optional complexity report but no coverage report.
-    #[test]
-    fn test_with_complexity_no_coverage() {
+    /// Test loading with no optional reports.
+    #[test]
+    fn test_no_optional_reports() {
         let dir = "src/test_files/file_loader/case1";
         let memo_paths = vec![PathBuf::from(format!("{}/memo1.txt", dir))];
         let student_paths = vec![PathBuf::from(format!("{}/student1.txt", dir))];
         let allocator_path = PathBuf::from(format!("{}/allocator.json", dir));
-        let complexity_path = PathBuf::from(format!("{}/complexity.json", dir));
-
-        let result = load_files(
-            memo_paths,
-            student_paths,
-            allocator_path,
-            None,
-            Some(complexity_path),
-        );
+
+        let result = load_files(memo_paths, student_paths, allocator_path, None);
 
         assert!(result.is_ok());
         let loaded = result.unwrap();
         assert!(loaded.coverage_raw.is_none());
-        assert!(loaded.complexity_raw.is_some());
-    }
-
-=======
->>>>>>> 0c8f0684
-    /// Test loading with no optional reports.
-    #[test]
-    fn test_no_optional_reports() {
-        let dir = "src/test_files/file_loader/case1";
-        let memo_paths = vec![PathBuf::from(format!("{}/memo1.txt", dir))];
-        let student_paths = vec![PathBuf::from(format!("{}/student1.txt", dir))];
-        let allocator_path = PathBuf::from(format!("{}/allocator.json", dir));
-
-<<<<<<< HEAD
-        let result = load_files(memo_paths, student_paths, allocator_path, None, None);
-=======
-        let result = load_files(memo_paths, student_paths, allocator_path, None);
->>>>>>> 0c8f0684
-
-        assert!(result.is_ok());
-        let loaded = result.unwrap();
-        assert!(loaded.coverage_raw.is_none());
     }
 }