//!
//! File Loader Utility
//!
//! This module provides utilities for loading and validating the set of files required for a submission evaluation.
//! It ensures that all referenced files exist, are of appropriate size, and that the JSON files are valid and not too large.
//!
//! # Functionality
//!
//! - Checks the existence and type of memo and student files.
//! - Ensures the number of memo and student files match.
//! - Loads and validates the allocator and coverage JSON files, enforcing a maximum size.
//! - Returns a [`LoadedFiles`] struct containing all loaded data and paths.
//!
//! # Error Handling
//!
//! Returns [`MarkerError`] variants for missing files, size violations, invalid JSON, or mismatched input lengths.
//!
//! # Tests
//!
//! This module includes comprehensive tests for valid and invalid file sets, covering edge cases and error reporting.

use crate::error::MarkerError;
use serde_json::Value;
use std::fs;
use std::path::{Path, PathBuf};

/// Represents all files loaded for a submission, including their paths and parsed JSON content.
#[derive(Debug)]
pub struct LoadedFiles {
    /// Raw content of memo files.
    pub memo_contents: Vec<String>,
    /// Raw content of student files.
    pub student_contents: Vec<String>,
    /// Raw JSON value for the allocator report.
    pub allocator_raw: Value,
    /// Raw JSON value for the coverage report.
    pub coverage_raw: Option<Value>,
}

/// Maximum allowed size for JSON files.
const MAX_JSON_SIZE: u64 = 2 * 1024 * 1024; // 2MB

/// Checks that a file exists, is a file, and (optionally) does not exceed a maximum size.
///
/// # Errors
///
/// Returns [`MarkerError::IoError`] if the file is missing, not a file, unreadable, or too large.
fn check_file(path: &Path, max_size: Option<u64>) -> Result<(), MarkerError> {
    if !path.exists() {
        return Err(MarkerError::IoError(format!(
            "File not found: {}",
            path.display()
        )));
    }

    if !path.is_file() {
        return Err(MarkerError::IoError(format!(
            "Not a file: {}",
            path.display()
        )));
    }

    let metadata = fs::metadata(path)
        .map_err(|_| MarkerError::IoError(format!("File unreadable: {}", path.display())))?;
    if let Some(max) = max_size {
        if metadata.len() > max {
            return Err(MarkerError::IoError(format!(
                "File too large: {} ({} bytes)",
                path.display(),
                metadata.len()
            )));
        }
    }

    Ok(())
}

/// Loads and validates all files required for a submission.
///
/// - Checks that all memo and student files exist.
/// - Ensures the number of memo and student files match.
/// - Loads and validates the allocator and coverage JSON files, enforcing a maximum size.
///
/// # Errors
///
/// Returns [`MarkerError`] for missing files, size violations, invalid JSON, or mismatched input lengths.
///
/// # Returns
///
/// A [`LoadedFiles`] struct containing all loaded data and paths.
pub fn load_files(
    memo_paths: Vec<PathBuf>,
    student_paths: Vec<PathBuf>,
    allocator_path: PathBuf,
    coverage_path: Option<PathBuf>,
) -> Result<LoadedFiles, MarkerError> {
    for p in &memo_paths {
        check_file(p, None)?;
    }
    for p in &student_paths {
        check_file(p, None)?;
    }
    if memo_paths.len() != student_paths.len() {
        return Err(MarkerError::InputMismatch(format!(
            "memo_paths.len() != student_paths.len(): {} != {}",
            memo_paths.len(),
            student_paths.len()
        )));
    }
    check_file(&allocator_path, Some(MAX_JSON_SIZE))?;
    let allocator_bytes = fs::read(&allocator_path)
        .map_err(|e| MarkerError::IoError(format!("{}: {}", allocator_path.display(), e)))?;
    let allocator_raw = serde_json::from_slice(&allocator_bytes)
        .map_err(|_| MarkerError::InvalidJson(allocator_path.display().to_string()))?;
    let coverage_raw = if let Some(path) = coverage_path {
        check_file(&path, Some(MAX_JSON_SIZE))?;
        let bytes = fs::read(&path)
            .map_err(|e| MarkerError::IoError(format!("{}: {}", path.display(), e)))?;
        Some(
            serde_json::from_slice(&bytes)
                .map_err(|_| MarkerError::InvalidJson(path.display().to_string()))?,
        )
    } else {
        None
    };
<<<<<<< HEAD
=======
    let complexity_raw = if let Some(path) = complexity_path {
        check_file(&path, Some(MAX_JSON_SIZE))?;
        let bytes = fs::read(&path)
            .map_err(|e| MarkerError::IoError(format!("{}: {}", path.display(), e)))?;
        Some(
            serde_json::from_slice(&bytes)
                .map_err(|_| MarkerError::InvalidJson(path.display().to_string()))?,
        )
    } else {
        None
    };
>>>>>>> 46f583a8
    let mut memo_contents = Vec::new();
    for path in &memo_paths {
        let content = fs::read_to_string(path).map_err(|e| {
            MarkerError::IoError(format!(
                "Failed to read memo file {}: {}",
                path.display(),
                e
            ))
        })?;
        memo_contents.push(content);
    }
    let mut student_contents = Vec::new();
    for path in &student_paths {
        let content = fs::read_to_string(path).map_err(|e| {
            MarkerError::IoError(format!(
                "Failed to read student file {}: {}",
                path.display(),
                e
            ))
        })?;
        student_contents.push(content);
    }
    Ok(LoadedFiles {
        memo_contents,
        student_contents,
        allocator_raw,
        coverage_raw,
    })
}

#[cfg(test)]
mod tests {
    //! Unit tests for the file loader utility.
    //! These tests cover valid and invalid file sets, including edge cases and error reporting.
    use super::*;
    use std::path::PathBuf;

    /// Test loading a valid set of files (happy path).
    #[test]
    fn test_happy_path_case1() {
        let dir = "src/test_files/file_loader/case1";
        let memo_paths = vec![PathBuf::from(format!("{}/memo1.txt", dir))];
        let student_paths = vec![PathBuf::from(format!("{}/student1.txt", dir))];
        let allocator_path = PathBuf::from(format!("{}/allocator.json", dir));
        let coverage_path = PathBuf::from(format!("{}/coverage.json", dir));
        let result = load_files(
            memo_paths.clone(),
            student_paths.clone(),
            allocator_path.clone(),
            Some(coverage_path.clone()),
        );
        assert!(
            result.is_ok(),
            "Expected Ok for happy path, got: {:?}",
            result
        );
        let loaded = result.unwrap();
        assert_eq!(loaded.memo_contents.len(), memo_paths.len());
        assert_eq!(loaded.student_contents.len(), student_paths.len());
        assert!(
            loaded.allocator_raw.is_object(),
            "allocator_raw should be a JSON object"
        );
        assert!(loaded.coverage_raw.is_some(), "coverage_raw should be Some");
<<<<<<< HEAD
=======
        assert!(
            loaded.complexity_raw.is_some(),
            "complexity_raw should be Some"
        );
>>>>>>> 46f583a8
    }

    /// Test error handling for a missing memo file.
    #[test]
    fn test_missing_memo_file_case2() {
        let dir = "src/test_files/file_loader/case2";
        let memo_paths = vec![PathBuf::from(format!("{}/memo1.txt", dir))]; // file does not exist
        let student_paths = vec![PathBuf::from(format!("{}/student1.txt", dir))];
        let allocator_path = PathBuf::from(format!("{}/allocator.json", dir));
        let coverage_path = PathBuf::from(format!("{}/coverage.json", dir));
        let result = load_files(
            memo_paths,
            student_paths,
            allocator_path,
            Some(coverage_path),
        );
        match result {
            Err(MarkerError::IoError(msg)) => {
                assert!(
                    msg.contains("File not found"),
                    "Error message should mention file not found, got: {}",
                    msg
                );
            }
            other => panic!("Expected IoError for missing memo file, got: {:?}", other),
        }
    }

    /// Test error handling for mismatched memo and student file counts.
    #[test]
    fn test_length_mismatch_case3() {
        let dir = "src/test_files/file_loader/case3";
        let memo_paths = vec![
            PathBuf::from(format!("{}/memo1.txt", dir)),
            PathBuf::from(format!("{}/memo2.txt", dir)),
        ];
        let student_paths = vec![PathBuf::from(format!("{}/student1.txt", dir))];
        let allocator_path = PathBuf::from(format!("{}/allocator.json", dir));
        let coverage_path = PathBuf::from(format!("{}/coverage.json", dir));
        let result = load_files(
            memo_paths,
            student_paths,
            allocator_path,
            Some(coverage_path),
        );
        match result {
            Err(MarkerError::InputMismatch(msg)) => {
                assert!(
                    msg.contains("memo_paths.len() != student_paths.len()"),
                    "Error message should mention length mismatch, got: {}",
                    msg
                );
            }
            other => panic!(
                "Expected InputMismatch for length mismatch, got: {:?}",
                other
            ),
        }
    }

    /// Test error handling for a JSON file that is too large.
    #[test]
    fn test_json_too_large_case4() {
        let dir = "src/test_files/file_loader/case4";
        let memo_paths = vec![PathBuf::from(format!("{}/memo1.txt", dir))];
        let student_paths = vec![PathBuf::from(format!("{}/student1.txt", dir))];
        let allocator_path = PathBuf::from(format!("{}/allocator.json", dir)); // >2MB
        let coverage_path = PathBuf::from(format!("{}/coverage.json", dir));
        let result = load_files(
            memo_paths,
            student_paths,
            allocator_path,
            Some(coverage_path),
        );
        match result {
            Err(MarkerError::IoError(msg)) => {
                assert!(
                    msg.contains("File too large"),
                    "Error message should mention file too large, got: {}",
                    msg
                );
            }
            other => panic!("Expected IoError for file too large, got: {:?}", other),
        }
    }

    /// Test error handling for invalid JSON content in a file.
    #[test]
    fn test_invalid_json_content_case5() {
        let dir = "src/test_files/file_loader/case5";
        let memo_paths = vec![PathBuf::from(format!("{}/memo1.txt", dir))];
        let student_paths = vec![PathBuf::from(format!("{}/student1.txt", dir))];
        let allocator_path = PathBuf::from(format!("{}/allocator.json", dir)); // invalid json
        let coverage_path = PathBuf::from(format!("{}/coverage.json", dir));
        let result = load_files(
            memo_paths,
            student_paths,
            allocator_path,
            Some(coverage_path),
        );
        match result {
            Err(MarkerError::InvalidJson(path)) => {
                assert!(
                    path.contains("allocator.json"),
                    "Error path should mention allocator.json, got: {}",
                    path
                );
            }
            other => panic!(
                "Expected InvalidJson for invalid json content, got: {:?}",
                other
            ),
        }
    }

<<<<<<< HEAD
=======
    /// Test loading with optional complexity report but no coverage report.
    #[test]
    fn test_with_complexity_no_coverage() {
        let dir = "src/test_files/file_loader/case1";
        let memo_paths = vec![PathBuf::from(format!("{}/memo1.txt", dir))];
        let student_paths = vec![PathBuf::from(format!("{}/student1.txt", dir))];
        let allocator_path = PathBuf::from(format!("{}/allocator.json", dir));
        let complexity_path = PathBuf::from(format!("{}/complexity.json", dir));

        let result = load_files(
            memo_paths,
            student_paths,
            allocator_path,
            None,
            Some(complexity_path),
        );

        assert!(result.is_ok());
        let loaded = result.unwrap();
        assert!(loaded.coverage_raw.is_none());
        assert!(loaded.complexity_raw.is_some());
    }

>>>>>>> 46f583a8
    /// Test loading with no optional reports.
    #[test]
    fn test_no_optional_reports() {
        let dir = "src/test_files/file_loader/case1";
        let memo_paths = vec![PathBuf::from(format!("{}/memo1.txt", dir))];
        let student_paths = vec![PathBuf::from(format!("{}/student1.txt", dir))];
        let allocator_path = PathBuf::from(format!("{}/allocator.json", dir));
<<<<<<< HEAD
        
        let result = load_files(
            memo_paths,
            student_paths,
            allocator_path,
            None,
        );
=======

        let result = load_files(memo_paths, student_paths, allocator_path, None, None);
>>>>>>> 46f583a8

        assert!(result.is_ok());
        let loaded = result.unwrap();
        assert!(loaded.coverage_raw.is_none());
    }
}<|MERGE_RESOLUTION|>--- conflicted
+++ resolved
@@ -123,20 +123,6 @@
     } else {
         None
     };
-<<<<<<< HEAD
-=======
-    let complexity_raw = if let Some(path) = complexity_path {
-        check_file(&path, Some(MAX_JSON_SIZE))?;
-        let bytes = fs::read(&path)
-            .map_err(|e| MarkerError::IoError(format!("{}: {}", path.display(), e)))?;
-        Some(
-            serde_json::from_slice(&bytes)
-                .map_err(|_| MarkerError::InvalidJson(path.display().to_string()))?,
-        )
-    } else {
-        None
-    };
->>>>>>> 46f583a8
     let mut memo_contents = Vec::new();
     for path in &memo_paths {
         let content = fs::read_to_string(path).map_err(|e| {
@@ -201,13 +187,6 @@
             "allocator_raw should be a JSON object"
         );
         assert!(loaded.coverage_raw.is_some(), "coverage_raw should be Some");
-<<<<<<< HEAD
-=======
-        assert!(
-            loaded.complexity_raw.is_some(),
-            "complexity_raw should be Some"
-        );
->>>>>>> 46f583a8
     }
 
     /// Test error handling for a missing memo file.
@@ -310,67 +289,29 @@
         );
         match result {
             Err(MarkerError::InvalidJson(path)) => {
-                assert!(
-                    path.contains("allocator.json"),
-                    "Error path should mention allocator.json, got: {}",
-                    path
-                );
-            }
-            other => panic!(
-                "Expected InvalidJson for invalid json content, got: {:?}",
-                other
-            ),
-        }
-    }
-
-<<<<<<< HEAD
-=======
-    /// Test loading with optional complexity report but no coverage report.
-    #[test]
-    fn test_with_complexity_no_coverage() {
+                assert!(path.contains("allocator.json"), "Error path should mention allocator.json, got: {}", path);
+            },
+            other => panic!("Expected InvalidJson for invalid json content, got: {:?}", other),
+        }
+    }
+
+    /// Test loading with no optional reports.
+    #[test]
+    fn test_no_optional_reports() {
         let dir = "src/test_files/file_loader/case1";
         let memo_paths = vec![PathBuf::from(format!("{}/memo1.txt", dir))];
         let student_paths = vec![PathBuf::from(format!("{}/student1.txt", dir))];
         let allocator_path = PathBuf::from(format!("{}/allocator.json", dir));
-        let complexity_path = PathBuf::from(format!("{}/complexity.json", dir));
-
+        
         let result = load_files(
             memo_paths,
             student_paths,
             allocator_path,
             None,
-            Some(complexity_path),
         );
 
         assert!(result.is_ok());
         let loaded = result.unwrap();
         assert!(loaded.coverage_raw.is_none());
-        assert!(loaded.complexity_raw.is_some());
-    }
-
->>>>>>> 46f583a8
-    /// Test loading with no optional reports.
-    #[test]
-    fn test_no_optional_reports() {
-        let dir = "src/test_files/file_loader/case1";
-        let memo_paths = vec![PathBuf::from(format!("{}/memo1.txt", dir))];
-        let student_paths = vec![PathBuf::from(format!("{}/student1.txt", dir))];
-        let allocator_path = PathBuf::from(format!("{}/allocator.json", dir));
-<<<<<<< HEAD
-        
-        let result = load_files(
-            memo_paths,
-            student_paths,
-            allocator_path,
-            None,
-        );
-=======
-
-        let result = load_files(memo_paths, student_paths, allocator_path, None, None);
->>>>>>> 46f583a8
-
-        assert!(result.is_ok());
-        let loaded = result.unwrap();
-        assert!(loaded.coverage_raw.is_none());
     }
 }