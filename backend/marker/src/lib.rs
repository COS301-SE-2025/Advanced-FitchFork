//! # Marker Library
//!
//! This module provides the core logic for automated marking of programming assignments.
//! It supports loading and validating student and memo outputs, parsing allocation and report files,
//! comparing outputs using pluggable strategies, and generating detailed marking reports with feedback.
//!
//! ## Key Concepts
//! - **MarkingJob**: The main struct representing a marking job for a single submission.
//! - **Comparators**: Pluggable strategies for comparing student and memo outputs (e.g., percentage, exact).
//! - **Feedback**: Automated feedback generation for each subtask.
//! - **Reports**: Structured output summarizing scores and feedback per task and subtask.

pub mod comparators;
pub mod error;
pub mod feedback;
pub mod parsers;
pub mod report;
pub mod scorer;
pub mod traits;
pub mod types;
pub mod utilities;

use crate::comparators::percentage_comparator::PercentageComparator;
use crate::error::MarkerError;
use crate::feedback::auto_feedback::AutoFeedback;
use crate::report::MarkReportResponse;
use crate::traits::comparator::OutputComparator;
use crate::traits::feedback::Feedback;
use crate::traits::parser::Parser;
use crate::types::TaskResult;

use chrono::Utc;
use std::fs;
use std::path::PathBuf;
use util::code_coverage_report::CoverageReport;
use util::execution_config::ExecutionConfig;
use util::execution_config::MarkingScheme;
use util::mark_allocator;
use util::valgrind_report::ValgrindReport;

/// Represents a marking job for a single student submission.
///
/// This struct encapsulates all the input files and configuration needed to mark a submission,
/// including memo outputs, student outputs, allocator (task) schema object, and optional coverage report.
///
/// # Fields
/// - `memo_outputs`: Paths to the reference (memo) output files.
/// - `student_outputs`: Paths to the student output files.
/// - `allocator`: **Allocator object** describing the task/subtask structure and scoring.
/// - `coverage_report`: Optional path to a code coverage report.
/// - `valgrind_report`: Optional path to a valgrind memory leak report.
/// - `comparator`: Strategy for comparing outputs (e.g., percentage, exact).
/// - `feedback`: Automated feedback generation for each subtask.
pub struct MarkingJob<'a> {
    memo_outputs: Vec<PathBuf>,
    student_outputs: Vec<PathBuf>,
    allocator: mark_allocator::MarkAllocator,
    coverage_report: Option<PathBuf>,
    valgrind_report: Option<PathBuf>,
    comparator: Box<dyn OutputComparator + Send + Sync + 'a>,
    feedback: Box<dyn Feedback + Send + Sync + 'a>,
    config: ExecutionConfig,
}

/// Round a float to two decimal places in an efficient manner.
///
/// Uses the common multiply / round / divide trick. Kept local to this module
/// so it's cheap to inline and obvious where rounding is happening.
#[inline]
fn round2(x: f64) -> f64 {
    (x * 100.0).round() / 100.0
}

impl<'a> MarkingJob<'a> {
    /// Create a new marking job with required files.
    ///
    /// # Arguments
    /// * `memo_outputs` - Paths to reference (memo) output files.
    /// * `student_outputs` - Paths to student output files.
    /// * `allocator` - **Allocator object** describing the marking schema.
    /// * `config` - Execution configuration.
    pub fn new(
        memo_outputs: Vec<PathBuf>,
        student_outputs: Vec<PathBuf>,
        allocator: mark_allocator::MarkAllocator,
        config: ExecutionConfig,
    ) -> Self {
        Self {
            memo_outputs,
            student_outputs,
            allocator,
            coverage_report: None,
            valgrind_report: None,
            comparator: Box::new(PercentageComparator),
            feedback: Box::new(AutoFeedback),
            config,
        }
    }

    /// Attach a code coverage report to the marking job.
    ///
    /// # Arguments
    /// * `report` - Path to the coverage report file.
    pub fn with_coverage(mut self, report: PathBuf) -> Self {
        self.coverage_report = Some(report);
        self
    }

    /// Attach a valgrind memory leak report to the marking job.
    ///
    /// # Arguments
    /// * `report` - Path to the valgrind report file.
    pub fn with_valgrind(mut self, report: PathBuf) -> Self {
        self.valgrind_report = Some(report);
        self
    }

    /// Set a custom output comparator strategy for this marking job.
    ///
    /// # Arguments
    /// * `comparator` - An implementation of the `OutputComparator` trait.
    pub fn with_comparator<C: OutputComparator + 'a>(mut self, comparator: C) -> Self {
        self.comparator = Box::new(comparator);
        self
    }

    /// Set a custom feedback strategy for this marking job.
    ///
    /// # Arguments
    /// * `feedback` - An implementation of the `Feedback` trait.
    pub fn with_feedback<F: Feedback + Send + Sync + 'a>(mut self, feedback: F) -> Self {
        self.feedback = Box::new(feedback);
        self
    }

    /// Run the marking process and generate a report.
    ///
    /// # Returns
    /// * `Ok(MarkReportResponse)` on success, containing the full marking report.
    /// * `Err(MarkerError)` if any step fails (e.g., file loading, parsing, input mismatch).
    ///
    /// # Steps
    /// 1. Loads and validates all input files (memo/student/coverage).
    /// 2. Uses the provided allocator object.
    /// 3. Parses memo and student outputs into tasks and subtasks.
    /// 4. Compares outputs using the configured comparator for each subtask.
    /// 5. Aggregates results and generates automated feedback.
    /// 6. Builds a detailed report with scores and feedback per task/subtask.
    pub async fn mark(self) -> Result<MarkReportResponse, MarkerError> {
        let memo_contents: Vec<String> = self
            .memo_outputs
            .iter()
            .map(|p| {
                fs::read_to_string(p).map_err(|e| {
                    MarkerError::InputMismatch(format!("Failed to read memo file {:?}: {e}", p))
                })
            })
            .collect::<Result<_, _>>()?;

        let student_contents: Vec<String> = self
            .student_outputs
            .iter()
            .map(|p| {
                fs::read_to_string(p).map_err(|e| {
                    MarkerError::InputMismatch(format!("Failed to read student file {:?}: {e}", p))
                })
            })
            .collect::<Result<_, _>>()?;

        let coverage_report: Option<CoverageReport> = match &self.coverage_report {
            Some(path) => {
                let s = fs::read_to_string(path).map_err(|e| {
                    MarkerError::InputMismatch(format!(
                        "Failed to read coverage file {:?}: {e}",
                        path
                    ))
                })?;
                let report: CoverageReport = serde_json::from_str(&s)
                    .map_err(|e| MarkerError::InvalidJson(format!("Invalid coverage JSON: {e}")))?;
                Some(report)
            }
            None => None,
        };

        let valgrind_report: Option<ValgrindReport> = match &self.valgrind_report {
            Some(path) => {
                let s = fs::read_to_string(path).map_err(|e| {
                    MarkerError::InputMismatch(format!(
                        "Failed to read valgrind file {:?}: {e}",
                        path
                    ))
                })?;
                let report: ValgrindReport = serde_json::from_str(&s)
                    .map_err(|e| MarkerError::InvalidJson(format!("Invalid valgrind JSON: {e}")))?;
                Some(report)
            }
            None => None,
        };

        let allocator = self.allocator;

        let expected_counts: Vec<usize> = allocator
            .tasks
            .iter()
            .filter(|t| !t.code_coverage.unwrap_or(false))
            .map(|task| task.subsections.len())
            .collect();

        // Parse outputs
        let submission = crate::parsers::output_parser::OutputParser.parse(
            (&memo_contents, &student_contents, expected_counts),
            self.config.clone(),
        )?;

        // Compare & collect results
        let mut all_results: Vec<TaskResult> = Vec::new();
        let mut per_task_results: Vec<Vec<TaskResult>> = Vec::new();
        let mut per_task_subsections: Vec<Vec<crate::report::ReportSubsection>> = Vec::new();
        let mut per_task_names: Vec<String> = Vec::new();
        let mut per_task_scores: Vec<(f64, f64)> = Vec::new();

        let mut i = 1;

        for task_entry in allocator.tasks.iter() {
            if task_entry.code_coverage.unwrap_or(false) {
                // handled later
                continue;
            }

            // submission uses ids like "task1", "task2", ...
            // let expected_id = format!("task{}", task_entry.task_number);
            let expected_id = format!("task{}", i);
            i = i + 1;
            let submission_task = submission
                .tasks
                .iter()
                .find(|t| t.task_id.eq_ignore_ascii_case(&expected_id));

            let mut subsections: Vec<crate::report::ReportSubsection> = Vec::new();
            let mut task_earned = 0.0;
            let mut task_results: Vec<TaskResult> = Vec::new();

            if let Some(task_output) = submission_task {
                for (sub_index, subsection) in task_entry.subsections.iter().enumerate() {
                    let mut student_lines = task_output
                        .student_output
                        .subtasks
                        .get(sub_index)
                        .map(|s| s.lines.clone())
                        .unwrap_or_default();

                    let memo_or_regex_lines: Vec<String> = match self.config.marking.marking_scheme
                    {
                        MarkingScheme::Regex => match subsection.regex.clone() {
                            Some(patterns) => patterns,
                            None => {
                                let pattern_count = subsection.value.max(0.0).round() as usize;
                                std::iter::repeat(String::new())
                                    .take(pattern_count)
                                    .collect()
                            }
                        },
                        _ => task_output
                            .memo_output
                            .subtasks
                            .get(sub_index)
                            .map(|s| s.lines.clone())
                            .unwrap_or_default(),
                    };

<<<<<<< HEAD
                    if self.config.marking.reorder_by_memo && !matches!(self.config.marking.marking_scheme, MarkingScheme::Regex) {
                        student_lines = crate::utilities::line_normalization::reorder_student_by_memo(
                        student_lines,
                        &memo_or_regex_lines,
                        );
                    }

                    let mut result =
                        self.comparator
                            .compare(subsection, &memo_or_regex_lines, &student_lines);
                    result.stderr = task_output.stderr.clone();
                    result.return_code = task_output.return_code;
=======
                    let has_error = task_output
                        .return_code
                        .map(|code| code != 0)
                        .unwrap_or(false);

                    let mut result = if has_error {
                        // If there are compilation or runtime errors, award 0 marks
                        // and skip comparison and memory leak checks
                        TaskResult {
                            name: subsection.name.clone(),
                            awarded: 0.0,
                            possible: subsection.value,
                            matched_patterns: Vec::new(),
                            missed_patterns: Vec::new(),
                            student_output: student_lines.clone(),
                            memo_output: memo_or_regex_lines.clone(),
                            stderr: task_output.stderr.clone(),
                            return_code: task_output.return_code,
                            manual_feedback: None,
                        }
                    } else {
                        // No errors detected, proceed with normal comparison
                        let mut comparison_result = self.comparator.compare(
                            subsection,
                            &memo_or_regex_lines,
                            &student_lines,
                        );
                        comparison_result.stderr = task_output.stderr.clone();
                        comparison_result.return_code = task_output.return_code;
                        comparison_result
                    };
>>>>>>> 9348d834

                    let mut section_feedback = String::new();

                    if has_error {
                        // Use stderr content as feedback for compilation/runtime errors
                        section_feedback = task_output
                            .stderr
                            .as_ref()
                            .map(|stderr| stderr.trim().to_string())
                            .unwrap_or_else(|| {
                                format!(
                                    "Runtime error (exit code: {})",
                                    task_output.return_code.unwrap_or(0)
                                )
                            });
                    } else if task_entry.valgrind.unwrap_or(false) {
                        // Only check for memory leaks if there are no compilation/runtime errors
                        let is_memory_leak_section =
                            subsection.name.to_lowercase().contains("memory leak")
                                || subsection
                                    .feedback
                                    .as_ref()
                                    .map(|f| f.to_lowercase().contains("valgrind"))
                                    .unwrap_or(false);

                        if is_memory_leak_section {
                            if let Some(valgrind_report_ref) = valgrind_report.as_ref() {
                                let task_has_leaks = valgrind_report_ref
                                    .tasks
                                    .iter()
                                    .find(|t| t.task_number == task_entry.task_number)
                                    .map(|t| t.leaked)
                                    .unwrap_or(false);

                                if task_has_leaks {
                                    result.awarded = 0.0;
                                    let leaked_bytes = valgrind_report_ref
                                        .tasks
                                        .iter()
                                        .find(|t| t.task_number == task_entry.task_number)
                                        .map(|t| t.bytes_leaked)
                                        .unwrap_or(0);
                                    section_feedback = format!(
                                        "Memory leaks detected: {} bytes leaked. Fix memory leaks to earn points.",
                                        leaked_bytes
                                    );
                                } else {
                                    result.awarded = subsection.value;
                                    section_feedback =
                                        "No memory leaks detected. Well done!".to_string();
                                }
                            }
                        }
                    }

                    result.awarded = round2(result.awarded);
                    task_earned += result.awarded;

                    subsections.push(crate::report::ReportSubsection {
                        label: subsection.name.clone(),
                        earned: result.awarded,
                        total: round2(subsection.value),
                        feedback: section_feedback,
                    });
                    task_results.push(result.clone());
                    all_results.push(result);
                }
            } else {
                return Err(MarkerError::InputMismatch(format!(
                    "Task '{}' from allocator not found in submission outputs",
                    expected_id
                )));
            }

            per_task_results.push(task_results);
            per_task_subsections.push(subsections);
            per_task_names.push(task_entry.name.clone());
            per_task_scores.push((round2(task_earned), round2(task_entry.value)));
        }

        // Feedback
        let feedback_entries = self.feedback.assemble_feedback(&all_results).await?;
        let mut feedback_iter = feedback_entries.iter();

        let mut report_tasks: Vec<crate::report::ReportTask> = Vec::new();
        let mut task_counter = 1;
        let mut total_earned = 0.0;
        for ((_task_results, mut subsections), (name, (task_earned, task_possible))) in
            per_task_results
                .into_iter()
                .zip(per_task_subsections)
                .zip(per_task_names.into_iter().zip(per_task_scores.into_iter()))
        {
            for subsection in &mut subsections {
                if !subsection.feedback.is_empty() {
                    feedback_iter.next();
                } else {
                    subsection.feedback = feedback_iter
                        .next()
                        .map(|f| f.message.clone())
                        .unwrap_or_default();
                }
            }

            report_tasks.push(crate::report::ReportTask {
                task_number: task_counter,
                name,
                score: crate::report::Score {
                    earned: task_earned,
                    total: task_possible,
                },
                subsections,
            });

            total_earned += task_earned;
            task_counter += 1;
        }

        let mut coverage_total_earned: f64 = 0.0;
        let mut coverage_total_possible: f64 = 0.0;
        if let Some(coverage_report_ref) = coverage_report.as_ref() {
            let bucket_percent: f64 = match coverage_report_ref.summary.coverage_percent {
                p if p < 5.0 => 0.0,
                p if p < 20.0 => 20.0,
                p if p < 40.0 => 40.0,
                p if p < 60.0 => 60.0,
                p if p < 80.0 => 80.0,
                _ => 100.0,
            };

            let coverage_value = allocator
                .tasks
                .iter()
                .filter(|t| t.code_coverage.unwrap_or(false))
                .map(|t| t.value)
                .sum::<f64>();

            coverage_total_earned = round2(bucket_percent * coverage_value / 100.0);
            coverage_total_possible = round2(coverage_value);
            total_earned += coverage_total_earned;
        }

        let mark = crate::report::Score {
            earned: round2(total_earned),
            total: round2(allocator.total_value),
        };

        let now = Utc::now().to_rfc3339();
        let mut report =
            crate::report::generate_new_mark_report(now.clone(), now, report_tasks, mark);

        if coverage_total_possible > 0.0 {
            if let Some(coverage_report_ref) = coverage_report.as_ref() {
                report.code_coverage = Some(crate::report::CodeCoverageReport {
                    summary: Some(crate::report::CoverageSummary {
                        earned: coverage_total_earned,
                        total: coverage_total_possible,
                        total_lines: coverage_report_ref.summary.total_lines,
                        covered_lines: coverage_report_ref.summary.covered_lines,
                        coverage_percent: coverage_report_ref.summary.coverage_percent,
                    }),
                    files: coverage_report_ref
                        .files
                        .iter()
                        .map(|f| crate::report::CoverageFile {
                            path: f.path.clone(),
                            earned: round2(f.covered_lines as f64),
                            total: round2(f.total_lines as f64),
                        })
                        .collect(),
                });
            }
        }

        if let Some(valgrind_report_ref) = valgrind_report.as_ref() {
            let tasks_with_leaks = valgrind_report_ref
                .tasks
                .iter()
                .filter(|t| t.leaked)
                .count();

            report.valgrind = Some(crate::report::ValgrindReport {
                summary: Some(crate::report::ValgrindSummary {
                    total_leaks: valgrind_report_ref.total_leaks,
                    tasks_with_leaks,
                    total_tasks: valgrind_report_ref.total_tasks,
                }),
                tasks: valgrind_report_ref
                    .tasks
                    .iter()
                    .map(|t| crate::report::ValgrindTaskReport {
                        task_number: t.task_number,
                        has_leaks: t.leaked,
                        bytes_leaked: t.bytes_leaked,
                    })
                    .collect(),
            });
        }

        Ok(report.into())
    }
}

#[cfg(test)]
mod tests {
    use super::*;
    use chrono::DateTime;

    fn is_valid_iso8601(s: &str) -> bool {
        DateTime::parse_from_rfc3339(s).is_ok()
    }

    // Helper: load allocator object from the test file (no util paths/APIs needed)
    fn load_test_allocator(path: &std::path::Path) -> mark_allocator::MarkAllocator {
        let s = std::fs::read_to_string(path).expect("read allocator.json");
        serde_json::from_str::<mark_allocator::MarkAllocator>(&s).expect("parse allocator.json")
    }

    #[tokio::test]
    async fn test_marker_happy_path() {
        let dir = "src/test_files/marker/case1";
        let memo_outputs = vec![PathBuf::from(dir).join("memo1.txt")];
        let student_outputs = vec![PathBuf::from(dir).join("student1.txt")];
        let allocator = load_test_allocator(&PathBuf::from(dir).join("allocator.json"));

        let job = MarkingJob::new(
            memo_outputs,
            student_outputs,
            allocator,
            ExecutionConfig::default_config(),
        );

        let result = job.mark().await;
        assert!(result.is_ok(), "Marking should succeed");

        let response = result.unwrap();
        assert!(response.success);
        let report = &response.data;

        assert!(is_valid_iso8601(&report.created_at));
        assert!(is_valid_iso8601(&report.updated_at));

        assert_eq!(report.mark.earned, 10.0);
        assert_eq!(report.mark.total, 10.0);

        assert_eq!(report.tasks.len(), 1);
        let task = &report.tasks[0];
        assert_eq!(task.name, "Task 1");
        assert_eq!(task.score.earned, 10.0);
        assert_eq!(task.score.total, 10.0);

        assert_eq!(task.subsections.len(), 1);
        let sub = &task.subsections[0];
        assert_eq!(sub.label, "Sub1");
        assert_eq!(sub.earned, 10.0);
        assert_eq!(sub.total, 10.0);
        assert!(!sub.feedback.is_empty(), "Feedback should not be empty");
    }

    #[tokio::test]
    async fn test_marker_happy_path_case2() {
        let dir = "src/test_files/marker/case2";
        let memo_outputs = vec![
            PathBuf::from(dir).join("memo1.txt"),
            PathBuf::from(dir).join("memo2.txt"),
        ];
        let student_outputs = vec![
            PathBuf::from(dir).join("student1.txt"),
            PathBuf::from(dir).join("student2.txt"),
        ];
        let allocator = load_test_allocator(&PathBuf::from(dir).join("allocator.json"));

        let job = MarkingJob::new(
            memo_outputs,
            student_outputs,
            allocator,
            ExecutionConfig::default_config(),
        );

        let result = job.mark().await;
        assert!(result.is_ok(), "Marking should succeed");

        let response = result.unwrap();
        assert!(response.success);
        let report = &response.data;

        assert!(is_valid_iso8601(&report.created_at));
        assert!(is_valid_iso8601(&report.updated_at));

        assert_eq!(report.mark.earned, 20.0);
        assert_eq!(report.mark.total, 30.0);

        assert_eq!(report.tasks.len(), 2);

        let task1 = &report.tasks[0];
        assert_eq!(task1.name, "Task 1");
        assert_eq!(task1.subsections.len(), 2);
        assert_eq!(task1.subsections[0].label, "Sub1.1");
        assert_eq!(task1.subsections[0].earned, 5.0);
        assert_eq!(task1.subsections[0].total, 5.0);
        assert!(!task1.subsections[0].feedback.is_empty());
        assert_eq!(task1.subsections[1].label, "Sub1.2");
        assert_eq!(task1.subsections[1].earned, 5.0);
        assert_eq!(task1.subsections[1].total, 5.0);
        assert!(!task1.subsections[1].feedback.is_empty());

        let task2 = &report.tasks[1];
        assert_eq!(task2.name, "Task 2");
        assert_eq!(task2.subsections.len(), 2);
        assert_eq!(task2.subsections[0].label, "Sub2.1");
        assert_eq!(task2.subsections[0].earned, 10.0);
        assert_eq!(task2.subsections[0].total, 10.0);
        assert!(!task2.subsections[0].feedback.is_empty());
        assert_eq!(task2.subsections[1].label, "Sub2.2");
        assert_eq!(task2.subsections[1].earned, 0.0);
        assert_eq!(task2.subsections[1].total, 10.0);
        assert!(!task2.subsections[1].feedback.is_empty());
    }

    #[tokio::test]
    async fn test_marker_edge_cases_partial_and_empty() {
        let dir = "src/test_files/marker/case3";
        let memo_outputs = vec![
            PathBuf::from(dir).join("memo1.txt"),
            PathBuf::from(dir).join("memo2.txt"),
        ];
        let student_outputs = vec![
            PathBuf::from(dir).join("student1.txt"),
            PathBuf::from(dir).join("student2.txt"),
        ];
        let allocator = load_test_allocator(&PathBuf::from(dir).join("allocator.json"));

        let job = MarkingJob::new(
            memo_outputs,
            student_outputs,
            allocator,
            ExecutionConfig::default_config(),
        );

        let result = job.mark().await;
        assert!(result.is_ok(), "Marking should succeed");

        let response = result.unwrap();
        assert!(response.success);
        let report = &response.data;

        assert_eq!(report.tasks.len(), 2);

        let task1 = &report.tasks[0];
        assert_eq!(task1.name, "FizzBuzz");
        assert_eq!(task1.subsections.len(), 2);
        assert_eq!(task1.subsections[0].label, "Output Fizz");
        assert_eq!(task1.subsections[0].earned, 5.0);
        assert_eq!(task1.subsections[0].total, 5.0);
        assert!(!task1.subsections[0].feedback.is_empty());
        assert_eq!(task1.subsections[1].label, "Output Buzz");
        assert_eq!(task1.subsections[1].earned, 0.0);
        assert_eq!(task1.subsections[1].total, 5.0);
        assert!(!task1.subsections[1].feedback.is_empty());

        let task2 = &report.tasks[1];
        assert_eq!(task2.name, "Sum");
        assert_eq!(task2.subsections.len(), 2);
        assert_eq!(task2.subsections[0].label, "Sum correct");
        assert_eq!(task2.subsections[0].earned, 0.0);
        assert_eq!(task2.subsections[0].total, 10.0);
        assert!(!task2.subsections[0].feedback.is_empty());
        assert_eq!(task2.subsections[1].label, "Handles negatives");
        assert_eq!(task2.subsections[1].earned, 0.0);
        assert_eq!(task2.subsections[1].total, 10.0);
        assert!(!task2.subsections[1].feedback.is_empty());

        // Overall
        assert_eq!(report.mark.earned, 5.0);
        assert_eq!(report.mark.total, 30.0);
    }

    #[tokio::test]
    async fn test_marker_mixed_partial_extra_and_order() {
        let dir = "src/test_files/marker/case4";
        let memo_outputs = vec![
            PathBuf::from(dir).join("memo1.txt"),
            PathBuf::from(dir).join("memo2.txt"),
        ];
        let student_outputs = vec![
            PathBuf::from(dir).join("student1.txt"),
            PathBuf::from(dir).join("student2.txt"),
        ];
        let allocator = load_test_allocator(&PathBuf::from(dir).join("allocator.json"));

        let job = MarkingJob::new(
            memo_outputs,
            student_outputs,
            allocator,
            ExecutionConfig::default_config(),
        );

        let result = job.mark().await;
        assert!(result.is_ok(), "Marking should succeed");

        let response = result.unwrap();
        assert!(response.success);
        let report = &response.data;

        // Check structure
        assert_eq!(report.tasks.len(), 2);

        let task1 = &report.tasks[0];
        assert_eq!(task1.name, "Reverse String");
        assert_eq!(task1.subsections.len(), 2);
        // Sub1: correct output with extra line, expect partial credit (likely 0 with strict comparator)
        assert_eq!(task1.subsections[0].label, "Reverse abc");
        assert!(task1.subsections[0].earned < 5.0);
        assert_eq!(task1.subsections[0].total, 5.0);
        assert!(!task1.subsections[0].feedback.is_empty());
        // Sub2: incorrect order, expect 0
        assert_eq!(task1.subsections[1].label, "Reverse xyz");
        assert_eq!(task1.subsections[1].earned, 0.0);
        assert_eq!(task1.subsections[1].total, 5.0);
        assert!(!task1.subsections[1].feedback.is_empty());

        let task2 = &report.tasks[1];
        assert_eq!(task2.name, "Sort Numbers");
        assert_eq!(task2.subsections.len(), 2);
        // Sub1: output split across two lines, expect partial credit
        assert_eq!(task2.subsections[0].label, "Sort ascending");
        assert!(task2.subsections[0].earned < 10.0);
        assert_eq!(task2.subsections[0].total, 10.0);
        assert!(!task2.subsections[0].feedback.is_empty());
        // Sub2: out of order, expect 0
        assert_eq!(task2.subsections[1].label, "Sort descending");
        assert_eq!(task2.subsections[1].earned, 0.0);
        assert_eq!(task2.subsections[1].total, 10.0);
        assert!(!task2.subsections[1].feedback.is_empty());

        // Overall: sum of all earned points
        let total_earned = task1.subsections[0].earned
            + task1.subsections[1].earned
            + task2.subsections[0].earned
            + task2.subsections[1].earned;
        assert_eq!(report.mark.earned, total_earned);
        assert_eq!(report.mark.total, 30.0);
    }

    #[tokio::test]
    async fn test_marker_whitespace_case_and_duplicates() {
        let dir = "src/test_files/marker/case5";
        let memo_outputs = vec![
            PathBuf::from(dir).join("memo1.txt"),
            PathBuf::from(dir).join("memo2.txt"),
        ];
        let student_outputs = vec![
            PathBuf::from(dir).join("student1.txt"),
            PathBuf::from(dir).join("student2.txt"),
        ];
        let allocator = load_test_allocator(&PathBuf::from(dir).join("allocator.json"));

        let job = MarkingJob::new(
            memo_outputs,
            student_outputs,
            allocator,
            ExecutionConfig::default_config(),
        );

        let result = job.mark().await;
        assert!(result.is_ok(), "Marking should succeed");

        let response = result.unwrap();
        assert!(response.success);
        let report = &response.data;

        // Check structure
        assert_eq!(report.tasks.len(), 2);

        let task1 = &report.tasks[0];
        assert_eq!(task1.name, "Echo");
        assert_eq!(task1.subsections.len(), 2);
        // Sub1: wrong case, should be 0
        assert_eq!(task1.subsections[0].label, "Echo Hello");
        assert_eq!(task1.subsections[0].earned, 0.0);
        assert_eq!(task1.subsections[0].total, 5.0);
        assert!(!task1.subsections[0].feedback.is_empty());
        // Sub2: extra whitespace and duplicate, should be penalized
        assert_eq!(task1.subsections[1].label, "Echo World");
        assert!(task1.subsections[1].earned < 5.0);
        assert_eq!(task1.subsections[1].total, 5.0);
        assert!(!task1.subsections[1].feedback.is_empty());

        let task2 = &report.tasks[1];
        assert_eq!(task2.name, "Repeat");
        assert_eq!(task2.subsections.len(), 2);
        // Sub1: duplicate correct line, should be penalized
        assert_eq!(task2.subsections[0].label, "Repeat Yes");
        assert!(task2.subsections[0].earned < 10.0);
        assert_eq!(task2.subsections[0].total, 10.0);
        assert!(!task2.subsections[0].feedback.is_empty());
        // Sub2: missing output, should be 0
        assert_eq!(task2.subsections[1].label, "Repeat No");
        assert_eq!(task2.subsections[1].earned, 0.0);
        assert_eq!(task2.subsections[1].total, 10.0);
        assert!(!task2.subsections[1].feedback.is_empty());

        // Overall: sum of all earned points
        let total_earned = task1.subsections[0].earned
            + task1.subsections[1].earned
            + task2.subsections[0].earned
            + task2.subsections[1].earned;
        assert_eq!(report.mark.earned, total_earned);
        assert_eq!(report.mark.total, 30.0);
    }

    #[tokio::test]
    async fn test_marker_error_handling_missing_file() {
        let dir = "src/test_files/marker/case6";
        let memo_outputs = vec![PathBuf::from(format!("{}/memo1.txt", dir))];
        let student_outputs = vec![PathBuf::from(format!("{}/student_missing.txt", dir))];
        let allocator = load_test_allocator(&PathBuf::from(format!("{}/allocator.json", dir)));

        let job = MarkingJob::new(
            memo_outputs,
            student_outputs,
            allocator,
            ExecutionConfig::default_config(),
        );

        let result = job.mark().await;

        // Must be an error
        assert!(
            result.is_err(),
            "Marking should fail due to missing student file"
        );

        // Match the specific error variant and message shape
        match result {
            Err(MarkerError::InputMismatch(msg)) => {
                assert!(
                    msg.contains("Failed to read student file")
                        || msg.contains("No such file")
                        || msg.contains("No such file or directory")
                        || msg.contains("unreadable"),
                    "Error message should mention missing file, got: {msg}"
                );
            }
            Err(other) => {
                panic!("Expected InputMismatch for missing file, got: {other:?}");
            }
            Ok(_) => unreachable!(),
        }
    }

    #[tokio::test]
    async fn test_marker_error_handling_invalid_allocator_json() {
        // This test still loads allocator.json into an object first, so to simulate invalid JSON
        // you'd normally catch it before constructing the job. Here we mimic the old assertion shape
        // by forcing a bad parse step locally.
        let dir = "src/test_files/marker/case7";
        let _memo_outputs = vec![PathBuf::from(dir).join("memo1.txt")];
        let _student_outputs = vec![PathBuf::from(dir).join("student1.txt")];

        // Try to parse invalid allocator.json -> expect parse error here, not in mark()
        let bad_alloc_path = PathBuf::from(dir).join("allocator.json");
        let s = std::fs::read_to_string(&bad_alloc_path).expect("read allocator.json");
        let alloc_parse = serde_json::from_str::<mark_allocator::MarkAllocator>(&s);

        assert!(
            alloc_parse.is_err(),
            "allocator.json should be invalid in this test case"
        );
    }

    #[tokio::test]
    async fn test_marker_error_handling_empty_student_output() {
        let dir = "src/test_files/marker/case9";
        let memo_outputs = vec![PathBuf::from(dir).join("memo1.txt")];
        let student_outputs = vec![PathBuf::from(dir).join("student1.txt")];
        let allocator = load_test_allocator(&PathBuf::from(dir).join("allocator.json"));

        let job = MarkingJob::new(
            memo_outputs,
            student_outputs,
            allocator,
            ExecutionConfig::default_config(),
        );

        let result = job.mark().await;
        match result {
            Ok(response) => {
                let report = &response.data;
                assert_eq!(report.tasks.len(), 1);
                let task = &report.tasks[0];
                assert_eq!(task.name, "EmptyStudent");
                assert_eq!(task.subsections.len(), 2);
                assert_eq!(task.subsections[0].earned, 0.0);
                assert_eq!(task.subsections[1].earned, 0.0);
                assert_eq!(report.mark.earned, 0.0);
                assert_eq!(report.mark.total, 10.0);
            }
            Err(err) => {
                let err_str = format!("{err:?}");
                assert!(
                    err_str.contains("ParseOutputError")
                        || err_str.contains("Expected")
                        || err_str.contains("subtasks")
                        || err_str.contains("delimiter")
                        || err_str.contains("empty"),
                    "Error message should mention empty or invalid student output, got: {err_str}"
                );
            }
        }
    }
}<|MERGE_RESOLUTION|>--- conflicted
+++ resolved
@@ -268,7 +268,6 @@
                             .unwrap_or_default(),
                     };
 
-<<<<<<< HEAD
                     if self.config.marking.reorder_by_memo && !matches!(self.config.marking.marking_scheme, MarkingScheme::Regex) {
                         student_lines = crate::utilities::line_normalization::reorder_student_by_memo(
                         student_lines,
@@ -276,12 +275,13 @@
                         );
                     }
 
-                    let mut result =
-                        self.comparator
-                            .compare(subsection, &memo_or_regex_lines, &student_lines);
-                    result.stderr = task_output.stderr.clone();
-                    result.return_code = task_output.return_code;
-=======
+                    if self.config.marking.reorder_by_memo && !matches!(self.config.marking.marking_scheme, MarkingScheme::Regex) {
+                        student_lines = crate::utilities::line_normalization::reorder_student_by_memo(
+                        student_lines,
+                        &memo_or_regex_lines,
+                        );
+                    }
+
                     let has_error = task_output
                         .return_code
                         .map(|code| code != 0)
@@ -313,7 +313,6 @@
                         comparison_result.return_code = task_output.return_code;
                         comparison_result
                     };
->>>>>>> 9348d834
 
                     let mut section_feedback = String::new();
 
