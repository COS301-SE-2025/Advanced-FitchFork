--- conflicted
+++ resolved
@@ -182,13 +182,8 @@
                 .iter()
                 .find(|t| t.task_id.eq_ignore_ascii_case(&task_entry.id));
             let mut subsections: Vec<crate::report::ReportSubsection> = Vec::new();
-<<<<<<< HEAD
-            let mut task_earned: i64 = 0;
-            let mut task_possible: i64 = 0;
-=======
             let mut task_earned = 0;
             let mut task_possible = 0;
->>>>>>> 6a84f3e6
             let mut task_results: Vec<TaskResult> = Vec::new();
 
             if let Some(task_output) = submission_task {
@@ -235,11 +230,7 @@
         let mut feedback_iter = feedback_entries.iter();
 
         let mut report_tasks: Vec<crate::report::ReportTask> = Vec::new();
-<<<<<<< HEAD
-        let mut task_counter = 1u32;
-=======
         let mut task_counter = 1;
->>>>>>> 6a84f3e6
         let mut total_earned = 0;
         let mut total_possible = 0;
         for ((_task_results, mut subsections), (name, (task_earned, task_possible))) in
