--- conflicted
+++ resolved
@@ -25,11 +25,7 @@
 use crate::traits::feedback::{Feedback, FeedbackEntry};
 use crate::types::TaskResult;
 use serde::{Deserialize, Serialize};
-<<<<<<< HEAD
-use std::{env, pin::Pin};
-=======
 use util::config;
->>>>>>> 164afae5
 use serde_json;
 
 /// AI feedback strategy: generates feedback using a Large Language Model (LLM).
@@ -117,46 +113,14 @@
     /// # Returns
     ///
     /// A `Result` containing a vector of [`FeedbackEntry`]s or a [`MarkerError`].
-<<<<<<< HEAD
     fn assemble_feedback<'a>(&'a self, results: &'a [TaskResult]) -> Pin<Box<dyn Future<Output = Result<Vec<FeedbackEntry>, MarkerError>> + Send + 'a>> {
         Box::pin(async move {
             dotenvy::dotenv().ok();
 
-            let api_key = env::var("GEMINI_API_KEY")
-                .map_err(|_| MarkerError::InputMismatch("GEMINI_API_KEY environment variable not set".into()))?;
+        let api_key = config::gemini_api_key();
 
             let client = reqwest::Client::new();
             let mut feedback_entries = Vec::new();
-=======
-    async fn assemble_feedback(&self, results: &[TaskResult]) -> Result<Vec<FeedbackEntry>, MarkerError> {
-        dotenvy::dotenv().ok();
-
-        let api_key = config::gemini_api_key();
-
-        let client = reqwest::Client::new();
-        let mut feedback_entries = Vec::new();
-
-        for result in results {
-            let message = if result.missed_patterns.is_empty() {
-                "All patterns matched".to_string()
-            } else {
-                let prompt = format!(
-                    "For a task named '{}', the student missed the following patterns:\n{}\nPlease provide a short and concise hint to the student without giving away the answer.",
-                    result.name,
-                    result.missed_patterns.join("\n")
-                );
-
-                let request_body = GeminiRequest {
-                    contents: vec![Content {
-                        parts: vec![Part { text: prompt }],
-                    }],
-                    generation_config: Some(GenerationConfig {
-                        thinking_config: ThinkingConfig {
-                            thinking_budget: 0,
-                        },
-                    }),
-                };
->>>>>>> 164afae5
 
             for result in results {
                 let message = if result.missed_patterns.is_empty() {
