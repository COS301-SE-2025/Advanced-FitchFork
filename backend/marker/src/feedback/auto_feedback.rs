--- conflicted
+++ resolved
@@ -26,27 +26,6 @@
 pub struct AutoFeedback;
 
 impl Feedback for AutoFeedback {
-<<<<<<< HEAD
-    fn assemble_feedback<'a>(
-        &'a self,
-        results: &'a [TaskResult],
-    ) -> Pin<Box<dyn Future<Output = Result<Vec<FeedbackEntry>, MarkerError>> + Send + 'a>> {
-        Box::pin(async move {
-            let mut feedback_entries = Vec::new();
-
-            for result in results {
-                let mut summary = String::new();
-                if !result.missed_patterns.is_empty() {
-                    summary.push_str(&format!("Missing: {}", result.missed_patterns.join(", ")));
-                } else if !result.matched_patterns.is_empty() {
-                    summary.push_str("All patterns matched");
-                }
-                feedback_entries.push(FeedbackEntry {
-                    task: result.name.clone(),
-                    message: summary,
-                });
-            }
-=======
     async fn assemble_feedback(
         &self,
         results: &[TaskResult],
@@ -105,7 +84,6 @@
                 message: summary,
             });
         }
->>>>>>> 0c8f0684
 
             Ok(feedback_entries)
         })
@@ -122,13 +100,10 @@
         missed: &[&str],
         awarded: i64,
         possible: i64,
-<<<<<<< HEAD
-=======
         student_output: &[&str],
         memo_output: &[&str],
         stderr: Option<&str>,
         return_code: Option<i32>,
->>>>>>> 0c8f0684
     ) -> TaskResult {
         TaskResult {
             name: name.to_string(),
@@ -207,15 +182,9 @@
         assert_eq!(
             feedback,
             vec![FeedbackEntry {
-<<<<<<< HEAD
-                task: "Task1".to_string(),
-                message: "All patterns matched".to_string(),
-            }]
-=======
                 task: "Task2".to_string(),
                 message: "Too much output".to_string(),
             },]
->>>>>>> 0c8f0684
         );
     }
 
@@ -237,11 +206,7 @@
             feedback,
             vec![FeedbackEntry {
                 task: "Task2".to_string(),
-<<<<<<< HEAD
-                message: "Missing: b, c".to_string(),
-=======
                 message: "Incorrect output".to_string(),
->>>>>>> 0c8f0684
             },]
         );
     }
@@ -264,11 +229,7 @@
             feedback,
             vec![FeedbackEntry {
                 task: "Task3".to_string(),
-<<<<<<< HEAD
-                message: "Missing: x, y".to_string(),
-=======
                 message: "Missing lines".to_string(),
->>>>>>> 0c8f0684
             }]
         );
     }
@@ -301,16 +262,6 @@
                 },
                 FeedbackEntry {
                     task: "T2".to_string(),
-<<<<<<< HEAD
-                    message: "Missing: b".to_string(),
-                },
-                FeedbackEntry {
-                    task: "T3".to_string(),
-                    message: "Missing: y".to_string(),
-                },
-            ]
-        );
-=======
                     message: "Missing lines".to_string(),
                 },
                 FeedbackEntry {
@@ -362,6 +313,5 @@
         let feedback = AutoFeedback.assemble_feedback(&[task]).await.unwrap();
         assert_eq!(feedback.len(), 1);
         assert_eq!(feedback[0].message, "Code crashed with exit code 139");
->>>>>>> 0c8f0684
     }
 }