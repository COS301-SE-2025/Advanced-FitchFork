--- conflicted
+++ resolved
@@ -82,10 +82,5 @@
 # Gemini API key for AI feedback
 GEMINI_API_KEY=gemini_api_key_here
 
-<<<<<<< HEAD
 # ID used for moss requests
-MOSS_USER_ID=000000000
-=======
-#Moss user Id
-MOSS_USER_ID=0
->>>>>>> 90a97f39
+MOSS_USER_ID=000000000