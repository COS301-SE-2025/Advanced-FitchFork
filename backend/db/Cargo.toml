--- conflicted
+++ resolved
@@ -21,11 +21,8 @@
 strum = { version = "0.25", features = ["derive"] }
 strum_macros = "0.25"
 log = "0.4"
-<<<<<<< HEAD
+code-runner = { path = "../code_runner" }
 uuid = { version = "1.7", features = ["v4", "serde"] }
-=======
-code-runner = { path = "../code_runner" }
->>>>>>> 13191593
 
 [dev-dependencies]
 tempfile = "3"
