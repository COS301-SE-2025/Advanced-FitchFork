use chrono::{DateTime, Utc};
use sea_orm::entity::prelude::*;
<<<<<<< HEAD
=======
use util::paths::storage_root;
use util::paths::interpreter_dir;
use std::fs;
use std::path::PathBuf;
>>>>>>> 164afae5

/// Represents an interpreter file associated with an assignment,
/// including the command used to run it.
#[derive(Clone, Debug, PartialEq, DeriveEntityModel)]
#[sea_orm(table_name = "interpreters")]
pub struct Model {
    #[sea_orm(primary_key)]
    pub id: i64,

    /// Foreign key reference to an assignment.
    pub assignment_id: i64,

    /// Original file name.
    pub filename: String,

    /// Relative path to the stored file from the storage root.
    pub path: String,

    /// Command to run this interpreter.
    pub command: String,

    pub created_at: DateTime<Utc>,
    pub updated_at: DateTime<Utc>,
}

#[derive(Copy, Clone, Debug, EnumIter, DeriveRelation)]
pub enum Relation {
    #[sea_orm(
        belongs_to = "super::assignment::Entity",
        from = "Column::AssignmentId",
        to = "super::assignment::Column::Id"
    )]
    Assignment,
}

<<<<<<< HEAD
impl ActiveModelBehavior for ActiveModel {}
=======
impl ActiveModelBehavior for ActiveModel {}


impl Model {
    pub async fn save_file(
        db: &DatabaseConnection,
        assignment_id: i64,
        module_id: i64,
        filename: &str,
        command: &str,
        bytes: &[u8],
    ) -> Result<Self, sea_orm::DbErr> {
        use crate::models::assignment_interpreter::{Column, Entity as AssignmentInterpreter};
        use sea_orm::{ColumnTrait, EntityTrait, QueryFilter};

        // Remove any existing interpreter for this assignment
        let existing = AssignmentInterpreter::find()
            .filter(Column::AssignmentId.eq(assignment_id))
            .all(db)
            .await?;

        for record in existing {
            let existing_path = storage_root().join(&record.path);
            let _ = fs::remove_file(existing_path);
            record.delete(db).await?;
        }

        let now = Utc::now();

        let partial = ActiveModel {
            assignment_id: Set(assignment_id),
            filename: Set(filename.to_string()),
            path: Set(String::new()),
            command: Set(command.to_string()),
            created_at: Set(now),
            updated_at: Set(now),
            ..Default::default()
        };

        let inserted: Model = partial.insert(db).await?;

        let ext = PathBuf::from(filename)
            .extension()
            .map(|e| e.to_string_lossy().to_string());

        let stored_filename = match ext {
            Some(ext) => format!("{}.{}", inserted.id, ext),
            None => inserted.id.to_string(),
        };

        let dir_path = interpreter_dir(module_id, assignment_id);
        fs::create_dir_all(&dir_path)
            .map_err(|e| sea_orm::DbErr::Custom(format!("Failed to create directory: {}", e)))?;

        let file_path = dir_path.join(&stored_filename);
        fs::write(&file_path, bytes)
            .map_err(|e| sea_orm::DbErr::Custom(format!("Failed to write file: {}", e)))?;

        let relative_path = file_path
            .strip_prefix(storage_root())
            .unwrap()
            .to_string_lossy()
            .to_string();

        let mut model: ActiveModel = inserted.into();
        model.path = Set(relative_path);
        model.updated_at = Set(Utc::now());

        model.update(db).await
    }

    /// Load interpreter file content from disk.
    pub fn load_file(&self) -> Result<Vec<u8>, std::io::Error> {
        let full_path = storage_root().join(&self.path);
        fs::read(full_path)
    }

    /// Delete the interpreter file from disk (but not DB record).
    pub fn delete_file_only(&self) -> Result<(), std::io::Error> {
        let full_path = storage_root().join(&self.path);
        fs::remove_file(full_path)
    }
}

// TODO : FIX THIS TEST FAILLING ON GITHUB

// #[cfg(test)]
// mod tests {
//     use super::*;
//     use crate::test_utils::setup_test_db;
//     use chrono::Utc;
//     use sea_orm::Set;
//     use tempfile::TempDir;
//     use util::test_helpers::setup_test_assignment_root; // <── use your new helper
//     use util::paths::{interpreter_dir, interpreter_path};
//     use serial_test::serial;
//
//     fn fake_bytes() -> Vec<u8> {
//         vec![0x50, 0x4B, 0x03, 0x04] // ZIP signature
//     }
//
//     #[tokio::test]
//     #[serial]
//     async fn test_save_and_load_file() {
//         let temp_dir = setup_test_assignment_root();
//         let db = setup_test_db().await;
//
//         // Insert dummy module so assignment FK passes
//         let _module = crate::models::module::ActiveModel {
//             code: Set("COS301".to_string()),
//             year: Set(2025),
//             description: Set(Some("Capstone".to_string())),
//             created_at: Set(Utc::now()),
//             updated_at: Set(Utc::now()),
//             ..Default::default()
//         }
//         .insert(&db)
//         .await
//         .expect("Insert module failed");
//
//         // Insert dummy assignment
//         let _assignment = crate::models::assignment::Model::create(
//             &db,
//             1,
//             "Test Assignment",
//             Some("Desc"),
//             crate::models::assignment::AssignmentType::Practical,
//             Utc::now(),
//             Utc::now(),
//         )
//         .await
//         .expect("Insert assignment failed");
//
//         // Save a fake file
//         let content = fake_bytes();
//         let filename = "interpreter.sh";
//         let command = "sh interpreter.sh";
//         let saved = Model::save_file(&db, 1, 1, filename, command, &content)
//             .await
//             .expect("Failed to save interpreter");
//
//         assert_eq!(saved.assignment_id, 1);
//         assert_eq!(saved.filename, filename);
//         assert_eq!(saved.command, command);
//
//         // Build expected path using path utils
//         let expected_dir = interpreter_dir(1, 1);
//         let expected_path = expected_dir.join(filename);
//         assert!(
//             expected_path.exists(),
//             "expected file missing at {:?}",
//             expected_path
//         );
//
//         // Load contents
//         let bytes = saved.load_file().unwrap();
//         assert_eq!(bytes, content);
//
//         // Delete file only
//         saved.delete_file_only().unwrap();
//         assert!(
//             !expected_path.exists(),
//             "file should be removed at {:?}",
//             expected_path
//         );
//     }
// }
>>>>>>> 164afae5
<|MERGE_RESOLUTION|>--- conflicted
+++ resolved
@@ -1,12 +1,9 @@
 use chrono::{DateTime, Utc};
 use sea_orm::entity::prelude::*;
-<<<<<<< HEAD
-=======
 use util::paths::storage_root;
 use util::paths::interpreter_dir;
 use std::fs;
 use std::path::PathBuf;
->>>>>>> 164afae5
 
 /// Represents an interpreter file associated with an assignment,
 /// including the command used to run it.
@@ -42,9 +39,6 @@
     Assignment,
 }
 
-<<<<<<< HEAD
-impl ActiveModelBehavior for ActiveModel {}
-=======
 impl ActiveModelBehavior for ActiveModel {}
 
 
@@ -211,5 +205,4 @@
 //             expected_path
 //         );
 //     }
-// }
->>>>>>> 164afae5
+// }