--- conflicted
+++ resolved
@@ -29,74 +29,4 @@
 }
 
 impl ActiveModelBehavior for ActiveModel {}
-<<<<<<< HEAD
-impl Model {}
-=======
-
-impl Model {
-    /// Create a new task in the database.
-    pub async fn create(
-        db: &DatabaseConnection,
-        assignment_id: i64,
-        task_number: i64,
-        name: &str,
-        command: &str,
-        code_coverage: bool,
-    ) -> Result<Self, DbErr> {
-        let active = ActiveModel {
-            assignment_id: Set(assignment_id),
-            task_number: Set(task_number),
-            name: Set(name.to_string()),
-            command: Set(command.to_string()),
-            code_coverage: Set(code_coverage),
-            created_at: Set(Utc::now()),
-            updated_at: Set(Utc::now()),
-            ..Default::default()
-        };
-        active.insert(db).await
-    }
-
-    /// Get a task by its ID.
-    pub async fn get_by_id(db: &DatabaseConnection, id: i64) -> Result<Option<Self>, DbErr> {
-        Entity::find_by_id(id).one(db).await
-    }
-
-    /// Get all tasks for a specific assignment.
-    pub async fn get_by_assignment_id(
-        db: &DatabaseConnection,
-        assignment_id: i64,
-    ) -> Result<Vec<Self>, DbErr> {
-        Entity::find()
-            .filter(Column::AssignmentId.eq(assignment_id))
-            .all(db)
-            .await
-    }
-
-    /// Edit a task's command and name.
-    pub async fn edit_command_and_name(
-        db: &DatabaseConnection,
-        id: i64,
-        new_name: &str,
-        new_command: &str,
-    ) -> Result<Self, DbErr> {
-        if let Some(task) = Self::get_by_id(db, id).await? {
-            let mut active = task.into_active_model();
-            active.name = Set(new_name.to_string());
-            active.command = Set(new_command.to_string());
-            active.updated_at = Set(Utc::now());
-            active.update(db).await
-        } else {
-            Err(DbErr::RecordNotFound("Task not found".into()))
-        }
-    }
-
-    /// Delete a task by ID.
-    pub async fn delete(db: &DatabaseConnection, id: i64) -> Result<(), DbErr> {
-        if let Some(task) = Self::get_by_id(db, id).await? {
-            task.delete(db).await.map(|_| ())
-        } else {
-            Err(DbErr::RecordNotFound("Task not found".into()))
-        }
-    }
-}
->>>>>>> 2215d6f6
+impl Model {}