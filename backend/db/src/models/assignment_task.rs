--- conflicted
+++ resolved
@@ -28,9 +28,6 @@
     Assignment,
 }
 
-<<<<<<< HEAD
-impl ActiveModelBehavior for ActiveModel {}
-=======
 impl ActiveModelBehavior for ActiveModel {}
 
 impl Model {
@@ -115,5 +112,4 @@
             Err(DbErr::RecordNotFound("Task not found".into()))
         }
     }
-}
->>>>>>> 164afae5
+}