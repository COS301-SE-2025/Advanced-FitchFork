--- conflicted
+++ resolved
@@ -1,8 +1,5 @@
 use chrono::{DateTime, Utc};
 use sea_orm::entity::prelude::*;
-<<<<<<< HEAD
-use strum::{Display, EnumIter, EnumString};
-=======
 use sea_orm::{ActiveValue::Set, DbErr, DatabaseConnection};
 use std::fs;
 use std::path::PathBuf;
@@ -11,7 +8,6 @@
 use util::paths::{
     storage_root, config_dir, main_dir, makefile_dir, mark_allocator_dir, memo_dir, spec_dir,
 };
->>>>>>> 164afae5
 
 /// Represents a file associated with an assignment, such as a spec, main file, memo, or submission.
 #[derive(Clone, Debug, PartialEq, DeriveEntityModel)]
@@ -75,9 +71,6 @@
     Assignment,
 }
 
-<<<<<<< HEAD
-impl ActiveModelBehavior for ActiveModel {}
-=======
 impl ActiveModelBehavior for ActiveModel {}
 
 impl Model {
@@ -297,5 +290,4 @@
         saved.delete_file_only().unwrap();
         assert!(!full_path.exists());
     }
-}
->>>>>>> 164afae5
+}