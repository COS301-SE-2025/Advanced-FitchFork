use chrono::{DateTime, Utc};
use sea_orm::entity::prelude::*;
<<<<<<< HEAD
use sea_orm::EntityTrait;
=======
use sea_orm::{ActiveValue::Set, DatabaseConnection, EntityTrait};
use util::paths::{storage_root, overwrite_task_dir, ensure_dir};
use std::fs;
use std::path::PathBuf;
>>>>>>> 164afae5

/// Represents a file used to overwrite specific parts of an assignment during evaluation.
/// Includes metadata such as its related assignment, task, filename, and storage path.
#[derive(Clone, Debug, PartialEq, DeriveEntityModel)]
#[sea_orm(table_name = "assignment_overwrite_files")]
pub struct Model {
    #[sea_orm(primary_key)]
    pub id: i64,
    pub assignment_id: i64,
    pub task_id: i64,
    pub filename: String,
    pub path: String,
    pub created_at: DateTime<Utc>,
    pub updated_at: DateTime<Utc>,
}

#[derive(Copy, Clone, Debug, EnumIter, DeriveRelation)]
pub enum Relation {
    #[sea_orm(
        belongs_to = "super::assignment::Entity",
        from = "Column::AssignmentId",
        to = "super::assignment::Column::Id"
    )]
    Assignment,

    #[sea_orm(
        belongs_to = "super::assignment_task::Entity",
        from = "Column::TaskId",
        to = "super::assignment_task::Column::TaskNumber"
    )]
    AssignmentTask,
}

<<<<<<< HEAD
impl ActiveModelBehavior for ActiveModel {}
=======
impl ActiveModelBehavior for ActiveModel {}

impl Model {
    pub async fn save_file(
        db: &DatabaseConnection,
        assignment_id: i64,
        task_id: i64,
        filename: &str,
        bytes: &[u8],
    ) -> Result<Self, DbErr> {
        let now = Utc::now();

        let partial = ActiveModel {
            assignment_id: Set(assignment_id),
            task_id: Set(task_id),
            filename: Set(filename.to_string()),
            path: Set("".to_string()),
            created_at: Set(now),
            updated_at: Set(now),
            ..Default::default()
        };

        let inserted: Model = partial.insert(db).await?;

        let ext = PathBuf::from(filename)
            .extension()
            .map(|e| e.to_string_lossy().to_string());

        let stored_filename = match ext {
            Some(ext) => format!("{}.{}", inserted.id, ext),
            None => inserted.id.to_string(),
        };

        let assignment = super::assignment::Entity::find_by_id(assignment_id)
            .one(db)
            .await
            .map_err(|e| DbErr::Custom(format!("DB error finding assignment: {}", e)))?
            .ok_or_else(|| DbErr::Custom("Assignment not found".to_string()))?;

        let module_id = assignment.module_id;

        let task = super::assignment_task::Entity::find_by_id(task_id)
            .one(db)
            .await
            .map_err(|e| DbErr::Custom(format!("DB error finding task: {}", e)))?
            .ok_or_else(|| DbErr::Custom("Task not found".to_string()))?;

        let task_number = task.task_number;

        let dir_path = overwrite_task_dir(module_id, assignment_id, task_number);
        ensure_dir(&dir_path)
            .map_err(|e| DbErr::Custom(format!("Failed to create directory: {e}")))?;

        let file_path = dir_path.join(&stored_filename);
        let relative_path = file_path
            .strip_prefix(storage_root())
            .unwrap()
            .to_string_lossy()
            .to_string();

        fs::write(&file_path, bytes)
            .map_err(|e| DbErr::Custom(format!("Failed to write file: {e}")))?;

        let mut model: ActiveModel = inserted.into();
        model.path = Set(relative_path);
        model.updated_at = Set(Utc::now());

        model.update(db).await
    }

    /// Loads the file contents from disk based on the path stored in the model.
    pub fn load_file(&self) -> Result<Vec<u8>, std::io::Error> {
        let full_path = storage_root().join(&self.path);
        fs::read(full_path)
    }

    /// Deletes the file from disk (but not the DB record).
    pub fn delete_file_only(&self) -> Result<(), std::io::Error> {
        let full_path = storage_root().join(&self.path);
        fs::remove_file(full_path)
    }
}
>>>>>>> 164afae5
<|MERGE_RESOLUTION|>--- conflicted
+++ resolved
@@ -1,13 +1,9 @@
 use chrono::{DateTime, Utc};
 use sea_orm::entity::prelude::*;
-<<<<<<< HEAD
-use sea_orm::EntityTrait;
-=======
 use sea_orm::{ActiveValue::Set, DatabaseConnection, EntityTrait};
 use util::paths::{storage_root, overwrite_task_dir, ensure_dir};
 use std::fs;
 use std::path::PathBuf;
->>>>>>> 164afae5
 
 /// Represents a file used to overwrite specific parts of an assignment during evaluation.
 /// Includes metadata such as its related assignment, task, filename, and storage path.
@@ -41,9 +37,6 @@
     AssignmentTask,
 }
 
-<<<<<<< HEAD
-impl ActiveModelBehavior for ActiveModel {}
-=======
 impl ActiveModelBehavior for ActiveModel {}
 
 impl Model {
@@ -125,5 +118,4 @@
         let full_path = storage_root().join(&self.path);
         fs::remove_file(full_path)
     }
-}
->>>>>>> 164afae5
+}