//! Entity and business logic for managing plagiarism cases.

use chrono::{DateTime, Utc};
use sea_orm::entity::prelude::*;
use sea_orm::EntityTrait;

/// Represents a detected plagiarism case between two submissions.
#[derive(Clone, Debug, PartialEq, DeriveEntityModel)]
#[sea_orm(table_name = "plagiarism_cases")]
pub struct Model {
    /// Primary key for the plagiarism case.
    #[sea_orm(primary_key)]
    pub id: i64,

    /// ID of the assignment this case belongs to.
    pub assignment_id: i64,

    /// ID of the first submission involved in the case.
    pub submission_id_1: i64,

    /// ID of the second submission involved in the case.
    pub submission_id_2: i64,

    /// Optional: the MOSS report this case came from.
    /// NOTE: Nullable so that deleting a report does NOT delete cases.
    pub report_id: Option<i64>,

    /// Description of the plagiarism incident.
    pub description: String,

    /// The review status of the case.
    pub status: Status,

    /// Similarity percentage (0–100) as float.
    pub similarity: f32,

    /// Total lines matched across the pair (parsed from MOSS).
    pub lines_matched: i64,

    /// Timestamp when the case was created.
    pub created_at: DateTime<Utc>,

    /// Timestamp when the case was last updated.
    pub updated_at: DateTime<Utc>,
}

/// Defines the possible review statuses for a plagiarism case.
#[derive(
    Debug, Clone, PartialEq, Eq, EnumIter, DeriveActiveEnum, sea_orm::strum::Display, sea_orm::strum::EnumString
)]
#[sea_orm(rs_type = "String", db_type = "Text")]
#[strum(serialize_all = "lowercase", ascii_case_insensitive)]
pub enum Status {
    /// The case has not yet been reviewed.
    #[sea_orm(string_value = "review")]
    Review,
    /// The case has been flagged for potential plagiarism.
    #[sea_orm(string_value = "flagged")]
    Flagged,
    /// The case has been reviewed and cleared.
    #[sea_orm(string_value = "reviewed")]
    Reviewed,
}

/// Defines relationships to assignment submissions and the report.
#[derive(Copy, Clone, Debug, EnumIter, DeriveRelation)]
pub enum Relation {
    #[sea_orm(
        belongs_to = "super::assignment_submission::Entity",
        from = "Column::SubmissionId1",
        to = "super::assignment_submission::Column::Id"
    )]
    Submission1,

    #[sea_orm(
        belongs_to = "super::assignment_submission::Entity",
        from = "Column::SubmissionId2",
        to = "super::assignment_submission::Column::Id"
    )]
    Submission2,

    #[sea_orm(
        belongs_to = "super::moss_report::Entity",
        from = "Column::ReportId",
        to = "super::moss_report::Column::Id"
        // no cascade here; the FK behavior is enforced in the migration (SET NULL)
    )]
    Report,
}

<<<<<<< HEAD
impl ActiveModelBehavior for ActiveModel {}
=======
impl ActiveModelBehavior for ActiveModel {}

impl Model {
    /// Creates a new plagiarism case entry in the database.
    ///
    /// # Arguments
    /// - `db`: The active database connection.
    /// - `assignment_id`: Assignment ID.
    /// - `submission_id_1`: First submission id.
    /// - `submission_id_2`: Second submission id.
    /// - `description`: Human readable note.
    /// - `similarity`: Percentage 0-100.
    /// - `lines_matched`: Total matched lines for the pair.
    /// - `report_id`: Optional MOSS report id (nullable; no cascade on delete).
    pub async fn create_case(
        db: &DatabaseConnection,
        assignment_id: i64,
        submission_id_1: i64,
        submission_id_2: i64,
        description: &str,
        similarity: f32,
        lines_matched: i64,
        report_id: Option<i64>,
    ) -> Result<Self, DbErr> {
        let now = Utc::now();
        let active = ActiveModel {
            assignment_id: Set(assignment_id),
            submission_id_1: Set(submission_id_1),
            submission_id_2: Set(submission_id_2),
            report_id: Set(report_id),
            description: Set(description.to_string()),
            status: Set(Status::Review),
            similarity: Set(similarity),
            lines_matched: Set(lines_matched),
            created_at: Set(now),
            updated_at: Set(now),
            ..Default::default()
        };
        active.insert(db).await
    }
}
>>>>>>> 164afae5
<|MERGE_RESOLUTION|>--- conflicted
+++ resolved
@@ -88,9 +88,6 @@
     Report,
 }
 
-<<<<<<< HEAD
-impl ActiveModelBehavior for ActiveModel {}
-=======
 impl ActiveModelBehavior for ActiveModel {}
 
 impl Model {
@@ -131,5 +128,4 @@
         };
         active.insert(db).await
     }
-}
->>>>>>> 164afae5
+}