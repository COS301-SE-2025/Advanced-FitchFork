--- conflicted
+++ resolved
@@ -1,12 +1,8 @@
-<<<<<<< HEAD
-use chrono::{DateTime, Utc};
-=======
 use chrono::{DateTime, Duration, Utc};
 use rand::distributions::Alphanumeric;
 use rand::{Rng, thread_rng};
 use sea_orm::ActiveValue::{NotSet, Set};
 use sea_orm::IntoActiveModel;
->>>>>>> 0c8f0684
 use sea_orm::entity::prelude::*;
 use serde::{Deserialize, Serialize};
 
@@ -40,9 +36,6 @@
     }
 }
 
-<<<<<<< HEAD
-impl ActiveModelBehavior for ActiveModel {}
-=======
 impl ActiveModelBehavior for ActiveModel {}
 
 impl Model {
@@ -92,5 +85,4 @@
         active_model.update(db).await?;
         Ok(())
     }
-}
->>>>>>> 0c8f0684
+}