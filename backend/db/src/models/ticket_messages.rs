--- conflicted
+++ resolved
@@ -1,9 +1,5 @@
 use chrono::{DateTime, Utc};
-<<<<<<< HEAD
-use sea_orm::entity::prelude::*;
-=======
 use sea_orm::{ActiveValue::Set, entity::prelude::*};
->>>>>>> 0c8f0684
 use serde::{Deserialize, Serialize};
 
 #[derive(Clone, Debug, PartialEq, DeriveEntityModel, Deserialize, Serialize)]
@@ -50,9 +46,6 @@
     }
 }
 
-<<<<<<< HEAD
-impl ActiveModelBehavior for ActiveModel {}
-=======
 impl ActiveModelBehavior for ActiveModel {}
 
 impl Model {
@@ -101,5 +94,4 @@
             _ => false,
         }
     }
-}
->>>>>>> 0c8f0684
+}