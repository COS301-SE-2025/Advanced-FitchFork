--- conflicted
+++ resolved
@@ -35,10 +35,6 @@
     }
 }
 
-<<<<<<< HEAD
-impl ActiveModelBehavior for ActiveModel {}
-=======
-/// SeaORM hook point for customizing model behavior.
 impl ActiveModelBehavior for ActiveModel {}
 
 /// Struct returned by `get_module_roles`, summarizing a user's role in a module.
@@ -358,5 +354,4 @@
         assert_eq!(r.module_code, "COS999");
         assert_eq!(r.role, "lecturer");
     }
-}
->>>>>>> 0c8f0684
+}