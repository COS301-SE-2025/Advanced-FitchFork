//! Entity and business logic for managing assignments.
//!
//! This module defines the `Assignment` model, its relations, and
//! methods for creating, editing, and filtering assignments.

use crate::models::assignment_file::{FileType, Model as AssignmentFileModel};
use crate::models::assignment_submission::{Column as SubmissionCol, Entity as SubmissionEntity};
use crate::models::assignment_task::{Column as TaskColumn, Entity as TaskEntity};
use crate::models::moss_report;
use crate::models::user_module_role::{
    Column as UserModuleRoleCol, Entity as UserModuleRoleEntity, Role as ModuleRole,
};
use chrono::{DateTime, Utc};
use ipnet::IpNet;
use sea_orm::entity::prelude::*;
use sea_orm::{
    ActiveModelTrait, ColumnTrait, Condition, DbErr, EntityTrait, IntoActiveModel, PaginatorTrait,
    QueryFilter, QueryOrder, QuerySelect, Set,
};
use serde::{Deserialize, Serialize};
use sha2::{Digest, Sha256};
use std::fs;
use std::net::IpAddr;
use strum::{Display, EnumIter, EnumString};
use util::execution_config::ExecutionConfig;
<<<<<<< HEAD
use util::execution_config::execution_config::SubmissionMode;
=======
use util::execution_config::SubmissionMode;
>>>>>>> 0c8f0684
use util::paths::{assignment_dir, interpreter_dir, memo_output_dir};

/// Assignment model representing the `assignments` table in the database.
#[derive(Clone, Debug, PartialEq, DeriveEntityModel)]
#[sea_orm(table_name = "assignments")]
pub struct Model {
    #[sea_orm(primary_key)]
    pub id: i64,
    pub module_id: i64,
    pub name: String,
    pub description: Option<String>,
    pub assignment_type: AssignmentType,
    pub status: Status,
    pub available_from: DateTime<Utc>,
    pub due_date: DateTime<Utc>,
    pub created_at: DateTime<Utc>,
    pub updated_at: DateTime<Utc>,
}

/// Defines the relationship between `Assignment` and `Module`.
#[derive(Copy, Clone, Debug, EnumIter, DeriveRelation)]
pub enum Relation {
    #[sea_orm(
        belongs_to = "super::module::Entity",
        from = "Column::ModuleId",
        to = "super::module::Column::Id"
    )]
    Module,

    #[sea_orm(has_many = "super::moss_report::Entity")]
    MossReports,
}

impl Related<moss_report::Entity> for Entity {
    fn to() -> RelationDef {
        Relation::MossReports.def()
    }
}

<<<<<<< HEAD
=======
impl ActiveModelBehavior for ActiveModel {}

>>>>>>> 0c8f0684
#[derive(
    Debug, Clone, PartialEq, Display, EnumIter, EnumString, Serialize, Deserialize, DeriveActiveEnum,
)]
#[sea_orm(
    rs_type = "String",
    db_type = "Enum",
    enum_name = "assignment_type_enum"
)]
#[strum(serialize_all = "lowercase", ascii_case_insensitive)]
pub enum AssignmentType {
    #[sea_orm(string_value = "assignment")]
    Assignment,

    #[sea_orm(string_value = "practical")]
    Practical,
}

#[derive(
    Debug, Clone, PartialEq, Display, EnumIter, EnumString, Serialize, Deserialize, DeriveActiveEnum,
)]
#[sea_orm(
    rs_type = "String",
    db_type = "Enum",
    enum_name = "assignment_status_enum"
)]
#[strum(serialize_all = "lowercase", ascii_case_insensitive)]
pub enum Status {
    #[sea_orm(string_value = "setup")]
    Setup,
    #[sea_orm(string_value = "ready")]
    Ready,
    #[sea_orm(string_value = "open")]
    Open,
    #[sea_orm(string_value = "closed")]
    Closed,
    #[sea_orm(string_value = "archived")]
    Archived,
}

/// Detailed report of assignment readiness state.
#[derive(Debug, Serialize, Deserialize)]
pub struct ReadinessReport {
    pub submission_mode: SubmissionMode,
    pub config_present: bool,
    pub tasks_present: bool,
    pub main_present: bool,
    pub interpreter_present: bool,
    pub memo_present: bool,
    pub makefile_present: bool,
    pub memo_output_present: bool,
    pub mark_allocator_present: bool,
}

impl ReadinessReport {
    /// Readiness is conditional:
    /// - Manual  -> require main
    /// - GATLAM  -> require interpreter
    /// - Others  -> neither main nor interpreter are required
    pub fn is_ready(&self) -> bool {
        let common_ok = self.config_present
            && self.tasks_present
            && self.memo_present
            && self.makefile_present
            && self.memo_output_present
            && self.mark_allocator_present;

        if !common_ok {
            return false;
        }

        match self.submission_mode {
            SubmissionMode::Manual => self.main_present,
            SubmissionMode::GATLAM => self.interpreter_present,
            _ => true, // RNG / CodeCoverage, etc.
        }
    }
}

/// Quick summary object for attempts.
#[derive(Debug, Clone, serde::Serialize)]
pub struct AttemptsSummary {
    pub used: u32,
    pub max: u32,
    pub remaining: u32,
    pub limit_attempts: bool,
}

impl Model {
    pub async fn create(
        db: &DatabaseConnection,
        module_id: i64,
        name: &str,
        description: Option<&str>,
        assignment_type: AssignmentType,
        available_from: DateTime<Utc>,
        due_date: DateTime<Utc>,
    ) -> Result<Self, DbErr> {
        Self::validate_dates(available_from, due_date)?;

        let active = ActiveModel {
            module_id: Set(module_id),
            name: Set(name.to_string()),
            description: Set(description.map(|d| d.to_string())),
            assignment_type: Set(assignment_type),
            status: Set(Status::Setup),
            available_from: Set(available_from),
            due_date: Set(due_date),
            created_at: Set(Utc::now()),
            updated_at: Set(Utc::now()),
            ..Default::default()
        };

        let created = active.insert(db).await?;

        // auto-create default config.json (mirror on disk + DB record)
        let default_config = ExecutionConfig::default_config();
        match serde_json::to_vec(&default_config) {
            Ok(bytes) => {
                if let Err(e) = AssignmentFileModel::save_file(
                    db,
                    created.id,
                    module_id,
                    FileType::Config,
                    "config.json",
                    &bytes,
                )
                .await
                {
                    eprintln!(
                        "Warning: failed to store default execution config record for assignment {}: {}",
                        created.id, e
                    );

                    if let Err(e) = default_config.save(module_id, created.id) {
                        eprintln!(
                            "Warning: failed to save default execution config for assignment {}: {}",
                            created.id, e
                        );
                    }
                }
            }
            Err(e) => {
                eprintln!(
                    "Warning: failed to serialize default execution config for assignment {}: {}",
                    created.id, e
                );

                if let Err(e) = default_config.save(module_id, created.id) {
                    eprintln!(
                        "Warning: failed to save default execution config for assignment {}: {}",
                        created.id, e
                    );
                }
            }
        }

        Ok(created)
    }

    pub async fn edit(
        db: &DatabaseConnection,
        id: i64,
        module_id: i64,
        name: &str,
        description: Option<&str>,
        assignment_type: AssignmentType,
        available_from: DateTime<Utc>,
        due_date: DateTime<Utc>,
    ) -> Result<Self, DbErr> {
        Self::validate_dates(available_from, due_date)?;

        let mut assignment = Entity::find()
            .filter(Column::Id.eq(id))
            .filter(Column::ModuleId.eq(module_id))
            .one(db)
            .await?
            .ok_or(DbErr::RecordNotFound("Assignment not found".to_string()))?
            .into_active_model();

        assignment.name = Set(name.to_string());
        assignment.description = Set(description.map(|d| d.to_string()));
        assignment.assignment_type = Set(assignment_type);
        assignment.available_from = Set(available_from);
        assignment.due_date = Set(due_date);
        assignment.updated_at = Set(Utc::now());

        assignment.update(db).await
    }

    pub async fn delete(db: &DatabaseConnection, id: i32, module_id: i32) -> Result<(), DbErr> {
        let Some(model) = Entity::find()
            .filter(Column::Id.eq(id))
            .filter(Column::ModuleId.eq(module_id))
            .one(db)
            .await?
        else {
            return Err(DbErr::RecordNotFound(format!(
                "Assignment {id} in module {module_id} not found"
            )));
        };

        let active = model.into_active_model();
        active.delete(db).await?;

        let dir = assignment_dir(module_id as i64, id as i64);
        if dir.exists() {
            if let Err(e) = fs::remove_dir_all(&dir) {
                eprintln!(
                    "Warning: Failed to delete assignment directory {:?}: {}",
                    dir, e
                );
            }
        }

        Ok(())
    }

    pub async fn filter(
        db: &DatabaseConnection,
        page: u64,
        per_page: u64,
        sort_by: Option<String>,
        query: Option<String>,
    ) -> Result<Vec<Self>, DbErr> {
        let mut query_builder = Entity::find();

        if let Some(q) = query {
            let pattern = format!("%{}%", q.to_lowercase());
            query_builder = query_builder.filter(
                Condition::any()
                    .add(Expr::cust("LOWER(name)").like(&pattern))
                    .add(Expr::cust("LOWER(description)").like(&pattern)),
            );
        }

        if let Some(sort) = sort_by {
            let (column, asc) = if sort.starts_with('-') {
                (&sort[1..], false)
            } else {
                (sort.as_str(), true)
            };

            query_builder = match column {
                "name" => {
                    if asc {
                        query_builder.order_by_asc(Column::Name)
                    } else {
                        query_builder.order_by_desc(Column::Name)
                    }
                }
                "due_date" => {
                    if asc {
                        query_builder.order_by_asc(Column::DueDate)
                    } else {
                        query_builder.order_by_desc(Column::DueDate)
                    }
                }
                "available_from" => {
                    if asc {
                        query_builder.order_by_asc(Column::AvailableFrom)
                    } else {
                        query_builder.order_by_desc(Column::AvailableFrom)
                    }
                }
                _ => query_builder,
            };
        }

        query_builder
            .paginate(db, per_page)
            .fetch_page(page - 1)
            .await
    }

    fn validate_dates(available_from: DateTime<Utc>, due_date: DateTime<Utc>) -> Result<(), DbErr> {
        if due_date < available_from {
            Err(DbErr::Custom(
                "Due date cannot be before Available From date".into(),
            ))
        } else {
            Ok(())
        }
    }

    /// Computes a detailed readiness report for an assignment, with requirements
    /// that adapt to the configured `SubmissionMode`.
    ///
    /// This function verifies the presence of all expected resources:
    /// - At least one **task** exists in the database.
    /// - A **configuration** file (`config.json` under `.../config/`) exists.
    /// - A **memo** file exists.
    /// - A **makefile** exists.
    /// - At least one **memo output** file exists.
    /// - A JSON **mark allocator** file exists.
    /// - **Main** or **Interpreter** presence is required **conditionally**:
    ///     - If `SubmissionMode::Manual`  → **main** file must be present.
    ///     - If `SubmissionMode::GATLAM`  → **interpreter** must be present.
    ///     - Other modes (e.g., `RNG`, `CodeCoverage`) do **not** require main/interpreter.
    ///
    /// The returned [`ReadinessReport`] includes:
    /// - `submission_mode`: the mode resolved from `config.json` (or default if missing/invalid).
    /// - Boolean flags for each component, including `main_present` and `interpreter_present`.
    /// - `is_ready()` that applies the conditional rule above.
    ///
    /// This function only checks readiness — it does **not** modify the assignment's status.
    ///
    /// # Arguments
    /// * `db` — Database connection.
    /// * `module_id` — The module ID.
    /// * `assignment_id` — The assignment ID.
    ///
    /// # Returns
    /// * `Ok(ReadinessReport)` with per-component readiness details.
    /// * `Err(DbErr)` if a database error occurs while checking tasks.
    ///
    /// # Notes
    /// File presence is checked on the filesystem under canonical directories.
    /// Missing directories or I/O errors are treated as absence of the respective component.
    pub async fn compute_readiness_report(
        db: &DatabaseConnection,
        module_id: i64,
        assignment_id: i64,
    ) -> Result<ReadinessReport, DbErr> {
        // presence checks (unchanged ones kept)
        let config_present =
            AssignmentFileModel::full_directory_path(module_id, assignment_id, &FileType::Config)
                .read_dir()
                .map(|mut it| it.any(|f| f.is_ok()))
                .unwrap_or(false);

        let tasks_present = TaskEntity::find()
            .filter(TaskColumn::AssignmentId.eq(assignment_id))
            .limit(1)
            .all(db)
            .await
            .map(|tasks| !tasks.is_empty())
            .unwrap_or(false);

        let main_present =
            AssignmentFileModel::full_directory_path(module_id, assignment_id, &FileType::Main)
                .read_dir()
                .map(|mut it| it.any(|f| f.is_ok()))
                .unwrap_or(false);

        // interpreter presence
        let interpreter_present = interpreter_dir(module_id, assignment_id)
            .read_dir()
            .map(|mut it| it.any(|f| f.is_ok()))
            .unwrap_or(false);

        let memo_present =
            AssignmentFileModel::full_directory_path(module_id, assignment_id, &FileType::Memo)
                .read_dir()
                .map(|mut it| it.any(|f| f.is_ok()))
                .unwrap_or(false);

        let makefile_present =
            AssignmentFileModel::full_directory_path(module_id, assignment_id, &FileType::Makefile)
                .read_dir()
                .map(|mut it| it.any(|f| f.is_ok()))
                .unwrap_or(false);

        let memo_output_present = {
            let base_path = memo_output_dir(module_id, assignment_id);
            if let Ok(entries) = fs::read_dir(&base_path) {
                entries.flatten().any(|entry| entry.path().is_file())
            } else {
                false
            }
        };

        let mark_allocator_present = AssignmentFileModel::full_directory_path(
            module_id,
            assignment_id,
            &FileType::MarkAllocator,
        )
        .read_dir()
        .map(|it| {
            it.flatten()
                .any(|f| f.path().extension().map(|e| e == "json").unwrap_or(false))
        })
        .unwrap_or(false);

        // Determine submission mode: prefer on-disk config.json; fallback to default
        let submission_mode = ExecutionConfig::get_execution_config(module_id, assignment_id)
            .map(|c| c.project.submission_mode)
            .unwrap_or_else(|_| ExecutionConfig::default_config().project.submission_mode);

        Ok(ReadinessReport {
            submission_mode,
            config_present,
            tasks_present,
            main_present,
            interpreter_present,
            memo_present,
            makefile_present,
            memo_output_present,
            mark_allocator_present,
        })
    }

    /// Attempts to transition an assignment to `Ready` state if all readiness conditions are met.
    ///
    /// This function:
    /// - Computes a full readiness report for the assignment.
    /// - If all components are present (`is_ready` == true), it checks the current status.
    /// - If the current status is `Setup`, it updates the status to `Ready` and updates `updated_at`.
    /// - If already in `Ready`, `Open`, etc., it does not change the status.
    ///
    /// # Arguments
    /// * `db` - A reference to the database connection.
    /// * `module_id` - The ID of the module to which the assignment belongs.
    /// * `assignment_id` - The ID of the assignment.
    ///
    /// # Returns
    /// * `Ok(true)` if the assignment is fully ready (regardless of whether the status was updated).
    /// * `Ok(false)` if the assignment is not ready.
    /// * `Err(DbErr)` if a database error occurs.
    pub async fn try_transition_to_ready(
        db: &DatabaseConnection,
        module_id: i64,
        assignment_id: i64,
    ) -> Result<bool, DbErr> {
        let report = Self::compute_readiness_report(db, module_id, assignment_id).await?;

        if report.is_ready() {
            let mut active = Entity::find()
                .filter(Column::Id.eq(assignment_id))
                .filter(Column::ModuleId.eq(module_id))
                .one(db)
                .await?
                .ok_or(DbErr::RecordNotFound("Assignment not found".into()))?
                .into_active_model();

            if active.status.as_ref() == &Status::Setup {
                active.status = Set(Status::Ready);
                active.updated_at = Set(Utc::now());
                active.update(db).await?;
            }
        }

        Ok(report.is_ready())
    }

    /// Look up the user's role for this assignment's module (if any).
    async fn role_for_user_in_module(
        &self,
        db: &DatabaseConnection,
        user_id: i64,
    ) -> Result<Option<ModuleRole>, DbErr> {
        let rec = UserModuleRoleEntity::find()
            .filter(UserModuleRoleCol::UserId.eq(user_id))
            .filter(UserModuleRoleCol::ModuleId.eq(self.module_id))
            .one(db)
            .await?;
        Ok(rec.map(|r| r.role))
    }

    /// Staff are any non-student roles.
    fn is_staff_role(role: &ModuleRole) -> bool {
        matches!(
            role,
            ModuleRole::Lecturer | ModuleRole::AssistantLecturer | ModuleRole::Tutor
        )
    }

    /// Load the assignment's ExecutionConfig from disk.
    /// Returns None if the file is missing or invalid.
    pub fn config(&self) -> Option<ExecutionConfig> {
        ExecutionConfig::get_execution_config(self.module_id, self.id).ok()
    }

    /// Whether attempt limits are enforced.
    pub fn limit_attempts(&self) -> bool {
        self.config()
            .map(|cfg| cfg.marking.limit_attempts)
            .unwrap_or(false)
    }

    /// Maximum attempts (default 10 if config missing).
    pub fn get_max_attempts(&self) -> u32 {
        self.config()
            .map(|cfg| cfg.marking.max_attempts)
            .unwrap_or(10)
    }

    /// Count the number of used attempts for a user on this assignment.
    ///
    /// Counts only **non-practice** and **non-ignored** submissions.
    pub async fn attempts_used_by_user(
        &self,
        db: &DatabaseConnection,
        user_id: i64,
    ) -> Result<u32, DbErr> {
        let count = SubmissionEntity::find()
            .filter(SubmissionCol::AssignmentId.eq(self.id))
            .filter(SubmissionCol::UserId.eq(user_id))
            .filter(SubmissionCol::IsPractice.eq(false))
            .filter(SubmissionCol::Ignored.eq(false))
            .count(db)
            .await?;
        Ok(count as u32)
    }

    /// Compute AttemptsSummary { used, max, remaining, limit_attempts }.
    pub async fn attempts_summary_for_user(
        &self,
        db: &DatabaseConnection,
        user_id: i64,
    ) -> Result<AttemptsSummary, DbErr> {
        let used = self.attempts_used_by_user(db, user_id).await?;
        let max = self.get_max_attempts();
        let limit_attempts = self.limit_attempts();

        let remaining = if limit_attempts {
            max.saturating_sub(used)
        } else {
            u32::MAX // effectively unlimited
        };

        Ok(AttemptsSummary {
            used,
            max,
            remaining,
            limit_attempts,
        })
    }

    /// Decide whether the user can submit another **non-practice** attempt.
    /// - Staff: always true (unlimited).
    /// - Students: obey attempt limits.
    pub async fn can_submit(&self, db: &DatabaseConnection, user_id: i64) -> Result<bool, DbErr> {
        if let Some(role) = self.role_for_user_in_module(db, user_id).await? {
            if Self::is_staff_role(&role) {
                return Ok(true); // staff are never limited
            }
        }
        // default to student rules if no role or role is student
        let summary = self.attempts_summary_for_user(db, user_id).await?;
        if !summary.limit_attempts {
            return Ok(true); // unlimited for students if not enforcing
        }
        Ok(summary.remaining > 0)
    }

    /// Whether practice submissions are enabled for this assignment (default false if config missing).
    pub fn allow_practice_submissions(&self) -> bool {
        self.config()
            .map(|cfg| cfg.marking.allow_practice_submissions)
            .unwrap_or(false)
    }

    /// Decide whether the user can submit given `is_practice`.
    ///
    ///     Staff (lecturer/assistant/tutor):
    ///   - Always allowed, practice or not.
    ///
    ///     Students:
    ///   - Practice requires `allow_practice_submissions == true`.
    ///   - Non-practice uses attempt-limit rules.
    pub async fn can_submit_for(
        &self,
        db: &DatabaseConnection,
        user_id: i64,
        is_practice: bool,
    ) -> Result<bool, DbErr> {
        if let Some(role) = self.role_for_user_in_module(db, user_id).await? {
            if Self::is_staff_role(&role) {
                return Ok(true); // staff ignore both practice flag and attempt limits
            }
        }

        // Student path
        if is_practice {
            return Ok(self.allow_practice_submissions());
        }
        self.can_submit(db, user_id).await
    }

    pub fn pass_mark(&self) -> u32 {
        self.config().map(|cfg| cfg.marking.pass_mark).unwrap_or(50) // default fallback
    }

    /// Automatically adjust an assignment's status based on the current time and its
    /// `available_from` / `due_date`, allowing only **adjacent** transitions.
    ///
    /// ### Allowed transitions (adjacent only)
    /// - `Ready  → Open`   when `now >= available_from`
    /// - `Open   → Closed` when `now >= due_date`
    /// - `Open   → Ready`  if `available_from` was moved into the future
    ///
    /// ### Not affected / terminal
    /// - `Setup`, `Archived`, and **`Closed`** are **never** auto-transitioned by this method.
    ///   (Closed is treated as terminal here; it will not auto re-open.)
    ///
    /// ### No jumps
    /// - The method only performs a **single, adjacent** step. It will **not** jump directly
    ///   from `Ready` → `Closed`, even if the current time is past the due date.
    ///
    /// ### Idempotency
    /// - If no adjacent change is needed, the method is a no-op.
    ///
    /// ### Time source
    /// - Uses `Utc::now()` to determine the current time.
    ///
    /// ### Returns
    /// - `Ok(Some(new_status))` if the status was updated.
    /// - `Ok(None)` if no change was needed.
    /// - `Err(DbErr)` if the database update fails.
    ///
    /// ### Typical usage
    /// - Call on read (e.g., when fetching an assignment) or from a periodic task to keep
    ///   statuses aligned with schedule changes.
    pub async fn auto_open_or_close(
        &self,
        db: &DatabaseConnection,
    ) -> Result<Option<Status>, DbErr> {
        let now = Utc::now();

        let desired = if now >= self.due_date {
            Status::Closed
        } else if now >= self.available_from {
            Status::Open
        } else {
            Status::Ready
        };

        // Only allow adjacent transitions among Ready/Open — Closed is terminal here.
        let allowed = matches!(
            (self.status.clone(), desired.clone()),
            (Status::Ready, Status::Open)
                | (Status::Open, Status::Closed)
                | (Status::Open, Status::Ready) // revert if available_from moved later
        );

        if allowed {
            let mut active = self.clone().into_active_model();
            active.status = Set(desired.clone());
            active.updated_at = Set(now);
            active.update(db).await?;
            Ok(Some(desired))
        } else {
            Ok(None)
        }
    }

    /// True if students must unlock (based on config.json).
    pub fn password_required_for_students(&self) -> bool {
        if let Some(cfg) = self.config() {
            cfg.security.password_enabled && cfg.security.password_pin.is_some()
        } else {
            false
        }
    }

    /// Verify a plaintext PIN against the PIN in the config.
    pub fn verify_password_from_config(&self, candidate: &str) -> bool {
        let Some(cfg) = self.config() else {
            return false;
        };
        let Some(ref pin) = cfg.security.password_pin else {
            return false;
        };
        // simple equality (you can swap to constant-time later if desired)
        candidate == pin
    }

    /// Short, stable tag that changes when the PIN changes.
    /// Used to invalidate old cookies immediately after rotation without DB.
    pub fn password_tag(&self) -> Option<String> {
        let cfg = self.config()?;
        let pin = cfg.security.password_pin.as_ref()?;
        let mut h = Sha256::new();
        h.update(pin.as_bytes());
        let hex = format!("{:x}", h.finalize());
        Some(hex[..16].to_string())
    }

    /// Whether the security cookie should be bound to the user id.
    pub fn bind_cookie_to_user(&self) -> bool {
        self.config()
            .map(|c| c.security.bind_cookie_to_user)
            .unwrap_or(true)
    }

    /// Whether the given client IP is allowed by the config’s CIDR allowlist.
    /// Empty allowlist => allow all. Missing/invalid config => allow.
    pub fn ip_allowed(&self, client_ip: IpAddr) -> bool {
        let Some(cfg) = self.config() else {
            return true;
        };
        if cfg.security.allowed_cidrs.is_empty() {
            return true;
        }
        for cidr in &cfg.security.allowed_cidrs {
            if let Ok(net) = cidr.parse::<IpNet>() {
                if net.contains(&client_ip) {
                    return true;
                }
            }
        }
        false
    }
}

#[cfg(test)]
mod tests {
    use super::*;
    use crate::models::module::ActiveModel as ModuleActiveModel;
    use crate::test_utils::setup_test_db;
    use chrono::{TimeZone, Utc};

    fn sample_dates() -> (DateTime<Utc>, DateTime<Utc>) {
        (
            Utc.with_ymd_and_hms(2025, 6, 1, 9, 0, 0).unwrap(),
            Utc.with_ymd_and_hms(2025, 6, 30, 17, 0, 0).unwrap(),
        )
    }

    #[tokio::test]
    async fn test_create_assignment() {
        let db = setup_test_db().await;
        let (from, due) = sample_dates();

        let module = ModuleActiveModel {
            code: Set("COS301".to_string()),
            year: Set(2025),
            description: Set(Some("Capstone Project".to_string())),
            created_at: Set(Utc::now()),
            updated_at: Set(Utc::now()),
            ..Default::default()
        }
        .insert(&db)
        .await
        .expect("Failed to insert test module");

        let assignment = Model::create(
            &db,
            module.id,
            "Test Assignment",
            Some("Intro to Testing"),
            AssignmentType::Practical,
            from,
            due,
        )
        .await
        .unwrap();

        assert_eq!(assignment.module_id, module.id);
        assert_eq!(assignment.name, "Test Assignment");
        assert_eq!(assignment.status, Status::Setup); // status defaults to Setup
    }

    #[tokio::test]
    async fn test_edit_assignment() {
        let db = setup_test_db().await;
        let (from, due) = sample_dates();

        let module = ModuleActiveModel {
            code: Set("COS301".to_string()),
            year: Set(2025),
            description: Set(Some("Capstone Project".to_string())),
            created_at: Set(Utc::now()),
            updated_at: Set(Utc::now()),
            ..Default::default()
        }
        .insert(&db)
        .await
        .expect("Failed to insert test module");

        let created = Model::create(
            &db,
            module.id,
            "Initial",
            Some("Initial Desc"),
            AssignmentType::Assignment,
            from,
            due,
        )
        .await
        .unwrap();

        let updated = Model::edit(
            &db,
            created.id,
            module.id,
            "Updated Name",
            Some("Updated Desc"),
            AssignmentType::Practical,
            from,
            due,
        )
        .await
        .unwrap();

        assert_eq!(updated.name, "Updated Name");
        assert_eq!(updated.status, created.status); // status remains unchanged
    }

    #[tokio::test]
    async fn test_filter_assignments_by_query_and_sort() {
        let db = setup_test_db().await;
        let (from, due) = sample_dates();

        let module = ModuleActiveModel {
            code: Set("COS301".to_string()),
            year: Set(2025),
            description: Set(Some("Capstone Project".to_string())),
            created_at: Set(Utc::now()),
            updated_at: Set(Utc::now()),
            ..Default::default()
        }
        .insert(&db)
        .await
        .expect("Failed to insert test module");

        Model::create(
            &db,
            module.id,
            "Rust Basics",
            Some("Learn Rust"),
            AssignmentType::Assignment,
            from,
            due,
        )
        .await
        .unwrap();
        Model::create(
            &db,
            module.id,
            "Advanced Rust",
            Some("Ownership and lifetimes"),
            AssignmentType::Assignment,
            from,
            due,
        )
        .await
        .unwrap();
        Model::create(
            &db,
            module.id,
            "Python Basics",
            Some("Learn Python"),
            AssignmentType::Assignment,
            from,
            due,
        )
        .await
        .unwrap();

        let rust_results = Model::filter(
            &db,
            module.id.try_into().unwrap(),
            10,
            Some("name".into()),
            Some("rust".into()),
        )
        .await
        .unwrap();

        assert_eq!(rust_results.len(), 2);
        assert!(
            rust_results
                .iter()
                .all(|a| a.name.to_lowercase().contains("rust"))
        );
    }

    #[tokio::test]
    async fn test_auto_transition_ready_to_open() {
        use crate::models::module::ActiveModel as ModuleActiveModel;
        use chrono::Duration;

        let db = crate::test_utils::setup_test_db().await;
        let now = Utc::now();

        // module
        let module = ModuleActiveModel {
            code: Set("TST101".to_string()),
            year: Set(2025),
            description: Set(Some("Test".to_string())),
            created_at: Set(now),
            updated_at: Set(now),
            ..Default::default()
        }
        .insert(&db)
        .await
        .unwrap();

        // Ready, available_from in the past, due_date in the future -> should OPEN
        let a = ActiveModel {
            module_id: Set(module.id),
            name: Set("A1".into()),
            description: Set(Some("desc".into())),
            assignment_type: Set(AssignmentType::Assignment),
            status: Set(Status::Ready),
            available_from: Set(now - Duration::hours(1)),
            due_date: Set(now + Duration::days(1)),
            created_at: Set(now),
            updated_at: Set(now),
            ..Default::default()
        }
        .insert(&db)
        .await
        .unwrap();

        let changed = a.auto_open_or_close(&db).await.unwrap();
        assert_eq!(changed, Some(Status::Open));

        let fresh = Entity::find_by_id(a.id).one(&db).await.unwrap().unwrap();
        assert_eq!(fresh.status, Status::Open);
    }

    #[tokio::test]
    async fn test_auto_transition_open_to_closed() {
        use crate::models::module::ActiveModel as ModuleActiveModel;
        use chrono::Duration;

        let db = crate::test_utils::setup_test_db().await;
        let now = Utc::now();

        let module = ModuleActiveModel {
            code: Set("TST102".to_string()),
            year: Set(2025),
            description: Set(Some("Test".to_string())),
            created_at: Set(now),
            updated_at: Set(now),
            ..Default::default()
        }
        .insert(&db)
        .await
        .unwrap();

        // Open, due_date in the past -> should CLOSE
        let a = ActiveModel {
            module_id: Set(module.id),
            name: Set("A2".into()),
            description: Set(Some("desc".into())),
            assignment_type: Set(AssignmentType::Assignment),
            status: Set(Status::Open),
            available_from: Set(now - Duration::days(2)),
            due_date: Set(now - Duration::minutes(1)),
            created_at: Set(now),
            updated_at: Set(now),
            ..Default::default()
        }
        .insert(&db)
        .await
        .unwrap();

        let changed = a.auto_open_or_close(&db).await.unwrap();
        assert_eq!(changed, Some(Status::Closed));

        let fresh = Entity::find_by_id(a.id).one(&db).await.unwrap().unwrap();
        assert_eq!(fresh.status, Status::Closed);
    }

    #[tokio::test]
    async fn test_auto_transition_open_back_to_ready_when_available_moved_later() {
        use crate::models::module::ActiveModel as ModuleActiveModel;
        use chrono::Duration;

        let db = crate::test_utils::setup_test_db().await;
        let now = Utc::now();

        let module = ModuleActiveModel {
            code: Set("TST104".to_string()),
            year: Set(2025),
            description: Set(Some("Test".to_string())),
            created_at: Set(now),
            updated_at: Set(now),
            ..Default::default()
        }
        .insert(&db)
        .await
        .unwrap();

        // Open, but available_from moved to the future -> should revert to READY
        let a = ActiveModel {
            module_id: Set(module.id),
            name: Set("A4".into()),
            description: Set(Some("desc".into())),
            assignment_type: Set(AssignmentType::Assignment),
            status: Set(Status::Open),
            available_from: Set(now + Duration::hours(2)), // moved later
            due_date: Set(now + Duration::days(1)),
            created_at: Set(now),
            updated_at: Set(now),
            ..Default::default()
        }
        .insert(&db)
        .await
        .unwrap();

        let changed = a.auto_open_or_close(&db).await.unwrap();
        assert_eq!(changed, Some(Status::Ready));

        let fresh = Entity::find_by_id(a.id).one(&db).await.unwrap().unwrap();
        assert_eq!(fresh.status, Status::Ready);
    }

    #[tokio::test]
    async fn test_auto_transition_no_change_for_setup_or_archived() {
        use crate::models::module::ActiveModel as ModuleActiveModel;
        use chrono::Duration;

        let db = crate::test_utils::setup_test_db().await;
        let now = Utc::now();

        let module = ModuleActiveModel {
            code: Set("TST105".to_string()),
            year: Set(2025),
            description: Set(Some("Test".to_string())),
            created_at: Set(now),
            updated_at: Set(now),
            ..Default::default()
        }
        .insert(&db)
        .await
        .unwrap();

        // Setup should not auto-transition
        let setup = ActiveModel {
            module_id: Set(module.id),
            name: Set("A5".into()),
            description: Set(Some("desc".into())),
            assignment_type: Set(AssignmentType::Assignment),
            status: Set(Status::Setup),
            available_from: Set(now - Duration::days(1)),
            due_date: Set(now + Duration::days(1)),
            created_at: Set(now),
            updated_at: Set(now),
            ..Default::default()
        }
        .insert(&db)
        .await
        .unwrap();

        let changed = setup.auto_open_or_close(&db).await.unwrap();
        assert_eq!(changed, None);
        let fresh = Entity::find_by_id(setup.id)
            .one(&db)
            .await
            .unwrap()
            .unwrap();
        assert_eq!(fresh.status, Status::Setup);

        // Archived should not auto-transition
        let archived = ActiveModel {
            module_id: Set(module.id),
            name: Set("A6".into()),
            description: Set(Some("desc".into())),
            assignment_type: Set(AssignmentType::Assignment),
            status: Set(Status::Archived),
            available_from: Set(now - Duration::days(1)),
            due_date: Set(now - Duration::hours(1)),
            created_at: Set(now),
            updated_at: Set(now),
            ..Default::default()
        }
        .insert(&db)
        .await
        .unwrap();

        let changed = archived.auto_open_or_close(&db).await.unwrap();
        assert_eq!(changed, None);
        let fresh = Entity::find_by_id(archived.id)
            .one(&db)
            .await
            .unwrap()
            .unwrap();
        assert_eq!(fresh.status, Status::Archived);
    }

    #[tokio::test]
    async fn test_auto_transition_does_not_jump_ready_to_closed() {
        use crate::models::module::ActiveModel as ModuleActiveModel;
        use chrono::Duration;

        let db = crate::test_utils::setup_test_db().await;
        let now = Utc::now();

        let module = ModuleActiveModel {
            code: Set("TST106".to_string()),
            year: Set(2025),
            description: Set(Some("Test".to_string())),
            created_at: Set(now),
            updated_at: Set(now),
            ..Default::default()
        }
        .insert(&db)
        .await
        .unwrap();

        // Ready but already past due_date -> should NOT jump directly to Closed
        let a = ActiveModel {
            module_id: Set(module.id),
            name: Set("A7".into()),
            description: Set(Some("desc".into())),
            assignment_type: Set(AssignmentType::Assignment),
            status: Set(Status::Ready),
            available_from: Set(now - Duration::days(2)),
            due_date: Set(now - Duration::hours(1)), // desired would be Closed
            created_at: Set(now),
            updated_at: Set(now),
            ..Default::default()
        }
        .insert(&db)
        .await
        .unwrap();

        let changed = a.auto_open_or_close(&db).await.unwrap();
        assert_eq!(changed, None); // no direct Ready -> Closed
        let fresh = Entity::find_by_id(a.id).one(&db).await.unwrap().unwrap();
        assert_eq!(fresh.status, Status::Ready);
    }
}<|MERGE_RESOLUTION|>--- conflicted
+++ resolved
@@ -23,11 +23,7 @@
 use std::net::IpAddr;
 use strum::{Display, EnumIter, EnumString};
 use util::execution_config::ExecutionConfig;
-<<<<<<< HEAD
-use util::execution_config::execution_config::SubmissionMode;
-=======
 use util::execution_config::SubmissionMode;
->>>>>>> 0c8f0684
 use util::paths::{assignment_dir, interpreter_dir, memo_output_dir};
 
 /// Assignment model representing the `assignments` table in the database.
@@ -67,11 +63,8 @@
     }
 }
 
-<<<<<<< HEAD
-=======
 impl ActiveModelBehavior for ActiveModel {}
 
->>>>>>> 0c8f0684
 #[derive(
     Debug, Clone, PartialEq, Display, EnumIter, EnumString, Serialize, Deserialize, DeriveActiveEnum,
 )]
