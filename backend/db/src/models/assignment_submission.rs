--- conflicted
+++ resolved
@@ -1,8 +1,5 @@
 use chrono::{DateTime, Utc};
 use sea_orm::entity::prelude::*;
-<<<<<<< HEAD
-use sea_orm::EntityTrait;
-=======
 use sea_orm::{ActiveValue::Set, DatabaseConnection, EntityTrait, QueryOrder};
 use util::execution_config::execution_config::GradingPolicy;
 use util::execution_config::ExecutionConfig;
@@ -10,7 +7,6 @@
 use std::env;
 use std::fs;
 use std::path::PathBuf;
->>>>>>> 35b14be3
 use crate::models::user;
 use crate::models::assignment::Model as AssignmentModel;
 
@@ -30,28 +26,20 @@
     pub user_id: i64,
     /// Attempt number
     pub attempt: i64,
-<<<<<<< HEAD
-    /// Is this submission a practice submission?
-    pub is_practice: bool,
-=======
     /// The score earned by the user.
     pub earned: i64,
     /// The total possible score.
     pub total: i64,
->>>>>>> 35b14be3
+    /// Is this submission a practice submission?
+    pub is_practice: bool,
+    /// Whether this submission should be ignored for grading/analytics.
+    pub ignored: bool,
     /// The original filename uploaded by the user.
     pub filename: String,
     /// The hash of the submitted files.
     pub file_hash: String,
     /// Relative file path from the storage root.
     pub path: String,
-<<<<<<< HEAD
-=======
-    /// Is this submission a practice submission?
-    pub is_practice: bool,
-    /// Whether this submission should be ignored for grading/analytics.
-    pub ignored: bool,
->>>>>>> 35b14be3
     /// Timestamp when the submission was created.
     pub created_at: DateTime<Utc>,
     /// Timestamp when the submission was last updated.
@@ -84,365 +72,5 @@
     }
 }
 
-<<<<<<< HEAD
 impl ActiveModelBehavior for ActiveModel {}
-impl Model {}
-=======
-impl Model {
-    /// Returns the root directory used for storing assignment submissions on disk.
-    ///
-    /// # Returns
-    /// - `PathBuf` pointing to the base directory.
-    ///
-    /// Uses the `ASSIGNMENT_STORAGE_ROOT` environment variable if set,
-    /// otherwise defaults to `data/assignment_files`.
-    pub fn storage_root() -> PathBuf {
-        env::var("ASSIGNMENT_STORAGE_ROOT")
-            .map(PathBuf::from)
-            .unwrap_or_else(|_| PathBuf::from("data/assignment_files"))
-    }
-
-    /// Constructs the full directory path for a submission based on
-    /// its module and assignment identifiers.
-    ///
-    /// # Arguments
-    /// - `module_id`: ID of the module containing the assignment.
-    /// - `assignment_id`: ID of the specific assignment.
-    ///
-    /// # Returns
-    /// - `PathBuf` with the complete directory path.
-    pub fn full_directory_path(
-        module_id: i64,
-        assignment_id: i64,
-        user_id: i64,
-        attempt: i64,
-    ) -> PathBuf {
-        Self::storage_root()
-            .join(format!("module_{module_id}"))
-            .join(format!("assignment_{assignment_id}"))
-            .join("assignment_submissions")
-            .join(format!("user_{user_id}"))
-            .join(format!("attempt_{attempt}"))
-    }
-
-    /// Computes the absolute path to the stored file on disk.
-    ///
-    /// # Returns
-    /// - `PathBuf` pointing to the file location.
-    pub fn full_path(&self) -> PathBuf {
-        Self::storage_root().join(&self.path)
-    }
-
-    /// Saves a file to disk and creates or updates its metadata in the database.
-    ///
-    /// This method:
-    /// 1. Creates a temporary DB entry.
-    /// 2. Looks up the associated assignment and module.
-    /// 3. Saves the file with a generated name on disk.
-    /// 4. Updates the DB entry with the file path.
-    ///
-    /// # Arguments
-    /// - `db`: Reference to the active database connection.
-    /// - `assignment_id`: ID of the assignment this submission is for.
-    /// - `user_id`: ID of the user submitting.
-    /// - `attempt`: Attempt number,
-    /// - `filename`: The original filename as submitted.
-    /// - `bytes`: The file content as a byte slice.
-    ///
-    /// # Returns
-    /// - `Ok(Model)`: The complete, updated `Model` representing the saved file.
-    /// - `Err(DbErr)`: If any database or filesystem operation fails.
-    pub async fn save_file(
-        db: &DatabaseConnection,
-        assignment_id: i64,
-        user_id: i64,
-        attempt: i64,
-        earned: i64,
-        total: i64,
-        is_practice: bool,
-        filename: &str,
-        file_hash: &str,
-        bytes: &[u8],
-    ) -> Result<Self, DbErr> {
-        if earned > total {
-            return Err(DbErr::Custom("Earned score cannot be greater than total score".into()));
-        }
-
-        let now = Utc::now();
-
-        // Step 1: Insert placeholder model
-        let partial = ActiveModel {
-            assignment_id: Set(assignment_id),
-            user_id: Set(user_id),
-            attempt: Set(attempt),
-            is_practice: Set(is_practice),
-            ignored: Set(false),
-            earned: Set(earned),
-            total: Set(total),
-            filename: Set(filename.to_string()),
-            file_hash: Set(file_hash.to_string()),
-            path: Set("".to_string()),
-            created_at: Set(now),
-            updated_at: Set(now),
-            ..Default::default()
-        };
-
-        let inserted: Model = partial.insert(db).await?;
-
-        // Step 2: Lookup module_id
-        let assignment = assignment::Entity::find_by_id(assignment_id)
-            .one(db)
-            .await?
-            .ok_or_else(|| DbErr::Custom("Assignment not found".into()))?;
-
-        let module_id = assignment.module_id;
-
-        // Step 3: Construct stored filename
-        let ext = PathBuf::from(filename)
-            .extension()
-            .map(|e| e.to_string_lossy().to_string());
-
-        let stored_filename = match ext {
-            Some(ext) => format!("{}.{}", inserted.id, ext),
-            None => inserted.id.to_string(),
-        };
-
-        // Step 4: Write file to disk
-        let dir_path = Self::full_directory_path(module_id, assignment_id, user_id, attempt);
-        fs::create_dir_all(&dir_path)
-            .map_err(|e| DbErr::Custom(format!("Failed to create directory: {e}")))?;
-
-        let file_path = dir_path.join(&stored_filename);
-        let relative_path = file_path
-            .strip_prefix(Self::storage_root())
-            .unwrap()
-            .to_string_lossy()
-            .to_string();
-
-        fs::write(&file_path, bytes)
-            .map_err(|e| DbErr::Custom(format!("Failed to write file: {e}")))?;
-
-        // Step 5: Update DB with path
-        let mut model: ActiveModel = inserted.into();
-        model.path = Set(relative_path);
-        model.updated_at = Set(Utc::now());
-
-        model.update(db).await
-    }
-
-    /// Loads the contents of the stored file from disk.
-    ///
-    /// # Returns
-    /// - `Ok(Vec<u8>)`: The file contents as bytes.
-    /// - `Err(std::io::Error)`: If reading the file fails.
-    pub fn load_file(&self) -> Result<Vec<u8>, std::io::Error> {
-        fs::read(self.full_path())
-    }
-
-    /// Deletes the file from disk without removing the database record.
-    ///
-    /// # Returns
-    /// - `Ok(())`: If the file was successfully deleted.
-    /// - `Err(std::io::Error)`: If the file deletion failed.
-    pub fn delete_file_only(&self) -> Result<(), std::io::Error> {
-        fs::remove_file(self.full_path())
-    }
-
-    /// Find all submission IDs for a given assignment
-    pub async fn find_by_assignment(
-        assignment_id: i64,
-        db: &DatabaseConnection,
-    ) -> Result<Vec<i64>, DbErr> {
-        let submissions = Entity::find()
-            .filter(Column::AssignmentId.eq(assignment_id as i32))
-            .all(db)
-            .await?;
-
-        Ok(submissions.into_iter().map(|s| s.id as i64).collect())
-    }
-    
-    pub async fn get_latest_submissions_for_assignment(
-        db: &DatabaseConnection,
-        assignment_id: i64,
-    ) -> Result<Vec<Self>, DbErr> {
-        let all = Entity::find()
-            .filter(Column::AssignmentId.eq(assignment_id))
-            .order_by_asc(Column::UserId)
-            .order_by_desc(Column::Attempt)
-            .all(db)
-            .await?;
-
-        let mut seen = HashSet::new();
-        let mut latest = Vec::new();
-
-        for s in all {
-            if seen.insert(s.user_id) {
-                latest.push(s);
-            }
-        }
-        Ok(latest)
-    }
-
-    /// Set the `ignored` flag for a submission by id and return the updated model.
-    pub async fn set_ignored(
-        db: &DatabaseConnection,
-        submission_id: i64,
-        ignored: bool,
-    ) -> Result<Self, DbErr> {
-        // Load existing
-        let existing = Entity::find_by_id(submission_id)
-            .one(db)
-            .await?
-            .ok_or_else(|| DbErr::Custom(format!("Submission {} not found", submission_id)))?;
-
-        let mut am: ActiveModel = existing.into();
-        am.ignored = Set(ignored);
-        am.updated_at = Set(Utc::now());
-        am.update(db).await
-    }
-
-    pub async fn get_best_for_user(
-        db: &DatabaseConnection,
-        assignment: &AssignmentModel,
-        user_id: i64,
-    ) -> Result<Option<Self>, DbErr> {
-        // fetch all non-ignored, non-practice submissions for this user
-        let mut subs = Entity::find()
-            .filter(Column::AssignmentId.eq(assignment.id))
-            .filter(Column::UserId.eq(user_id))
-            .filter(Column::Ignored.eq(false))
-            .filter(Column::IsPractice.eq(false))
-            .all(db)
-            .await?;
-
-        if subs.is_empty() {
-            return Ok(None);
-        }
-
-        // get grading policy from config
-        let cfg = assignment
-            .config
-            .as_ref()
-            .and_then(|j| serde_json::from_value::<ExecutionConfig>(j.clone()).ok())
-            .unwrap_or_else(ExecutionConfig::default_config);
-
-        match cfg.marking.grading_policy {
-            GradingPolicy::Best => {
-                subs.sort_by_key(|s| std::cmp::Reverse(s.earned * 1000 / s.total));
-                Ok(subs.into_iter().next())
-            }
-            GradingPolicy::Last => {
-                subs.sort_by_key(|s| std::cmp::Reverse(s.created_at));
-                Ok(subs.into_iter().next())
-            }
-        }
-    }
-}
-
-#[cfg(test)]
-mod tests {
-    use super::Model;
-    use crate::models::{assignment::AssignmentType, user::Model as UserModel};
-    use crate::test_utils::setup_test_db;
-    use chrono::Utc;
-    use sea_orm::{ActiveModelTrait, Set};
-    use std::env;
-    use tempfile::TempDir;
-
-    fn fake_bytes() -> Vec<u8> {
-        vec![0x50, 0x4B, 0x03, 0x04] // ZIP header (PK...)
-    }
-
-    fn override_storage_dir(temp: &TempDir) {
-        unsafe {
-            env::set_var("ASSIGNMENT_STORAGE_ROOT", temp.path());
-        }
-    }
-
-    #[tokio::test]
-    async fn test_save_load_delete_submission_file() {
-        let temp_dir = TempDir::new().unwrap();
-        override_storage_dir(&temp_dir);
-        let db = setup_test_db().await;
-
-        // Create dummy user
-        let user = UserModel::create(
-            &db,
-            "u63963920",
-            "testuser12y4f@example.com",
-            "password123",
-            false,
-        )
-        .await
-        .expect("Failed to insert user");
-
-        // Create dummy module
-        let module = crate::models::module::ActiveModel {
-            code: Set("COS629".to_string()),
-            year: Set(9463),
-            description: Set(Some("aqw".to_string())),
-            created_at: Set(Utc::now()),
-            updated_at: Set(Utc::now()),
-            ..Default::default()
-        }
-        .insert(&db)
-        .await
-        .expect("Failed to insert module");
-
-        // Create dummy assignment
-        let assignment = crate::models::assignment::Model::create(
-            &db,
-            module.id,
-            "Test fsh",
-            Some("Description"),
-            AssignmentType::Practical,
-            Utc::now(),
-            Utc::now(),
-        )
-        .await
-        .expect("Failed to insert assignment");
-
-        // Create dummy assignment_submission
-        let submission = crate::models::assignment_submission::ActiveModel {
-            assignment_id: Set(assignment.id),
-            user_id: Set(user.id),
-            attempt: Set(1),
-            earned: Set(10),
-            total: Set(10),
-            filename: Set("solution.zip".to_string()),
-            file_hash: Set("hash123#".to_string()),
-            path: Set("".to_string()),
-            is_practice: Set(false),
-            ignored: Set(false),
-            created_at: Set(Utc::now()),
-            updated_at: Set(Utc::now()),
-            ..Default::default()
-        }
-        .insert(&db)
-        .await
-        .expect("Failed to insert submission");
-
-        // Save file via submission
-        let content = fake_bytes();
-        let file = Model::save_file(&db, submission.id, user.id, 6, 10, 10, false, "solution.zip", "hash123#", &content)
-            .await
-            .expect("Failed to save file");
-
-        assert_eq!(file.assignment_id, assignment.id);
-        assert_eq!(file.user_id, user.id);
-        assert!(file.path.contains("assignment_submissions"));
-
-        // Confirm file written
-        let full_path = Model::storage_root().join(&file.path);
-        assert!(full_path.exists());
-
-        // Load content and verify
-        let loaded = file.load_file().expect("Failed to load file");
-        assert_eq!(loaded, content);
-
-        // Delete file
-        file.delete_file_only().expect("Failed to delete file");
-        assert!(!full_path.exists());
-    }
-}
->>>>>>> 35b14be3
+impl Model {}