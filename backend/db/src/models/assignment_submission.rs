use crate::models::assignment;
use crate::models::assignment::Model as AssignmentModel;
use crate::models::user;
use chrono::{DateTime, Utc};
use sea_orm::entity::prelude::*;
use sea_orm::{ActiveValue::Set, DatabaseConnection, EntityTrait, QueryOrder};
use std::collections::HashSet;
use std::fs;
use std::path::PathBuf;
use util::execution_config::ExecutionConfig;
use util::execution_config::GradingPolicy;
use util::paths::{ensure_parent_dir, storage_root};

/// Represents the status of a submission throughout its lifecycle
#[derive(Debug, Clone, PartialEq, Eq, EnumIter, DeriveActiveEnum)]
#[sea_orm(
    rs_type = "String",
    db_type = "Enum",
    enum_name = "submission_status_enum"
)]
pub enum SubmissionStatus {
    /// Waiting for execution/marking
    #[sea_orm(string_value = "queued")]
    Queued,
    /// Code is compiling/building
    #[sea_orm(string_value = "running")]
    Running,
    /// Marking in progress
    #[sea_orm(string_value = "grading")]
    Grading,
    /// Marking complete (success)
    #[sea_orm(string_value = "graded")]
    Graded,
    /// File save error
    #[sea_orm(string_value = "failed_upload")]
    FailedUpload,
    /// Compilation failure
    #[sea_orm(string_value = "failed_compile")]
    FailedCompile,
    /// Runtime/test execution failure
    #[sea_orm(string_value = "failed_execution")]
    FailedExecution,
    /// Marking logic failure
    #[sea_orm(string_value = "failed_grading")]
    FailedGrading,
    /// Unexpected internal error
    #[sea_orm(string_value = "failed_internal")]
    FailedInternal,
}

impl Default for SubmissionStatus {
    fn default() -> Self {
        Self::Queued
    }
}

impl std::fmt::Display for SubmissionStatus {
    fn fmt(&self, f: &mut std::fmt::Formatter<'_>) -> std::fmt::Result {
        let status_str = match self {
            SubmissionStatus::Queued => "queued",
            SubmissionStatus::Running => "running",
            SubmissionStatus::Grading => "grading",
            SubmissionStatus::Graded => "graded",
            SubmissionStatus::FailedUpload => "failed_upload",
            SubmissionStatus::FailedCompile => "failed_compile",
            SubmissionStatus::FailedExecution => "failed_execution",
            SubmissionStatus::FailedGrading => "failed_grading",
            SubmissionStatus::FailedInternal => "failed_internal",
        };
        write!(f, "{}", status_str)
    }
}

/// Represents a user's submission for a specific assignment.
///
/// Each submission is linked to one assignment and one user.
/// Timestamps are included to track when the submission was created and last updated.
#[derive(Clone, Debug, PartialEq, DeriveEntityModel)]
#[sea_orm(table_name = "assignment_submissions")]
pub struct Model {
    /// Primary key of the submission.
    #[sea_orm(primary_key)]
    pub id: i64,
    /// ID of the related assignment.
    pub assignment_id: i64,
    /// ID of the user who submitted the assignment.
    pub user_id: i64,
    /// Attempt number
    pub attempt: i64,
    /// The score earned by the user.
    pub earned: i64,
    /// The total possible score.
    pub total: i64,
    /// The original filename uploaded by the user.
    pub filename: String,
    /// The hash of the submitted files.
    pub file_hash: String,
    /// Relative file path from the storage root.
    pub path: String,
    /// Is this submission a practice submission?
    pub is_practice: bool,
    /// Whether this submission should be ignored for grading/analytics.
    pub ignored: bool,
    /// Current status of the submission in the lifecycle.
    pub status: SubmissionStatus,
    /// Timestamp when the submission was created.
    pub created_at: DateTime<Utc>,
    /// Timestamp when the submission was last updated.
    pub updated_at: DateTime<Utc>,
}

/// Defines relationships between `assignment_submissions` and other tables.
#[derive(Copy, Clone, Debug, EnumIter, DeriveRelation)]
pub enum Relation {
    /// Link to the related assignment.
    #[sea_orm(
        belongs_to = "super::assignment::Entity",
        from = "Column::AssignmentId",
        to = "super::assignment::Column::Id"
    )]
    Assignment,

    /// Link to the user who submitted the assignment.
    #[sea_orm(
        belongs_to = "super::user::Entity",
        from = "Column::UserId",
        to = "super::user::Column::Id"
    )]
    User,
}

/// Custom behavior for the active model (currently using default behavior).
impl ActiveModelBehavior for ActiveModel {}

impl Related<user::Entity> for Entity {
    fn to() -> RelationDef {
        Relation::User.def()
    }
}

impl Model {
    /// Computes the absolute path to the stored file on disk.
    ///
    /// # Returns
    /// - `PathBuf` pointing to the file location.
    pub fn full_path(&self) -> std::path::PathBuf {
        storage_root().join(&self.path)
    }

    /// Saves a file to disk and creates or updates its metadata in the database.
    ///
    /// This method:
    /// 1. Creates a temporary DB entry.
    /// 2. Looks up the associated assignment and module.
    /// 3. Saves the file with a generated name on disk.
    /// 4. Updates the DB entry with the file path (relative to STORAGE_ROOT).
    pub async fn save_file(
        db: &DatabaseConnection,
        assignment_id: i64,
        user_id: i64,
        attempt: i64,
        earned: i64,
        total: i64,
        is_practice: bool,
        filename: &str,
        file_hash: &str,
        bytes: &[u8],
    ) -> Result<Self, DbErr> {
        if earned > total {
            return Err(DbErr::Custom(
                "Earned score cannot be greater than total score".into(),
            ));
        }

        let now = Utc::now();

        // Step 1: Insert placeholder model
        let partial = ActiveModel {
            assignment_id: Set(assignment_id),
            user_id: Set(user_id),
            attempt: Set(attempt),
            is_practice: Set(is_practice),
            ignored: Set(false),
            earned: Set(earned),
            total: Set(total),
            filename: Set(filename.to_string()),
            file_hash: Set(file_hash.to_string()),
            path: Set(String::new()),
            status: Set(SubmissionStatus::Queued),
            created_at: Set(now),
            updated_at: Set(now),
            ..Default::default()
        };

        let inserted: Model = partial.insert(db).await?;

        // Step 2: Lookup module_id
        let assignment = assignment::Entity::find_by_id(assignment_id)
            .one(db)
            .await?
            .ok_or_else(|| DbErr::Custom("Assignment not found".into()))?;
        let module_id = assignment.module_id;

        // Step 3: Derive extension from the *uploaded filename* (no content sniffing)
        let ext = PathBuf::from(filename)
            .extension()
            .map(|e| e.to_string_lossy().to_string());

        // Step 4: Build target path via utilities and write file
        let file_path = util::paths::submission_file_path(
            module_id,
            assignment_id,
            user_id,
            attempt,
            inserted.id,
            ext.as_deref(),
        );
        ensure_parent_dir(&file_path)
            .map_err(|e| DbErr::Custom(format!("Failed to create directory: {e}")))?;

        fs::write(&file_path, bytes)
            .map_err(|e| DbErr::Custom(format!("Failed to write file: {e}")))?;

        // Compute relative path from STORAGE_ROOT and persist
        let relative_path = file_path
            .strip_prefix(storage_root())
            .unwrap()
            .to_string_lossy()
            .to_string();

        // Step 5: Update DB with path
        let mut model: ActiveModel = inserted.into();
        model.path = Set(relative_path);
        model.updated_at = Set(Utc::now());

        model.update(db).await
    }

    /// Loads the contents of the stored file from disk.
    ///
    /// # Returns
    /// - `Ok(Vec<u8>)`: The file contents as bytes.
    /// - `Err(std::io::Error)`: If reading the file fails.
    pub fn load_file(&self) -> Result<Vec<u8>, std::io::Error> {
        fs::read(self.full_path())
    }

    /// Deletes the file from disk without removing the database record.
    ///
    /// # Returns
    /// - `Ok(())`: If the file was successfully deleted.
    /// - `Err(std::io::Error)`: If the file deletion failed.
    pub fn delete_file_only(&self) -> Result<(), std::io::Error> {
        fs::remove_file(self.full_path())
    }

    /// Find all submission IDs for a given assignment
    pub async fn find_by_assignment(
        assignment_id: i64,
        db: &DatabaseConnection,
    ) -> Result<Vec<i64>, DbErr> {
        let submissions = Entity::find()
            .filter(Column::AssignmentId.eq(assignment_id as i32))
            .all(db)
            .await?;

        Ok(submissions.into_iter().map(|s| s.id).collect())
    }

    pub async fn get_latest_submissions_for_assignment(
        db: &DatabaseConnection,
        assignment_id: i64,
    ) -> Result<Vec<Self>, DbErr> {
        let all = Entity::find()
            .filter(Column::AssignmentId.eq(assignment_id))
            .order_by_asc(Column::UserId)
            .order_by_desc(Column::Attempt)
            .all(db)
            .await?;

        let mut seen = HashSet::new();
        let mut latest = Vec::new();

        for s in all {
            if seen.insert(s.user_id) {
                latest.push(s);
            }
        }
        Ok(latest)
    }

    /// Set the `ignored` flag for a submission by id and return the updated model.
    pub async fn set_ignored(
        db: &DatabaseConnection,
        submission_id: i64,
        ignored: bool,
    ) -> Result<Self, DbErr> {
        // Load existing
        let existing = Entity::find_by_id(submission_id)
            .one(db)
            .await?
            .ok_or_else(|| DbErr::Custom(format!("Submission {submission_id} not found")))?;

        let mut am: ActiveModel = existing.into();
        am.ignored = Set(ignored);
        am.updated_at = Set(Utc::now());
        am.update(db).await
    }

    pub async fn get_best_for_user(
        db: &DatabaseConnection,
        assignment: &AssignmentModel,
        user_id: i64,
    ) -> Result<Option<Self>, DbErr> {
        // fetch all non-ignored, non-practice submissions for this user
        let mut subs = Entity::find()
            .filter(Column::AssignmentId.eq(assignment.id))
            .filter(Column::UserId.eq(user_id))
            .filter(Column::Ignored.eq(false))
            .filter(Column::IsPractice.eq(false))
            .all(db)
            .await?;

        if subs.is_empty() {
            return Ok(None);
        }

        let cfg = assignment
            .config()
            .unwrap_or_else(ExecutionConfig::default_config);

        match cfg.marking.grading_policy {
            GradingPolicy::Best => {
                subs.sort_by_key(|s| std::cmp::Reverse(s.earned * 1000 / s.total));
                Ok(subs.into_iter().next())
            }
            GradingPolicy::Last => {
                subs.sort_by_key(|s| std::cmp::Reverse(s.created_at));
                Ok(subs.into_iter().next())
            }
        }
    }

<<<<<<< HEAD
    /// Update the status of a submission and persist to database
    pub async fn update_status(
        db: &DatabaseConnection,
        submission_id: i64,
        new_status: SubmissionStatus,
    ) -> Result<Self, DbErr> {
        // Load existing submission
        let existing = Entity::find_by_id(submission_id)
            .one(db)
            .await?
            .ok_or_else(|| DbErr::Custom(format!("Submission {submission_id} not found")))?;

        let mut active_model: ActiveModel = existing.into();
        active_model.status = Set(new_status);
        active_model.updated_at = Set(Utc::now());

        active_model.update(db).await
    }

    /// Set the status to running
    pub async fn set_running(db: &DatabaseConnection, submission_id: i64) -> Result<Self, DbErr> {
        Self::update_status(db, submission_id, SubmissionStatus::Running).await
    }

    /// Set the status to grading
    pub async fn set_grading(db: &DatabaseConnection, submission_id: i64) -> Result<Self, DbErr> {
        Self::update_status(db, submission_id, SubmissionStatus::Grading).await
    }

    /// Set the status to graded (successful completion)
    pub async fn set_graded(db: &DatabaseConnection, submission_id: i64) -> Result<Self, DbErr> {
        Self::update_status(db, submission_id, SubmissionStatus::Graded).await
    }

    /// Set the status to failed with the appropriate failure type
    pub async fn set_failed(
        db: &DatabaseConnection,
        submission_id: i64,
        failure_type: SubmissionStatus,
    ) -> Result<Self, DbErr> {
        // Validate that the provided status is a failure status
        match failure_type {
            SubmissionStatus::FailedUpload
            | SubmissionStatus::FailedCompile
            | SubmissionStatus::FailedExecution
            | SubmissionStatus::FailedGrading
            | SubmissionStatus::FailedInternal => {
                Self::update_status(db, submission_id, failure_type).await
            }
            _ => Err(DbErr::Custom(format!(
                "Invalid failure type: {:?}. Use a failed_* status.",
                failure_type
            ))),
        }
    }

    /// Check if the current status represents a failure state
    pub fn is_failed(&self) -> bool {
        matches!(
            self.status,
            SubmissionStatus::FailedUpload
                | SubmissionStatus::FailedCompile
                | SubmissionStatus::FailedExecution
                | SubmissionStatus::FailedGrading
                | SubmissionStatus::FailedInternal
        )
    }

    /// Check if the submission is complete (either graded or failed)
    pub fn is_complete(&self) -> bool {
        matches!(self.status, SubmissionStatus::Graded) || self.is_failed()
    }

    /// Check if the submission is currently in progress
    pub fn is_in_progress(&self) -> bool {
        matches!(
            self.status,
            SubmissionStatus::Queued | SubmissionStatus::Running | SubmissionStatus::Grading
        )
=======
    pub async fn get_selected_submissions_for_assignment(
        db: &DatabaseConnection,
        assignment: &AssignmentModel,
    ) -> Result<Vec<Self>, DbErr> {
        let all_for_assignment = Entity::find()
            .filter(Column::AssignmentId.eq(assignment.id))
            .all(db)
            .await?;

        let mut user_ids = HashSet::<i64>::new();
        for s in &all_for_assignment {
            user_ids.insert(s.user_id);
        }

        let mut chosen = Vec::with_capacity(user_ids.len());
        for uid in user_ids {
            if let Ok(Some(s)) = Model::get_best_for_user(db, assignment, uid).await {
                chosen.push(s);
            }
        }
        Ok(chosen)
>>>>>>> bab4c684
    }
}

#[cfg(test)]
mod tests {
    use super::Model;
    use crate::models::{assignment::AssignmentType, user::Model as UserModel};
    use crate::test_utils::setup_test_db;
    use chrono::Utc;
    use sea_orm::{ActiveModelTrait, Set};
    use util::paths::storage_root;
    use util::test_helpers::setup_test_storage_root;

    fn fake_bytes() -> Vec<u8> {
        vec![0x50, 0x4B, 0x03, 0x04] // ZIP header (PK...)
    }

    #[tokio::test]
    async fn test_save_load_delete_submission_file() {
        let _tmp = setup_test_storage_root();
        let db = setup_test_db().await;

        // Create dummy user
        let user = UserModel::create(
            &db,
            "u63963920",
            "testuser12y4f@example.com",
            "password123",
            false,
        )
        .await
        .expect("Failed to insert user");

        // Create dummy module
        let module = crate::models::module::ActiveModel {
            code: Set("COS629".to_string()),
            year: Set(9463),
            description: Set(Some("aqw".to_string())),
            created_at: Set(Utc::now()),
            updated_at: Set(Utc::now()),
            ..Default::default()
        }
        .insert(&db)
        .await
        .expect("Failed to insert module");

        // Create dummy assignment
        let assignment = crate::models::assignment::Model::create(
            &db,
            module.id,
            "Test fsh",
            Some("Description"),
            AssignmentType::Practical,
            Utc::now(),
            Utc::now(),
        )
        .await
        .expect("Failed to insert assignment");

        // Create dummy assignment_submission
        let _ = crate::models::assignment_submission::ActiveModel {
            assignment_id: Set(assignment.id),
            user_id: Set(user.id),
            attempt: Set(1),
            earned: Set(10),
            total: Set(10),
            filename: Set("solution.zip".to_string()),
            file_hash: Set("hash123#".to_string()),
            path: Set("".to_string()),
            is_practice: Set(false),
            ignored: Set(false),
            status: Set(super::SubmissionStatus::Queued),
            created_at: Set(Utc::now()),
            updated_at: Set(Utc::now()),
            ..Default::default()
        }
        .insert(&db)
        .await
        .expect("Failed to insert submission");

        // Save file via submission
        let content = fake_bytes();
        let file = Model::save_file(
            &db,
            assignment.id,
            user.id,
            6,
            10,
            10,
            false,
            "solution.zip",
            "hash123#",
            &content,
        )
        .await
        .expect("Failed to save file");

        assert_eq!(file.assignment_id, assignment.id);
        assert_eq!(file.user_id, user.id);
        assert_eq!(file.status, super::SubmissionStatus::Queued);
        assert!(file.path.contains("assignment_submissions"));

        // Confirm file written
        let full_path = storage_root().join(&file.path);
        assert!(full_path.exists());

        // Load content and verify
        let loaded = file.load_file().expect("Failed to load file");
        assert_eq!(loaded, content);

        // Delete file
        file.delete_file_only().expect("Failed to delete file");
        assert!(!full_path.exists());
    }

    #[tokio::test]
    async fn test_submission_status_defaults() {
        let _tmp = setup_test_storage_root();
        let db = setup_test_db().await;

        // Create dummy user
        let user = UserModel::create(
            &db,
            "u12345678",
            "testuser@example.com",
            "password123",
            false,
        )
        .await
        .expect("Failed to insert user");

        // Create dummy module
        let module = crate::models::module::ActiveModel {
            code: Set("COS101".to_string()),
            year: Set(2025),
            description: Set(Some("Test Module".to_string())),
            created_at: Set(Utc::now()),
            updated_at: Set(Utc::now()),
            ..Default::default()
        }
        .insert(&db)
        .await
        .expect("Failed to insert module");

        // Create dummy assignment
        let assignment = crate::models::assignment::Model::create(
            &db,
            module.id,
            "Test Assignment",
            Some("Test Description"),
            AssignmentType::Practical,
            Utc::now(),
            Utc::now(),
        )
        .await
        .expect("Failed to insert assignment");

        // Test that new submissions default to Queued status
        let content = fake_bytes();
        let submission = Model::save_file(
            &db,
            assignment.id,
            user.id,
            1,
            0,
            10,
            false,
            "test.zip",
            "test_hash",
            &content,
        )
        .await
        .expect("Failed to save file");

        assert_eq!(submission.status, super::SubmissionStatus::Queued);
    }

    #[tokio::test]
    async fn test_submission_status_transitions() {
        let _tmp = setup_test_storage_root();
        let db = setup_test_db().await;

        // Create dummy user
        let user = UserModel::create(
            &db,
            "u87654321",
            "statustest@example.com",
            "password123",
            false,
        )
        .await
        .expect("Failed to insert user");

        // Create dummy module
        let module = crate::models::module::ActiveModel {
            code: Set("COS202".to_string()),
            year: Set(2025),
            description: Set(Some("Status Test Module".to_string())),
            created_at: Set(Utc::now()),
            updated_at: Set(Utc::now()),
            ..Default::default()
        }
        .insert(&db)
        .await
        .expect("Failed to insert module");

        // Create dummy assignment
        let assignment = crate::models::assignment::Model::create(
            &db,
            module.id,
            "Status Test Assignment",
            Some("Status Test Description"),
            AssignmentType::Practical,
            Utc::now(),
            Utc::now(),
        )
        .await
        .expect("Failed to insert assignment");

        // Create initial submission
        let content = fake_bytes();
        let submission = Model::save_file(
            &db,
            assignment.id,
            user.id,
            1,
            0,
            10,
            false,
            "status_test.zip",
            "status_hash",
            &content,
        )
        .await
        .expect("Failed to save file");

        // Test status transition to Running
        let updated = Model::set_running(&db, submission.id)
            .await
            .expect("Failed to set running status");
        assert_eq!(updated.status, super::SubmissionStatus::Running);

        // Test status transition to Grading
        let updated = Model::set_grading(&db, submission.id)
            .await
            .expect("Failed to set grading status");
        assert_eq!(updated.status, super::SubmissionStatus::Grading);

        // Test status transition to Graded
        let updated = Model::set_graded(&db, submission.id)
            .await
            .expect("Failed to set graded status");
        assert_eq!(updated.status, super::SubmissionStatus::Graded);

        // Test status transition to various failure states
        let updated = Model::set_failed(&db, submission.id, super::SubmissionStatus::FailedCompile)
            .await
            .expect("Failed to set failed compile status");
        assert_eq!(updated.status, super::SubmissionStatus::FailedCompile);

        let updated =
            Model::set_failed(&db, submission.id, super::SubmissionStatus::FailedExecution)
                .await
                .expect("Failed to set failed execution status");
        assert_eq!(updated.status, super::SubmissionStatus::FailedExecution);

        // Test invalid failure type
        let result = Model::set_failed(&db, submission.id, super::SubmissionStatus::Queued).await;
        assert!(result.is_err());
    }

    #[tokio::test]
    async fn test_submission_status_helpers() {
        let _tmp = setup_test_storage_root();
        let db = setup_test_db().await;

        // Create dummy user
        let user = UserModel::create(
            &db,
            "u11223344",
            "helpertest@example.com",
            "password123",
            false,
        )
        .await
        .expect("Failed to insert user");

        // Create dummy module
        let module = crate::models::module::ActiveModel {
            code: Set("COS303".to_string()),
            year: Set(2025),
            description: Set(Some("Helper Test Module".to_string())),
            created_at: Set(Utc::now()),
            updated_at: Set(Utc::now()),
            ..Default::default()
        }
        .insert(&db)
        .await
        .expect("Failed to insert module");

        // Create dummy assignment
        let assignment = crate::models::assignment::Model::create(
            &db,
            module.id,
            "Helper Test Assignment",
            Some("Helper Test Description"),
            AssignmentType::Practical,
            Utc::now(),
            Utc::now(),
        )
        .await
        .expect("Failed to insert assignment");

        // Test with queued submission
        let content = fake_bytes();
        let submission = Model::save_file(
            &db,
            assignment.id,
            user.id,
            1,
            0,
            10,
            false,
            "helper_test.zip",
            "helper_hash",
            &content,
        )
        .await
        .expect("Failed to save file");

        assert!(!submission.is_failed());
        assert!(!submission.is_complete());
        assert!(submission.is_in_progress());

        // Test with failed submission
        let failed_submission =
            Model::set_failed(&db, submission.id, super::SubmissionStatus::FailedGrading)
                .await
                .expect("Failed to set failed status");

        assert!(failed_submission.is_failed());
        assert!(failed_submission.is_complete());
        assert!(!failed_submission.is_in_progress());

        // Test with graded submission
        let graded_submission = Model::set_graded(&db, submission.id)
            .await
            .expect("Failed to set graded status");

        assert!(!graded_submission.is_failed());
        assert!(graded_submission.is_complete());
        assert!(!graded_submission.is_in_progress());
    }
}<|MERGE_RESOLUTION|>--- conflicted
+++ resolved
@@ -341,7 +341,29 @@
         }
     }
 
-<<<<<<< HEAD
+    pub async fn get_selected_submissions_for_assignment(
+        db: &DatabaseConnection,
+        assignment: &AssignmentModel,
+    ) -> Result<Vec<Self>, DbErr> {
+        let all_for_assignment = Entity::find()
+            .filter(Column::AssignmentId.eq(assignment.id))
+            .all(db)
+            .await?;
+
+        let mut user_ids = HashSet::<i64>::new();
+        for s in &all_for_assignment {
+            user_ids.insert(s.user_id);
+        }
+
+        let mut chosen = Vec::with_capacity(user_ids.len());
+        for uid in user_ids {
+            if let Ok(Some(s)) = Model::get_best_for_user(db, assignment, uid).await {
+                chosen.push(s);
+            }
+        }
+        Ok(chosen)
+    }
+
     /// Update the status of a submission and persist to database
     pub async fn update_status(
         db: &DatabaseConnection,
@@ -421,29 +443,6 @@
             self.status,
             SubmissionStatus::Queued | SubmissionStatus::Running | SubmissionStatus::Grading
         )
-=======
-    pub async fn get_selected_submissions_for_assignment(
-        db: &DatabaseConnection,
-        assignment: &AssignmentModel,
-    ) -> Result<Vec<Self>, DbErr> {
-        let all_for_assignment = Entity::find()
-            .filter(Column::AssignmentId.eq(assignment.id))
-            .all(db)
-            .await?;
-
-        let mut user_ids = HashSet::<i64>::new();
-        for s in &all_for_assignment {
-            user_ids.insert(s.user_id);
-        }
-
-        let mut chosen = Vec::with_capacity(user_ids.len());
-        for uid in user_ids {
-            if let Ok(Some(s)) = Model::get_best_for_user(db, assignment, uid).await {
-                chosen.push(s);
-            }
-        }
-        Ok(chosen)
->>>>>>> bab4c684
     }
 }
 
