--- conflicted
+++ resolved
@@ -6,7 +6,6 @@
 use std::env;
 use std::fs;
 use std::path::PathBuf;
-use std::collections::HashSet;
 use crate::models::user;
 
 /// Represents a user's submission for a specific assignment.
@@ -247,10 +246,6 @@
         let mut latest = Vec::new();
 
         for s in all {
-<<<<<<< HEAD
-            // keep the first row we see per user (attempt DESC ensures it's the latest)
-=======
->>>>>>> dfb7c5da
             if seen.insert(s.user_id) {
                 latest.push(s);
             }
