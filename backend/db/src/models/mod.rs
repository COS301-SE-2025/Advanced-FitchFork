<<<<<<< HEAD
pub mod user;
pub mod module;
pub mod user_module_role;
pub mod assignment;
pub mod assignment_file;
pub mod password_reset_token;

pub use user::Entity as User;
pub use module::Entity as Module;
pub use user_module_role::Entity as UserModuleRole;
pub use assignment::Entity as Assignment;
pub use assignment_file::Entity as AssignmentFile;
pub use password_reset_token::Entity as PasswordResetToken;
=======
pub mod assignment;
pub mod assignment_file;
pub mod assignment_submission;
pub mod module;
pub mod user;
pub mod user_module_role;

pub use assignment::Entity as Assignment;
pub use assignment_file::Entity as AssignmentFile;
pub use assignment_submission::Entity as AssignmentSubmission;
pub use module::Entity as Module;
pub use user::Entity as User;
pub use user_module_role::Entity as UserModuleRole;
>>>>>>> 13191593
<|MERGE_RESOLUTION|>--- conflicted
+++ resolved
@@ -1,29 +1,15 @@
-<<<<<<< HEAD
-pub mod user;
-pub mod module;
 pub mod user_module_role;
-pub mod assignment;
-pub mod assignment_file;
-pub mod password_reset_token;
-
-pub use user::Entity as User;
-pub use module::Entity as Module;
-pub use user_module_role::Entity as UserModuleRole;
-pub use assignment::Entity as Assignment;
-pub use assignment_file::Entity as AssignmentFile;
-pub use password_reset_token::Entity as PasswordResetToken;
-=======
 pub mod assignment;
 pub mod assignment_file;
 pub mod assignment_submission;
 pub mod module;
 pub mod user;
-pub mod user_module_role;
+pub mod password_reset_token;
 
+pub use user_module_role::Entity as UserModuleRole;
 pub use assignment::Entity as Assignment;
 pub use assignment_file::Entity as AssignmentFile;
 pub use assignment_submission::Entity as AssignmentSubmission;
 pub use module::Entity as Module;
 pub use user::Entity as User;
-pub use user_module_role::Entity as UserModuleRole;
->>>>>>> 13191593
+pub use password_reset_token::Entity as PasswordResetToken;