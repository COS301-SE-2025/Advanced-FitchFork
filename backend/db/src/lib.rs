--- conflicted
+++ resolved
@@ -4,38 +4,6 @@
 pub mod filter_utils;
 
 use sea_orm::{Database, DatabaseConnection};
-<<<<<<< HEAD
-use sea_orm_migration::MigratorTrait;
-use migration::Migrator;
-use std::env;
-use tokio::sync::OnceCell;
-use util::state::AppState;
-
-static DB_CONNECTION: OnceCell<DatabaseConnection> = OnceCell::const_new();
-
-pub async fn get_connection() -> &'static DatabaseConnection {
-    DB_CONNECTION
-        .get_or_init(|| async {
-            let state = AppState::get();
-            let db_url = if state.is_test_mode() {
-                "sqlite://test.db?mode=rwc".to_string() // TODO: Try to figure out how to make this in memory
-            } else {
-                env::var("DATABASE_PATH")
-                    .map(|path| format!("sqlite://{}?mode=rwc", path))
-                    .expect("DATABASE_PATH must be set in .env when TEST_MODE=false")
-            };
-            
-            let db= Database::connect(&db_url)
-                .await
-                .expect("Failed to connect to database");
-
-            Migrator::up(&db, None)
-                .await
-                .expect("Failed to run migrations");
-
-            db
-        })
-=======
 use util::config;
 use std::path::Path;
 
@@ -56,6 +24,6 @@
     };
 
     Database::connect(&url)
->>>>>>> 164afae5
         .await
+        .expect("Failed to connect to database")
 }