--- conflicted
+++ resolved
@@ -1,5 +1,6 @@
 use crate::seed::Seeder;
 use crate::seed::run_seeder;
+use crate::seeds::announcement::AnnouncementSeeder;
 use crate::seeds::{
     assignment::AssignmentSeeder, assignment_file::AssignmentFileSeeder,
     assignment_interpreter::AssignmentInterpreterSeeder,
@@ -8,13 +9,8 @@
     assignment_submission::AssignmentSubmissionSeeder,
     assignment_submission_output::AssignmentSubmissionOutputSeeder,
     assignment_task::AssignmentTaskSeeder, module::ModuleSeeder,
-<<<<<<< HEAD
-    plagiarism_case::PlagiarismCaseSeeder, user::UserSeeder, user_role::UserRoleSeeder,
-    announcement::AnnouncementSeeder,
-=======
     plagiarism_case::PlagiarismCaseSeeder, tickets::TicketSeeder, user::UserSeeder,
     user_role::UserRoleSeeder,
->>>>>>> 6a84f3e6
 };
 
 mod seed;
@@ -39,25 +35,10 @@
         (Box::new(AssignmentTaskSeeder), "AssignmentTask"),
         (Box::new(AssignmentMemoOutputSeeder), "AssignmentMemoOutput"),
         (Box::new(PlagiarismCaseSeeder), "Plagiarism"),
-<<<<<<< HEAD
         (Box::new(AssignmentSubmissionOutputSeeder),"AssignmentSubmissionOutput"),
         (Box::new(AssignmentOverwriteFileSeeder),"AssignmentOverwriteFile"),
         (Box::new(AssignmentInterpreterSeeder), "AssignmentInterpreter"),
-=======
-        (
-            Box::new(AssignmentSubmissionOutputSeeder),
-            "AssignmentSubmissionOutput",
-        ),
-        (
-            Box::new(AssignmentOverwriteFileSeeder),
-            "AssignmentOverwriteFile",
-        ),
-        (
-            Box::new(AssignmentInterpreterSeeder),
-            "AssignmentInterpreter",
-        ),
         (Box::new(TicketSeeder), "Ticket"),
->>>>>>> 6a84f3e6
     ] {
         run_seeder(&*seeder, name, &db).await;
     }
