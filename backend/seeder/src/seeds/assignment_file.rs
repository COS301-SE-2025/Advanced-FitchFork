use crate::seed::Seeder;
use services::service::{Service, AppError};
use services::assignment::AssignmentService;
use services::assignment_file::{AssignmentFileService, CreateAssignmentFile};
use std::io::{Cursor, Write};
use zip::write::SimpleFileOptions;
use std::pin::Pin;

pub struct AssignmentFileSeeder;

impl Seeder for AssignmentFileSeeder {
    fn seed<'a>(&'a self) -> Pin<Box<dyn Future<Output = Result<(), AppError>> + Send + 'a>> {
        Box::pin(async move {
            let assignments = AssignmentService::find_all(
                &vec![],
                &vec![],
                None,
            ).await?;

            let file_types: Vec<(&str, fn(i32) -> String)> = vec![
                ("spec", |id| format!("spec_{}.txt", id)),
                ("memo", |id| format!("memo_{}.txt", id)),
                ("main", |id| format!("main_{}.txt", id)),
                ("makefile", |id| format!("makefile_{}.txt", id)),
                ("mark_allocator", |id| {
                    format!("mark_allocator_{}.txt", id)
                }),
                ("config", |id| format!("config_{}.txt", id)),
            ];

            for a in &assignments {
                if a.module_id == 9999 || a.module_id == 9998 || a.module_id == 10003 {
                    continue;
                }

                for &(ref file_type, filename_fn) in &file_types {
                    let filename = filename_fn(a.id.try_into().unwrap());
                    let content = format!("This is the content of assignment file {}", a.id);

                    AssignmentFileService::create(
                        CreateAssignmentFile{
                            assignment_id: a.id,
                            module_id: a.module_id,
                            file_type: file_type.to_string(),
                            filename: filename,
                            bytes: content.as_bytes().to_vec(),
                        }
                    ).await?;
                }
            }

            let special_module_id: i64 = 9999;
            let special_assignment_id: i64 = 9999;

            fn create_main_zip() -> Vec<u8> {
                let mut buf = Cursor::new(Vec::new());
                {
                    let mut zip = zip::ZipWriter::new(&mut buf);
                    let options = SimpleFileOptions::default().unix_permissions(0o644);

                    let main_java = r#"
        public class Main {
            public static void main(String[] args) {
                String task = args.length > 0 ? args[0] : "task1";

                switch (task) {
                    case "task1":
                        runTask1();
                        break;
                    case "task2":
                        runTask2();
                        break;
                    case "task3":
                        runTask3();
                        break;
                    default:
                        System.out.println("" + task + " is not a valid task");
                }
            }

            static void runTask1() {
                System.out.println("" + "&-=-&Task1Subtask1");
                System.out.println(HelperOne.subtaskA());
                System.out.println("&-=-&Task1Subtask2");
                System.out.println(HelperTwo.subtaskB());
                System.out.println("&-=-&Task1Subtask3");
                System.out.println(HelperThree.subtaskC());
            }

            static void runTask2() {
                System.out.println("&-=-&Task2Subtask1");
                System.out.println(HelperTwo.subtaskX());
                System.out.println("&-=-&Task2Subtask2");
                System.out.println(HelperThree.subtaskY());
                System.out.println("&-=-&Task2Subtask3");
                System.out.println(HelperOne.subtaskZ());
            }

        static void runTask3() {
            System.out.println("&-=-&Task3Subtask1");
            System.out.println(HelperThree.subtaskAlpha())
            System.out.println("&-=-&Task3Subtask2");
            System.out.println(HelperOne.subtaskBeta());
            System.out.println("&-=-&Task3Subtask3");
            System.out.println(HelperTwo.subtaskGamma());
        }
    }
    "#;

                    zip.start_file("Main.java", options).unwrap();
                    zip.write_all(main_java.as_bytes()).unwrap();
                    zip.finish().unwrap();
                }
                buf.into_inner()
            }

            fn create_memo_zip() -> Vec<u8> {
                let mut buf = Cursor::new(Vec::new());
                {
                    let mut zip = zip::ZipWriter::new(&mut buf);
                    let options = SimpleFileOptions::default().unix_permissions(0o644);

                    let helper_one = r#"
        public class HelperOne {
            public static String subtaskA() {
                return "" + "HelperOne: Subtask for Task1\nThis as well\nAnd this";
            }
            public static String subtaskZ() {
                return "HelperOne: Subtask for Task2\nThis as well\nAnd this";
            }
            public static String subtaskBeta() {
                return "HelperOne: Subtask for Task3\nThis as well\nAnd this";
            }
        }
        "#;

                        let helper_two = r#"
        public class HelperTwo {
            public static String subtaskB() {
                return "HelperTwo: Subtask for Task1\nThis as well\nAnd this";
            }
            public static String subtaskX() {
                return "HelperTwo: Subtask for Task2\nThis as well\nAnd this";
            }
            public static String subtaskGamma() {
                return "HelperTwo: Subtask for Task3\nThis as well\nAnd this";
            }
        }
        "#;

                        let helper_three = r#"
        public class HelperThree {
            public static String subtaskC() {
                return "HelperThree: Subtask for Task1\nThis as well\nAnd this";
            }
            public static String subtaskY() {
                return "HelperThree: Subtask for Task2\nThis as well\nAnd this";
            }
            public static String subtaskAlpha() {
                return "HelperThree: Subtask for Task3\nThis as well\nAnd this";
            }
        }
        "#;

                    zip.start_file("HelperOne.java", options).unwrap();
                    zip.write_all(helper_one.as_bytes()).unwrap();

                    zip.start_file("HelperTwo.java", options).unwrap();
                    zip.write_all(helper_two.as_bytes()).unwrap();

                    zip.start_file("HelperThree.java", options).unwrap();
                    zip.write_all(helper_three.as_bytes()).unwrap();

                    zip.finish().unwrap();
                }
                buf.into_inner()
            }

            fn create_makefile_zip() -> Vec<u8> {
                let mut buf = Cursor::new(Vec::new());
                {
                    let mut zip = zip::ZipWriter::new(&mut buf);
                    let options = SimpleFileOptions::default().unix_permissions(0o644);

                    let makefile_content = r#"
        task1:
            javac -d /output Main.java HelperOne.java HelperTwo.java HelperThree.java && java -cp /output Main task1

        task2:
            javac -d /output Main.java HelperOne.java HelperTwo.java HelperThree.java && java -cp /output Main task2

        task3:
            javac -d /output Main.java HelperOne.java HelperTwo.java HelperThree.java && java -cp /output Main task3
        "#;

                    zip.start_file("Makefile", options).unwrap();
                    zip.write_all(makefile_content.as_bytes()).unwrap();
                    zip.finish().unwrap();
                }
                buf.into_inner()
            }

        // New config file content
        let config_json = r#"
    {
    "execution": {
        "timeout_secs": 10,
        "max_memory": 8589934592,
        "max_cpus": 2,
        "max_uncompressed_size": 100000000,
        "max_processes": 256
    },
    "marking": {
        "marking_scheme": "exact",
        "feedback_scheme": "auto",
        "deliminator": "&-=-&"
    },
    "project": {
        "language": "cpp"
    },
    "output": {
        "stdout": true,
        "stderr": true,
        "retcode": true
    }
    }
    "#;

            let zipped_files = vec![
                ("main", "main.zip", create_main_zip()),
                ("memo", "memo.zip", create_memo_zip()),
                ("makefile", "makefile.zip", create_makefile_zip()),
                (
                    "config",
                    "config.json",
                    config_json.as_bytes().to_vec(),
                ),
            ];

            for (file_type, filename, content) in zipped_files {
                AssignmentFileService::create(
                    CreateAssignmentFile{
                        assignment_id: special_assignment_id,
                        module_id: special_module_id,
                        file_type: file_type.to_string(),
                        filename: filename.to_string(),
                        bytes: content,
                    }
                ).await?;
            }

            let cpp_module_id = 9998;
            let cpp_assignment_id = 9998;

        //Original main file that was created
        fn create_main_zip_cpp() -> Vec<u8> {
            let mut buf = Cursor::new(Vec::new());
            {
                let mut zip = zip::ZipWriter::new(&mut buf);
                let options = SimpleFileOptions::default().unix_permissions(0o644);

                    let main_cpp = r#"
        #include <iostream>
        #include <string>
        #include "HelperOne.h"
        #include "HelperTwo.h"
        #include "HelperThree.h"

        void runTask1() {
            std::cout << "&-=-&Task1Subtask1\n" << HelperOne::subtaskA() << std::endl;
            std::cout << "&-=-&Task1Subtask2\n" << HelperTwo::subtaskB() << std::endl;
            std::cout << "&-=-&Task1Subtask3\n" << HelperThree::subtaskC() << std::endl;
        }

        void runTask2() {
            std::cout << "&-=-&Task2Subtask1\n" << HelperTwo::subtaskX() << std::endl;
            std::cout << "&-=-&Task2Subtask2\n" << HelperThree::subtaskY() << std::endl;
            std::cout << "&-=-&Task2Subtask3\n" << HelperOne::subtaskZ() << std::endl;
        }

        void runTask3() {
            std::cout << "&-=-&Task3Subtask1\n" << HelperThree::subtaskAlpha() << std::endl;
            std::cout << "&-=-&Task3Subtask2\n" << HelperOne::subtaskBeta() << std::endl;
            std::cout << "&-=-&Task3Subtask3\n" << HelperTwo::subtaskGamma() << std::endl;
        }

        int main(int argc, char* argv[]) {
            std::string task = argc > 1 ? argv[1] : "task1";

            if (task == "task1") runTask1();
            else if (task == "task2") runTask2();
            else if (task == "task3") runTask3();
            else std::cout << task << " is not a valid task" << std::endl;

            return 0;
        }
        "#;

                    zip.start_file("Main.cpp", options).unwrap();
                    zip.write_all(main_cpp.as_bytes()).unwrap();

                    zip.finish().unwrap();
                }
                buf.into_inner()
            }

            fn create_memo_zip_cpp() -> Vec<u8> {
                let mut buf = Cursor::new(Vec::new());
                {
                    let mut zip = zip::ZipWriter::new(&mut buf);
                    let options = SimpleFileOptions::default().unix_permissions(0o644);

                    let helper_one_cpp = r#"
        #include "HelperOne.h"
        std::string HelperOne::subtaskA() {
            return "HelperOne: Subtask for Task1\nThis as well\nAnd this";
        }
        std::string HelperOne::subtaskZ() {
            return "HelperOne: Subtask for Task2\nThis as well\nAnd this";
        }
        std::string HelperOne::subtaskBeta() {
            return "HelperOne: Subtask for Task3\nThis as well\nAnd this";
        }
        "#;

                        let helper_two_cpp = r#"
        #include "HelperTwo.h"
        std::string HelperTwo::subtaskB() {
            return "HelperTwo: Subtask for Task1\nThis as well\nAnd this";
        }
        std::string HelperTwo::subtaskX() {
            return "HelperTwo: Subtask for Task2\nThis as well\nAnd this";
        }
        std::string HelperTwo::subtaskGamma() {
            return "HelperTwo: Subtask for Task3\nThis as well\nAnd this";
        }
        "#;

                        let helper_three_cpp = r#"
        #include "HelperThree.h"
        std::string HelperThree::subtaskC() {
            return "HelperThree: Subtask for Task1\nThis as well\nAnd this";
        }
        std::string HelperThree::subtaskY() {
            return "HelperThree: Subtask for Task2\nThis as well\nAnd this";
        }
        std::string HelperThree::subtaskAlpha() {
            return "HelperThree: Subtask for Task3\nThis as well\nAnd this";
        }
        "#;

                        let helper_one_h = r#"
        #ifndef HELPERONE_H
        #define HELPERONE_H
        #include <string>
        struct HelperOne {
            static std::string subtaskA();
            static std::string subtaskZ();
            static std::string subtaskBeta();
        };
        #endif
        "#;

                        let helper_two_h = r#"
        #ifndef HELPERTWO_H
        #define HELPERTWO_H
        #include <string>
        struct HelperTwo {
            static std::string subtaskB();
            static std::string subtaskX();
            static std::string subtaskGamma();
        };
        #endif
        "#;

                        let helper_three_h = r#"
        #ifndef HELPERTHREE_H
        #define HELPERTHREE_H
        #include <string>
        struct HelperThree {
            static std::string subtaskC();
            static std::string subtaskY();
            static std::string subtaskAlpha();
        };
        #endif
        "#;

                    zip.start_file("HelperOne.cpp", options).unwrap();
                    zip.write_all(helper_one_cpp.as_bytes()).unwrap();

                    zip.start_file("HelperTwo.cpp", options).unwrap();
                    zip.write_all(helper_two_cpp.as_bytes()).unwrap();

                    zip.start_file("HelperThree.cpp", options).unwrap();
                    zip.write_all(helper_three_cpp.as_bytes()).unwrap();

                    zip.start_file("HelperOne.h", options).unwrap();
                    zip.write_all(helper_one_h.as_bytes()).unwrap();

                    zip.start_file("HelperTwo.h", options).unwrap();
                    zip.write_all(helper_two_h.as_bytes()).unwrap();

                    zip.start_file("HelperThree.h", options).unwrap();
                    zip.write_all(helper_three_h.as_bytes()).unwrap();

                    zip.finish().unwrap();
                }
                buf.into_inner()
            }

            fn create_makefile_zip_cpp() -> Vec<u8> {
                let mut buf = Cursor::new(Vec::new());
                {
                    let mut zip = zip::ZipWriter::new(&mut buf);
                    let options = SimpleFileOptions::default().unix_permissions(0o644);

                    let makefile_content = r#"
        CXX = g++
        CXXFLAGS = -fprofile-arcs -ftest-coverage -O0 -std=c++17
        LDFLAGS = -lgcov

        SRC = Main.cpp HelperOne.cpp HelperTwo.cpp HelperThree.cpp
        OBJ = Main.o HelperOne.o HelperTwo.o HelperThree.o

        OUTPUT = main

        main: $(OBJ)
            $(CXX) $(CXXFLAGS) $^ $(LDFLAGS) -o $@

        %.o: %.cpp
            $(CXX) $(CXXFLAGS) -c $< -o $@

        task1: main
            ./main task1

        task2: main
            ./main task2

        task3: main
            ./main task3

        task4: main
            ./main task1
            ./main task2
            ./main task3
            gcov $(SRC)
        "#;

<<<<<<< HEAD
                    zip.start_file("Makefile", options).unwrap();
                    zip.write_all(makefile_content.as_bytes()).unwrap();
                    zip.finish().unwrap();
                }
                buf.into_inner()
            }

            let config_json_cpp = r#"
    {
    "execution": {
        "timeout_secs": 10,
        "max_memory": 8589934592,
        "max_cpus": 2,
        "max_uncompressed_size": 100000000,
        "max_processes": 256
    },
    "marking": {
        "marking_scheme": "exact",
        "feedback_scheme": "auto",
        "deliminator": "&-=-&"
    },
    "project": {
        "language": "cpp"
    },
    "output": {
        "stdout": true,
        "stderr": true,
        "retcode": true
    }
    }
    "#;

            let zipped_files_cpp = vec![
                ("main", "main.zip", create_main_zip_cpp()),
                ("memo", "memo.zip", create_memo_zip_cpp()),
                (
                    "makefile",
                    "makefile.zip",
                    create_makefile_zip_cpp(),
                ),
                (
                    "config",
                    "config.json",
                    config_json_cpp.as_bytes().to_vec(),
                ),
            ];

            for (file_type, filename, content) in zipped_files_cpp {
                AssignmentFileService::create(
                    CreateAssignmentFile{
                        assignment_id: cpp_assignment_id,
                        module_id: cpp_module_id,
                        file_type: file_type.to_string(),
                        filename: filename.to_string(),
                        bytes: content,
                    }
                ).await?;
            }

            //Plagerism Assignment
            let plag_module: i64 = 10003;
            let plag_assignment: i64 = 10003;

            fn create_plag_main_zip() -> Vec<u8> {
                let mut buf = Cursor::new(Vec::new());
                {
                    let mut zip = zip::ZipWriter::new(&mut buf);
                    let options = SimpleFileOptions::default().unix_permissions(0o644);

                    let main_java = r#"
    public class Main {
        public static void main(String[] args) {
            String task = args.length > 0 ? args[0] : "task1";

            switch (task) {
                case "task1":
                    System.out.println("Hello World!");
                    break;
                default:
                    System.out.println("" + task + " is not a valid task");
            }
        }
    }
    "#;

                    zip.start_file("Main.java", options).unwrap();
                    zip.write_all(main_java.as_bytes()).unwrap();
                    zip.finish().unwrap();
                }
                buf.into_inner()
=======
        // Plagiarism Assignment (C++)
        // Plagerism Assignment
        let plag_module: i64 = 10003;
        let plag_assignment: i64 = 10003;

        fn create_plag_main_zip_cpp() -> Vec<u8> {
            let mut buf = Cursor::new(Vec::new());
            {
                let mut zip = zip::ZipWriter::new(&mut buf);
                let options = SimpleFileOptions::default().unix_permissions(0o644);

                // Minimal C++ main that calls into StudentSolution (in memo zip)
                let main_cpp = r#"
        #include <iostream>
        #include <string>
        #include "StudentSolution.h"

        int main(int argc, char* argv[]) {
            std::string task = argc > 1 ? argv[1] : "task1";

            if (task == "task1") {
                std::cout << "&-=-&Task1Subtask1\n" << student::StudentSolution::hello() << std::endl;
            } else {
                std::cout << task << " is not a valid task" << std::endl;
            }

            return 0;
        }
        "#;

                zip.start_file("Main.cpp", options).unwrap();
                zip.write_all(main_cpp.as_bytes()).unwrap();
                zip.finish().unwrap();
>>>>>>> 164afae5
            }

<<<<<<< HEAD
            fn create_plag_memo_zip() -> Vec<u8> {
                let mut buf = Cursor::new(Vec::new());
                {
                    let mut zip = zip::ZipWriter::new(&mut buf);
                    let options = SimpleFileOptions::default().unix_permissions(0o644);

                    let helper_one = r#"
    public class StudentSolution {
    private int helperMultiply1(int a,int b){return a*b + 9;}

    public int fibonacci_U1(int n) {
    int a=0,b=1;
    // U1 tweak
    for(int i=2;i<=n;i++){int tmp=b;b=a+b;a=tmp;}
    return b;
    }

    public int factorial_U1(int n) {
    int f = 1;
    for(int i=1;i<=n;i++) f*=i;
    return f;
    }

    private String helperComment1(){return "Extra comment TXgZpkUF";}

    public int sumArray_U1(int[] arr) {
    int sum = 0;
    for(int n: arr) sum += n;
    // U1 tweak
    return sum;
    }
=======
        fn create_plag_memo_zip_cpp() -> Vec<u8> {
            let mut buf = Cursor::new(Vec::new());
            {
                let mut zip = zip::ZipWriter::new(&mut buf);
                let options = SimpleFileOptions::default().unix_permissions(0o644);

                // Header + implementation (2 files) kept tiny for plagiarism/task wiring
                let student_solution_h = r#"
        #pragma once
        #include <string>

        namespace student {
        struct StudentSolution {
            static std::string hello();
        };
        } // namespace student
        "#;

                let student_solution_cpp = r#"
        #include "StudentSolution.h"

        namespace student {
        std::string StudentSolution::hello() {
            return "Hello World!";
        }
        } // namespace student
        "#;

                zip.start_file("StudentSolution.h", options).unwrap();
                zip.write_all(student_solution_h.as_bytes()).unwrap();

                zip.start_file("StudentSolution.cpp", options).unwrap();
                zip.write_all(student_solution_cpp.as_bytes()).unwrap();

                zip.finish().unwrap();
            }
            buf.into_inner()
        }

        fn create_plag_makefile_zip_cpp() -> Vec<u8> {
            let mut buf = Cursor::new(Vec::new());
            {
                let mut zip = zip::ZipWriter::new(&mut buf);
                let options = SimpleFileOptions::default().unix_permissions(0o644);

                let makefile_content = r#"
        CXX = g++
        CXXFLAGS = -O0 -std=c++17
        TARGET = main

        SRC = Main.cpp StudentSolution.cpp
        OBJ = $(SRC:.cpp=.o)

        all: $(TARGET)

        $(TARGET): $(OBJ)
            $(CXX) $(CXXFLAGS) $^ -o $@

        %.o: %.cpp
            $(CXX) $(CXXFLAGS) -c $< -o $@

        task1: $(TARGET)
            ./$(TARGET) task1
        "#;
>>>>>>> 164afae5


<<<<<<< HEAD
    public String gradeStudent(int score){
        switch(score/10){
            case 10: case 9: return "A";
            case 8: return "B";
            case 7: return "C";
            default: return "F";
=======
        // Config now explicitly cpp
        let config_json_cpp_plag = r#"
        {
        "execution": {
            "timeout_secs": 10,
            "max_memory": 8589934592,
            "max_cpus": 2,
            "max_uncompressed_size": 100000000,
            "max_processes": 256
        },
        "marking": {
            "marking_scheme": "exact",
            "feedback_scheme": "auto",
            "deliminator": "&-=-&"
        },
        "project": {
            "language": "cpp"
        },
        "output": {
            "stdout": true,
            "stderr": true,
            "retcode": true
        }
        }
        "#;

        let zipped_files = vec![
            (FileType::Main, "main.zip", create_plag_main_zip_cpp()),
            (FileType::Memo, "memo.zip", create_plag_memo_zip_cpp()),
            (FileType::Makefile, "makefile.zip", create_plag_makefile_zip_cpp()),
            (FileType::Config, "config.json", config_json_cpp_plag.as_bytes().to_vec()),
        ];

        for (file_type, filename, content) in zipped_files {
            let _ = Model::save_file(
                db,
                plag_assignment,
                plag_module,
                file_type,
                filename,
                &content,
            )
            .await;
>>>>>>> 164afae5
        }
    }

    public int reverseString_U1(String s) {
    String rev="";
    for(int i=s.length()-1;i>=0;i--)
    rev+=s.charAt(i);
    return rev;
    }
    }
    "#;
                    zip.start_file("StudentSolution.java", options).unwrap();
                    zip.write_all(helper_one.as_bytes()).unwrap();

                    zip.finish().unwrap();
                }
                buf.into_inner()
            }

            fn create_plag_makefile_zip() -> Vec<u8> {
                let mut buf = Cursor::new(Vec::new());
                {
                    let mut zip = zip::ZipWriter::new(&mut buf);
                    let options = SimpleFileOptions::default().unix_permissions(0o644);

                    let makefile_content = r#"
    task1:
        javac -d /output Main.java StudentSolution.java && java -cp /output Main task1
    "#;

                    zip.start_file("Makefile", options).unwrap();
                    zip.write_all(makefile_content.as_bytes()).unwrap();
                    zip.finish().unwrap();
                }
                buf.into_inner()
            }

            // New config file content
            let config_json = r#"
    {
    "execution": {
        "timeout_secs": 10,
        "max_memory": 8589934592,
        "max_cpus": 2,
        "max_uncompressed_size": 100000000,
        "max_processes": 256
    },
    "marking": {
        "marking_scheme": "exact",
        "feedback_scheme": "auto",
        "deliminator": "&-=-&"
    },
    "project": {
        "language": "java"
    },
    "output": {
        "stdout": true,
        "stderr": false,
        "retcode": false
    }
    }
    "#;

            let zipped_files = vec![
                ("main", "main.zip", create_plag_main_zip()),
                ("memo", "memo.zip", create_plag_memo_zip()),
                (
                    "makefile",
                    "makefile.zip",
                    create_plag_makefile_zip(),
                ),
                (
                    "config",
                    "config.json",
                    config_json.as_bytes().to_vec(),
                ),
            ];

            for (file_type, filename, content) in zipped_files {
                AssignmentFileService::create(
                    CreateAssignmentFile{
                        assignment_id: plag_assignment,
                        module_id: plag_module,
                        file_type: file_type.to_string(),
                        filename: filename.to_string(),
                        bytes: content,
                    }
                ).await?;
            }

            //GATLAM
            //Plagerism Assignment
            let plag_module: i64 = 10003;
            let plag_assignment: i64 = 10004;

            fn create_interpreter_main_zip() -> Vec<u8> {
                let mut buf = Cursor::new(Vec::new());
                {
                    let mut zip = zip::ZipWriter::new(&mut buf);
                    let options = SimpleFileOptions::default().unix_permissions(0o644);

                    let helper_one = r#"
    //Nothing
    "#;
                    zip.start_file("Main.java", options).unwrap();
                    zip.write_all(helper_one.as_bytes()).unwrap();

                    zip.finish().unwrap();
                }
                buf.into_inner()
            }

            fn create_interpreter_memo_zip() -> Vec<u8> {
                let mut buf = Cursor::new(Vec::new());
                {
                    let mut zip = zip::ZipWriter::new(&mut buf);
                    let options = SimpleFileOptions::default().unix_permissions(0o644);

                    let helper_one = r#"
    public class StudentSolution {
    private int helperMultiply1(int a,int b){return a*b + 9;}

    public int fibonacci_U1(int n) {
    int a=0,b=1;
    // U1 tweak
    for(int i=2;i<=n;i++){int tmp=b;b=a+b;a=tmp;}
    return b;
    }

    public int factorial_U1(int n) {
    int f = 1;
    for(int i=1;i<=n;i++) f*=i;
    return f;
    }

    private String helperComment1(){return "Extra comment TXgZpkUF";}

    public int sumArray_U1(int[] arr) {
    int sum = 0;
    for(int n: arr) sum += n;
    // U1 tweak
    return sum;
    }


    public String gradeStudent(int score){
        switch(score/10){
            case 10: case 9: return "A";
            case 8: return "B";
            case 7: return "C";
            default: return "F";
        }
    }

    public String reverseString_U1(String s) {
        String rev="";
        for(int i=s.length()-1;i>=0;i--)
            rev+=s.charAt(i);
        return rev;
    }
    }
    "#;
                    zip.start_file("StudentSolution.java", options).unwrap();
                    zip.write_all(helper_one.as_bytes()).unwrap();

                    zip.finish().unwrap();
                }
                buf.into_inner()
            }

            fn create_interpreter_makefile_zip() -> Vec<u8> {
                let mut buf = Cursor::new(Vec::new());
                {
                    let mut zip = zip::ZipWriter::new(&mut buf);
                    let options = SimpleFileOptions::default().unix_permissions(0o644);

                    let makefile_content = r#"
    task1:
        javac -d /output Main.java StudentSolution.java && java -cp /output Main task1
    "#;

                    zip.start_file("Makefile", options).unwrap();
                    zip.write_all(makefile_content.as_bytes()).unwrap();
                    zip.finish().unwrap();
                }
                buf.into_inner()
            }

            // New config file content
            let config_json = r#"
    {
    "execution": {
        "max_cpus": 2,
        "max_memory": 8589934592,
        "max_processes": 256,
        "max_uncompressed_size": 100000000,
        "timeout_secs": 10
    },
    "gatlam": {
        "crossover_probability": 0.9,
        "crossover_type": "onepoint",
        "genes": [
        {
            "max_value": 5,
            "min_value": -5
        },
        {
            "max_value": 9,
            "min_value": -4
        }
        ],
        "max_parallel_chromosomes": 4,
        "mutation_probability": 0.01,
        "mutation_type": "bitflip",
        "number_of_generations": 5,
        "omega1": 0.5,
        "omega2": 0.3,
        "omega3": 0.2,
        "population_size": 1,
        "reproduction_probability": 0.8,
        "selection_size": 20,
        "task_spec": {
        "forbidden_outputs": [],
        "max_runtime_ms": null,
        "valid_return_codes": [
            0
        ]
        },
        "verbose": false
    },
    "marking": {
        "deliminator": "&-=-&",
        "feedback_scheme": "auto",
        "marking_scheme": "exact"
    },
    "output": {
        "retcode": true,
        "stderr": true,
        "stdout": true
    },
    "project": {
        "language": "java",
        "submission_mode": "gatlam"
    }
    }
    "#;

            let zipped_files = vec![
                ("main", "main.zip", create_interpreter_main_zip()),
                ("memo", "memo.zip", create_interpreter_memo_zip()),
                (
                    "makefile",
                    "makefile.zip",
                    create_interpreter_makefile_zip(),
                ),
                (
                    "config",
                    "config.json",
                    config_json.as_bytes().to_vec(),
                ),
            ];

            for (file_type, filename, content) in zipped_files {
                AssignmentFileService::create(
                    CreateAssignmentFile{
                        assignment_id: plag_assignment,
                        module_id: plag_module,
                        file_type: file_type.to_string(),
                        filename: filename.to_string(),
                        bytes: content,
                    }
                ).await?;
            }

            Ok(())
        })
    }
}<|MERGE_RESOLUTION|>--- conflicted
+++ resolved
@@ -446,7 +446,6 @@
             gcov $(SRC)
         "#;
 
-<<<<<<< HEAD
                     zip.start_file("Makefile", options).unwrap();
                     zip.write_all(makefile_content.as_bytes()).unwrap();
                     zip.finish().unwrap();
@@ -506,38 +505,6 @@
                 ).await?;
             }
 
-            //Plagerism Assignment
-            let plag_module: i64 = 10003;
-            let plag_assignment: i64 = 10003;
-
-            fn create_plag_main_zip() -> Vec<u8> {
-                let mut buf = Cursor::new(Vec::new());
-                {
-                    let mut zip = zip::ZipWriter::new(&mut buf);
-                    let options = SimpleFileOptions::default().unix_permissions(0o644);
-
-                    let main_java = r#"
-    public class Main {
-        public static void main(String[] args) {
-            String task = args.length > 0 ? args[0] : "task1";
-
-            switch (task) {
-                case "task1":
-                    System.out.println("Hello World!");
-                    break;
-                default:
-                    System.out.println("" + task + " is not a valid task");
-            }
-        }
-    }
-    "#;
-
-                    zip.start_file("Main.java", options).unwrap();
-                    zip.write_all(main_java.as_bytes()).unwrap();
-                    zip.finish().unwrap();
-                }
-                buf.into_inner()
-=======
         // Plagiarism Assignment (C++)
         // Plagerism Assignment
         let plag_module: i64 = 10003;
@@ -571,42 +538,8 @@
                 zip.start_file("Main.cpp", options).unwrap();
                 zip.write_all(main_cpp.as_bytes()).unwrap();
                 zip.finish().unwrap();
->>>>>>> 164afae5
-            }
-
-<<<<<<< HEAD
-            fn create_plag_memo_zip() -> Vec<u8> {
-                let mut buf = Cursor::new(Vec::new());
-                {
-                    let mut zip = zip::ZipWriter::new(&mut buf);
-                    let options = SimpleFileOptions::default().unix_permissions(0o644);
-
-                    let helper_one = r#"
-    public class StudentSolution {
-    private int helperMultiply1(int a,int b){return a*b + 9;}
-
-    public int fibonacci_U1(int n) {
-    int a=0,b=1;
-    // U1 tweak
-    for(int i=2;i<=n;i++){int tmp=b;b=a+b;a=tmp;}
-    return b;
-    }
-
-    public int factorial_U1(int n) {
-    int f = 1;
-    for(int i=1;i<=n;i++) f*=i;
-    return f;
-    }
-
-    private String helperComment1(){return "Extra comment TXgZpkUF";}
-
-    public int sumArray_U1(int[] arr) {
-    int sum = 0;
-    for(int n: arr) sum += n;
-    // U1 tweak
-    return sum;
-    }
-=======
+            }
+
         fn create_plag_memo_zip_cpp() -> Vec<u8> {
             let mut buf = Cursor::new(Vec::new());
             {
@@ -671,17 +604,14 @@
         task1: $(TARGET)
             ./$(TARGET) task1
         "#;
->>>>>>> 164afae5
-
-
-<<<<<<< HEAD
-    public String gradeStudent(int score){
-        switch(score/10){
-            case 10: case 9: return "A";
-            case 8: return "B";
-            case 7: return "C";
-            default: return "F";
-=======
+
+                zip.start_file("Makefile", options).unwrap();
+                zip.write_all(makefile_content.as_bytes()).unwrap();
+                zip.finish().unwrap();
+            }
+            buf.into_inner()
+        }
+
         // Config now explicitly cpp
         let config_json_cpp_plag = r#"
         {
@@ -725,7 +655,87 @@
                 &content,
             )
             .await;
->>>>>>> 164afae5
+        }
+
+        //GATLAM
+        //Plagerism Assignment
+        let plag_module: i64 = 10003;
+        let plag_assignment: i64 = 10004;
+
+        fn create_interpreter_main_zip() -> Vec<u8> {
+            let mut buf = Cursor::new(Vec::new());
+            {
+                let mut zip = zip::ZipWriter::new(&mut buf);
+                let options = SimpleFileOptions::default().unix_permissions(0o644);
+
+                let helper_one = r#"
+//Nothing
+"#;
+                zip.start_file("Main.java", options).unwrap();
+                zip.write_all(helper_one.as_bytes()).unwrap();
+
+                zip.finish().unwrap();
+            }
+            buf.into_inner()
+        }
+
+        fn create_interpreter_memo_zip() -> Vec<u8> {
+            let mut buf = Cursor::new(Vec::new());
+            {
+                let mut zip = zip::ZipWriter::new(&mut buf);
+                let options = SimpleFileOptions::default().unix_permissions(0o644);
+
+                let helper_one = r#"
+public class StudentSolution {
+private int helperMultiply1(int a,int b){return a*b + 9;}
+
+public int fibonacci_U1(int n) {
+int a=0,b=1;
+// U1 tweak
+for(int i=2;i<=n;i++){int tmp=b;b=a+b;a=tmp;}
+return b;
+}
+
+public int factorial_U1(int n) {
+int f = 1;
+for(int i=1;i<=n;i++) f*=i;
+return f;
+}
+
+private String helperComment1(){return "Extra comment TXgZpkUF";}
+
+public int sumArray_U1(int[] arr) {
+int sum = 0;
+for(int n: arr) sum += n;
+// U1 tweak
+return sum;
+}
+
+
+public String gradeStudent(int score){
+    switch(score/10){
+        case 10: case 9: return "A";
+        case 8: return "B";
+        case 7: return "C";
+        default: return "F";
+    }
+
+    private String helperComment1(){return "Extra comment TXgZpkUF";}
+
+    public int sumArray_U1(int[] arr) {
+    int sum = 0;
+    for(int n: arr) sum += n;
+    // U1 tweak
+    return sum;
+    }
+
+
+    public String gradeStudent(int score){
+        switch(score/10){
+            case 10: case 9: return "A";
+            case 8: return "B";
+            case 7: return "C";
+            default: return "F";
         }
     }
 
