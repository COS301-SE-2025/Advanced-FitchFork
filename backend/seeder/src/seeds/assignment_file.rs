use crate::seed::Seeder;
use db::models::assignment;
use db::models::assignment_file::{FileType, Model};
use sea_orm::{DatabaseConnection, EntityTrait};
use std::io::{Cursor, Write};
use zip::write::SimpleFileOptions;
use std::pin::Pin;

pub struct AssignmentFileSeeder;

impl Seeder for AssignmentFileSeeder {
    fn seed<'a>(&'a self, db: &'a DatabaseConnection) -> Pin<Box<dyn Future<Output = ()> + Send + 'a>> {
        Box::pin(async move {
            let assignments = assignment::Entity::find()
                .all(db)
                .await
                .expect("Failed to fetch assignments");

            let file_types: Vec<(FileType, fn(i32) -> String)> = vec![
                (FileType::Spec, |id| format!("spec_{}.txt", id)),
                (FileType::Memo, |id| format!("memo_{}.txt", id)),
                (FileType::Main, |id| format!("main_{}.txt", id)),
                (FileType::Makefile, |id| format!("makefile_{}.txt", id)),
                (FileType::MarkAllocator, |id| {
                    format!("mark_allocator_{}.txt", id)
                }),
                (FileType::Config, |id| format!("config_{}.txt", id)),
            ];

        for a in &assignments {
            if a.module_id == 9999 || a.module_id == 9998 || a.module_id == 10003 {
                continue;
            }
            for &(ref file_type, filename_fn) in &file_types {
                let filename = filename_fn(a.id.try_into().unwrap());
                let content = format!("This is the content of assignment file {}", a.id);

                    let _ = Model::save_file(
                        db,
                        a.id,
                        a.module_id,
                        file_type.clone(),
                        &filename,
                        content.as_bytes(),
                    )
                    .await;
                }
            }

            let special_module_id: i64 = 9999;
            let special_assignment_id: i64 = 9999;

            fn create_main_zip() -> Vec<u8> {
                let mut buf = Cursor::new(Vec::new());
                {
                    let mut zip = zip::ZipWriter::new(&mut buf);
                    let options = SimpleFileOptions::default().unix_permissions(0o644);

                    let main_java = r#"
    public class Main {
        public static void main(String[] args) {
            String task = args.length > 0 ? args[0] : "task1";

            switch (task) {
                case "task1":
                    runTask1();
                    break;
                case "task2":
                    runTask2();
                    break;
                case "task3":
                    runTask3();
                    break;
                default:
                    System.out.println("" + task + " is not a valid task");
            }
        }

        static void runTask1() {
            System.out.println("" + "&-=-&Task1Subtask1");
            System.out.println(HelperOne.subtaskA());
            System.out.println("&-=-&Task1Subtask2");
            System.out.println(HelperTwo.subtaskB());
            System.out.println("&-=-&Task1Subtask3");
            System.out.println(HelperThree.subtaskC());
        }

        static void runTask2() {
            System.out.println("&-=-&Task2Subtask1");
            System.out.println(HelperTwo.subtaskX());
            System.out.println("&-=-&Task2Subtask2");
            System.out.println(HelperThree.subtaskY());
            System.out.println("&-=-&Task2Subtask3");
            System.out.println(HelperOne.subtaskZ());
        }

    static void runTask3() {
        System.out.println("&-=-&Task3Subtask1");
        System.out.println(HelperThree.subtaskAlpha())
        System.out.println("&-=-&Task3Subtask2");
        System.out.println(HelperOne.subtaskBeta());
        System.out.println("&-=-&Task3Subtask3");
        System.out.println(HelperTwo.subtaskGamma());
    }
}
"#;

                    zip.start_file("Main.java", options).unwrap();
                    zip.write_all(main_java.as_bytes()).unwrap();
                    zip.finish().unwrap();
                }
                buf.into_inner()
            }

            fn create_memo_zip() -> Vec<u8> {
                let mut buf = Cursor::new(Vec::new());
                {
                    let mut zip = zip::ZipWriter::new(&mut buf);
                    let options = SimpleFileOptions::default().unix_permissions(0o644);

                    let helper_one = r#"
    public class HelperOne {
        public static String subtaskA() {
            return "" + "HelperOne: Subtask for Task1\nThis as well\nAnd this";
        }
        public static String subtaskZ() {
            return "HelperOne: Subtask for Task2\nThis as well\nAnd this";
        }
        public static String subtaskBeta() {
            return "HelperOne: Subtask for Task3\nThis as well\nAnd this";
        }
    }
    "#;

                    let helper_two = r#"
    public class HelperTwo {
        public static String subtaskB() {
            return "HelperTwo: Subtask for Task1\nThis as well\nAnd this";
        }
        public static String subtaskX() {
            return "HelperTwo: Subtask for Task2\nThis as well\nAnd this";
        }
        public static String subtaskGamma() {
            return "HelperTwo: Subtask for Task3\nThis as well\nAnd this";
        }
    }
    "#;

                    let helper_three = r#"
    public class HelperThree {
        public static String subtaskC() {
            return "HelperThree: Subtask for Task1\nThis as well\nAnd this";
        }
        public static String subtaskY() {
            return "HelperThree: Subtask for Task2\nThis as well\nAnd this";
        }
        public static String subtaskAlpha() {
            return "HelperThree: Subtask for Task3\nThis as well\nAnd this";
        }
    }
    "#;

                    zip.start_file("HelperOne.java", options).unwrap();
                    zip.write_all(helper_one.as_bytes()).unwrap();

                    zip.start_file("HelperTwo.java", options).unwrap();
                    zip.write_all(helper_two.as_bytes()).unwrap();

                    zip.start_file("HelperThree.java", options).unwrap();
                    zip.write_all(helper_three.as_bytes()).unwrap();

                    zip.finish().unwrap();
                }
                buf.into_inner()
            }

            fn create_makefile_zip() -> Vec<u8> {
                let mut buf = Cursor::new(Vec::new());
                {
                    let mut zip = zip::ZipWriter::new(&mut buf);
                    let options = SimpleFileOptions::default().unix_permissions(0o644);

                    let makefile_content = r#"
    task1:
        javac -d /output Main.java HelperOne.java HelperTwo.java HelperThree.java && java -cp /output Main task1

    task2:
        javac -d /output Main.java HelperOne.java HelperTwo.java HelperThree.java && java -cp /output Main task2

    task3:
        javac -d /output Main.java HelperOne.java HelperTwo.java HelperThree.java && java -cp /output Main task3
    "#;

                    zip.start_file("Makefile", options).unwrap();
                    zip.write_all(makefile_content.as_bytes()).unwrap();
                    zip.finish().unwrap();
                }
                buf.into_inner()
            }

        // New config file content
        let config_json = r#"
{
  "execution": {
    "timeout_secs": 10,
    "max_memory": 8589934592,
    "max_cpus": 2,
    "max_uncompressed_size": 100000000,
    "max_processes": 256
  },
  "marking": {
    "marking_scheme": "exact",
    "feedback_scheme": "auto",
    "deliminator": "&-=-&"
  },
  "project": {
    "language": "cpp"
  },
  "output": {
    "stdout": true,
    "stderr": true,
    "retcode": true
  }
}
"#;

<<<<<<< HEAD
            let zipped_files = vec![
                (FileType::Main, "main.zip", create_main_zip()),
                (FileType::Memo, "memo.zip", create_memo_zip()),
                (FileType::Makefile, "makefile.zip", create_makefile_zip()),
                (
                    FileType::Config,
                    "config.json",
                    config_json.as_bytes().to_vec(),
                ),
            ];

            for (file_type, filename, content) in zipped_files {
                let _ = Model::save_file(
                    db,
                    special_assignment_id,
                    special_module_id,
                    file_type,
                    filename,
                    &content,
                )
                .await;
=======
        let zipped_files = vec![
            (FileType::Main, "main.zip", create_main_zip()),
            (FileType::Memo, "memo.zip", create_memo_zip()),
            (FileType::Makefile, "makefile.zip", create_makefile_zip()),
            (
                FileType::Config,
                "config.json",
                config_json.as_bytes().to_vec(),
            ),
        ];

        for (file_type, filename, content) in zipped_files {
            let _ = Model::save_file(
                db,
                special_assignment_id,
                special_module_id,
                file_type,
                filename,
                &content,
            )
            .await;
        }

        let cpp_module_id = 9998;
        let cpp_assignment_id = 9998;

        //Original main file that was created
        fn create_main_zip_cpp() -> Vec<u8> {
            let mut buf = Cursor::new(Vec::new());
            {
                let mut zip = zip::ZipWriter::new(&mut buf);
                let options = SimpleFileOptions::default().unix_permissions(0o644);

                let main_cpp = r#"
#include <iostream>
#include <string>
#include "HelperOne.h"
#include "HelperTwo.h"
#include "HelperThree.h"

void runTask1() {
    std::cout << "&-=-&Task1Subtask1\n" << HelperOne::subtaskA() << std::endl;
    std::cout << "&-=-&Task1Subtask2\n" << HelperTwo::subtaskB() << std::endl;
    std::cout << "&-=-&Task1Subtask3\n" << HelperThree::subtaskC() << std::endl;
}

void runTask2() {
    std::cout << "&-=-&Task2Subtask1\n" << HelperTwo::subtaskX() << std::endl;
    std::cout << "&-=-&Task2Subtask2\n" << HelperThree::subtaskY() << std::endl;
    std::cout << "&-=-&Task2Subtask3\n" << HelperOne::subtaskZ() << std::endl;
}

void runTask3() {
    std::cout << "&-=-&Task3Subtask1\n" << HelperThree::subtaskAlpha() << std::endl;
    std::cout << "&-=-&Task3Subtask2\n" << HelperOne::subtaskBeta() << std::endl;
    std::cout << "&-=-&Task3Subtask3\n" << HelperTwo::subtaskGamma() << std::endl;
}

int main(int argc, char* argv[]) {
    std::string task = argc > 1 ? argv[1] : "task1";

    if (task == "task1") runTask1();
    else if (task == "task2") runTask2();
    else if (task == "task3") runTask3();
    else std::cout << task << " is not a valid task" << std::endl;

    return 0;
}
"#;

                zip.start_file("Main.cpp", options).unwrap();
                zip.write_all(main_cpp.as_bytes()).unwrap();

                zip.finish().unwrap();
>>>>>>> 2215d6f6
            }

            let cpp_module_id = 9998;
            let cpp_assignment_id = 9998;

            //Original main file that was created
            fn _create_main_zip_cpp() -> Vec<u8> {
                let mut buf = Cursor::new(Vec::new());
                {
                    let mut zip = zip::ZipWriter::new(&mut buf);
                    let options = SimpleFileOptions::default().unix_permissions(0o644);

                    let main_cpp = r#"
    #include <iostream>
    #include <string>
    #include "HelperOne.h"
    #include "HelperTwo.h"
    #include "HelperThree.h"

    void runTask1() {
        std::cout << "&-=-&Task1Subtask1\n" << HelperOne::subtaskA() << std::endl;
        std::cout << "&-=-&Task1Subtask2\n" << HelperTwo::subtaskB() << std::endl;
        std::cout << "&-=-&Task1Subtask3\n" << HelperThree::subtaskC() << std::endl;
    }

    void runTask2() {
        std::cout << "&-=-&Task2Subtask1\n" << HelperTwo::subtaskX() << std::endl;
        std::cout << "&-=-&Task2Subtask2\n" << HelperThree::subtaskY() << std::endl;
        std::cout << "&-=-&Task2Subtask3\n" << HelperOne::subtaskZ() << std::endl;
    }

    void runTask3() {
        std::cout << "&-=-&Task3Subtask1\n" << HelperThree::subtaskAlpha() << std::endl;
        std::cout << "&-=-&Task3Subtask2\n" << HelperOne::subtaskBeta() << std::endl;
        std::cout << "&-=-&Task3Subtask3\n" << HelperTwo::subtaskGamma() << std::endl;
    }

    int main(int argc, char* argv[]) {
        std::string task = argc > 1 ? argv[1] : "task1";

        if (task == "task1") runTask1();
        else if (task == "task2") runTask2();
        else if (task == "task3") runTask3();
        else std::cout << task << " is not a valid task" << std::endl;

        return 0;
    }
    "#;

                    zip.start_file("Main.cpp", options).unwrap();
                    zip.write_all(main_cpp.as_bytes()).unwrap();

                    zip.finish().unwrap();
                }
                buf.into_inner()
            }

            fn create_memo_zip_cpp() -> Vec<u8> {
                let mut buf = Cursor::new(Vec::new());
                {
                    let mut zip = zip::ZipWriter::new(&mut buf);
                    let options = SimpleFileOptions::default().unix_permissions(0o644);

                    let helper_one_cpp = r#"
    #include "HelperOne.h"
    std::string HelperOne::subtaskA() {
        return "HelperOne: Subtask for Task1\nThis as well\nAnd this";
    }
    std::string HelperOne::subtaskZ() {
        return "HelperOne: Subtask for Task2\nThis as well\nAnd this";
    }
    std::string HelperOne::subtaskBeta() {
        return "HelperOne: Subtask for Task3\nThis as well\nAnd this";
    }
    "#;

                    let helper_two_cpp = r#"
    #include "HelperTwo.h"
    std::string HelperTwo::subtaskB() {
        return "HelperTwo: Subtask for Task1\nThis as well\nAnd this";
    }
    std::string HelperTwo::subtaskX() {
        return "HelperTwo: Subtask for Task2\nThis as well\nAnd this";
    }
    std::string HelperTwo::subtaskGamma() {
        return "HelperTwo: Subtask for Task3\nThis as well\nAnd this";
    }
    "#;

                    let helper_three_cpp = r#"
    #include "HelperThree.h"
    std::string HelperThree::subtaskC() {
        return "HelperThree: Subtask for Task1\nThis as well\nAnd this";
    }
    std::string HelperThree::subtaskY() {
        return "HelperThree: Subtask for Task2\nThis as well\nAnd this";
    }
    std::string HelperThree::subtaskAlpha() {
        return "HelperThree: Subtask for Task3\nThis as well\nAnd this";
    }
    "#;

                    let helper_one_h = r#"
    #ifndef HELPERONE_H
    #define HELPERONE_H
    #include <string>
    struct HelperOne {
        static std::string subtaskA();
        static std::string subtaskZ();
        static std::string subtaskBeta();
    };
    #endif
    "#;

                    let helper_two_h = r#"
    #ifndef HELPERTWO_H
    #define HELPERTWO_H
    #include <string>
    struct HelperTwo {
        static std::string subtaskB();
        static std::string subtaskX();
        static std::string subtaskGamma();
    };
    #endif
    "#;

                    let helper_three_h = r#"
    #ifndef HELPERTHREE_H
    #define HELPERTHREE_H
    #include <string>
    struct HelperThree {
        static std::string subtaskC();
        static std::string subtaskY();
        static std::string subtaskAlpha();
    };
    #endif
    "#;

                    zip.start_file("HelperOne.cpp", options).unwrap();
                    zip.write_all(helper_one_cpp.as_bytes()).unwrap();

                    zip.start_file("HelperTwo.cpp", options).unwrap();
                    zip.write_all(helper_two_cpp.as_bytes()).unwrap();

                    zip.start_file("HelperThree.cpp", options).unwrap();
                    zip.write_all(helper_three_cpp.as_bytes()).unwrap();

                    zip.start_file("HelperOne.h", options).unwrap();
                    zip.write_all(helper_one_h.as_bytes()).unwrap();

                    zip.start_file("HelperTwo.h", options).unwrap();
                    zip.write_all(helper_two_h.as_bytes()).unwrap();

                    zip.start_file("HelperThree.h", options).unwrap();
                    zip.write_all(helper_three_h.as_bytes()).unwrap();

                    zip.finish().unwrap();
                }
                buf.into_inner()
            }

            fn create_makefile_zip_cpp() -> Vec<u8> {
                let mut buf = Cursor::new(Vec::new());
                {
                    let mut zip = zip::ZipWriter::new(&mut buf);
                    let options = SimpleFileOptions::default().unix_permissions(0o644);

                    let makefile_content = r#"
    CXX = g++
    CXXFLAGS = -fprofile-arcs -ftest-coverage -O0 -std=c++17
    LDFLAGS = -lgcov

    SRC = Main.cpp HelperOne.cpp HelperTwo.cpp HelperThree.cpp
    OBJ = Main.o HelperOne.o HelperTwo.o HelperThree.o

    OUTPUT = main

    main: $(OBJ)
        $(CXX) $(CXXFLAGS) $^ $(LDFLAGS) -o $@

    %.o: %.cpp
        $(CXX) $(CXXFLAGS) -c $< -o $@

    task1: main
        ./main task1

    task2: main
        ./main task2

    task3: main
        ./main task3

    task4: main
        ./main task1
        ./main task2
        ./main task3
        gcov $(SRC)
    "#;

                    zip.start_file("Makefile", options).unwrap();
                    zip.write_all(makefile_content.as_bytes()).unwrap();
                    zip.finish().unwrap();
                }
                buf.into_inner()
            }

        let config_json_cpp = r#"
{
  "execution": {
    "timeout_secs": 10,
    "max_memory": 8589934592,
    "max_cpus": 2,
    "max_uncompressed_size": 100000000,
    "max_processes": 256
  },
  "marking": {
    "marking_scheme": "exact",
    "feedback_scheme": "auto",
    "deliminator": "&-=-&"
  },
  "project": {
    "language": "cpp"
  },
  "output": {
    "stdout": true,
    "stderr": true,
    "retcode": true
  }
}
"#;

<<<<<<< HEAD
            let zipped_files_cpp = vec![
                // (FileType::Main, "main.zip", create_main_zip_cpp()),
                (FileType::Memo, "memo.zip", create_memo_zip_cpp()),
                (
                    FileType::Makefile,
                    "makefile.zip",
                    create_makefile_zip_cpp(),
                ),
                (
                    FileType::Config,
                    "config.json",
                    config_json_cpp.as_bytes().to_vec(),
                ),
            ];
=======
        let zipped_files_cpp = vec![
            (FileType::Main, "main.zip", create_main_zip_cpp()),
            (FileType::Memo, "memo.zip", create_memo_zip_cpp()),
            (
                FileType::Makefile,
                "makefile.zip",
                create_makefile_zip_cpp(),
            ),
            (
                FileType::Config,
                "config.json",
                config_json_cpp.as_bytes().to_vec(),
            ),
        ];
>>>>>>> 2215d6f6

        for (file_type, filename, content) in zipped_files_cpp {
            let _ = Model::save_file(
                db,
                cpp_assignment_id,
                cpp_module_id,
                file_type,
                filename,
                &content,
            )
            .await;
        }

        //Plagerism Assignment
        let plag_module: i64 = 10003;
        let plag_assignment: i64 = 10003;

        fn create_plag_main_zip() -> Vec<u8> {
            let mut buf = Cursor::new(Vec::new());
            {
                let mut zip = zip::ZipWriter::new(&mut buf);
                let options = SimpleFileOptions::default().unix_permissions(0o644);

                let main_java = r#"
public class Main {
    public static void main(String[] args) {
        String task = args.length > 0 ? args[0] : "task1";

        switch (task) {
            case "task1":
                System.out.println("Hello World!");
                break;
            default:
                System.out.println("" + task + " is not a valid task");
        }
    }
}
"#;

                zip.start_file("Main.java", options).unwrap();
                zip.write_all(main_java.as_bytes()).unwrap();
                zip.finish().unwrap();
            }
            buf.into_inner()
        }

        fn create_plag_memo_zip() -> Vec<u8> {
            let mut buf = Cursor::new(Vec::new());
            {
                let mut zip = zip::ZipWriter::new(&mut buf);
                let options = SimpleFileOptions::default().unix_permissions(0o644);

                let helper_one = r#"
public class StudentSolution {
private int helperMultiply1(int a,int b){return a*b + 9;}

public int fibonacci_U1(int n) {
int a=0,b=1;
// U1 tweak
for(int i=2;i<=n;i++){int tmp=b;b=a+b;a=tmp;}
return b;
}

public int factorial_U1(int n) {
int f = 1;
for(int i=1;i<=n;i++) f*=i;
return f;
}

private String helperComment1(){return "Extra comment TXgZpkUF";}

public int sumArray_U1(int[] arr) {
int sum = 0;
for(int n: arr) sum += n;
// U1 tweak
return sum;
}


public String gradeStudent(int score){
    switch(score/10){
        case 10: case 9: return "A";
        case 8: return "B";
        case 7: return "C";
        default: return "F";
    }
}

public int reverseString_U1(String s) {
String rev="";
for(int i=s.length()-1;i>=0;i--)
rev+=s.charAt(i);
return rev;
}
}
"#;
                zip.start_file("StudentSolution.java", options).unwrap();
                zip.write_all(helper_one.as_bytes()).unwrap();

                zip.finish().unwrap();
            }
            buf.into_inner()
        }

        fn create_plag_makefile_zip() -> Vec<u8> {
            let mut buf = Cursor::new(Vec::new());
            {
                let mut zip = zip::ZipWriter::new(&mut buf);
                let options = SimpleFileOptions::default().unix_permissions(0o644);

                let makefile_content = r#"
task1:
	javac -d /output Main.java StudentSolution.java && java -cp /output Main task1
"#;

                zip.start_file("Makefile", options).unwrap();
                zip.write_all(makefile_content.as_bytes()).unwrap();
                zip.finish().unwrap();
            }
            buf.into_inner()
        }

        // New config file content
        let config_json = r#"
{
  "execution": {
    "timeout_secs": 10,
    "max_memory": 8589934592,
    "max_cpus": 2,
    "max_uncompressed_size": 100000000,
    "max_processes": 256
  },
  "marking": {
    "marking_scheme": "exact",
    "feedback_scheme": "auto",
    "deliminator": "&-=-&"
  },
  "project": {
    "language": "java"
  },
  "output": {
    "stdout": true,
    "stderr": false,
    "retcode": false
  }
}
"#;

        let zipped_files = vec![
            (FileType::Main, "main.zip", create_plag_main_zip()),
            (FileType::Memo, "memo.zip", create_plag_memo_zip()),
            (
                FileType::Makefile,
                "makefile.zip",
                create_plag_makefile_zip(),
            ),
            (
                FileType::Config,
                "config.json",
                config_json.as_bytes().to_vec(),
            ),
        ];

        for (file_type, filename, content) in zipped_files {
            let _ = Model::save_file(
                db,
                plag_assignment,
                plag_module,
                file_type,
                filename,
                &content,
            )
            .await;
        }

        //GATLAM
        //Plagerism Assignment
        let plag_module: i64 = 10003;
        let plag_assignment: i64 = 10004;

        fn create_interpreter_main_zip() -> Vec<u8> {
            let mut buf = Cursor::new(Vec::new());
            {
                let mut zip = zip::ZipWriter::new(&mut buf);
                let options = SimpleFileOptions::default().unix_permissions(0o644);

                let helper_one = r#"
//Nothing
"#;
                zip.start_file("Main.java", options).unwrap();
                zip.write_all(helper_one.as_bytes()).unwrap();

                zip.finish().unwrap();
            }
            buf.into_inner()
        }

        fn create_interpreter_memo_zip() -> Vec<u8> {
            let mut buf = Cursor::new(Vec::new());
            {
                let mut zip = zip::ZipWriter::new(&mut buf);
                let options = SimpleFileOptions::default().unix_permissions(0o644);

                let helper_one = r#"
public class StudentSolution {
private int helperMultiply1(int a,int b){return a*b + 9;}

public int fibonacci_U1(int n) {
int a=0,b=1;
// U1 tweak
for(int i=2;i<=n;i++){int tmp=b;b=a+b;a=tmp;}
return b;
}

public int factorial_U1(int n) {
int f = 1;
for(int i=1;i<=n;i++) f*=i;
return f;
}

private String helperComment1(){return "Extra comment TXgZpkUF";}

public int sumArray_U1(int[] arr) {
int sum = 0;
for(int n: arr) sum += n;
// U1 tweak
return sum;
}


public String gradeStudent(int score){
    switch(score/10){
        case 10: case 9: return "A";
        case 8: return "B";
        case 7: return "C";
        default: return "F";
    }
}

public String reverseString_U1(String s) {
    String rev="";
    for(int i=s.length()-1;i>=0;i--)
        rev+=s.charAt(i);
    return rev;
}
}
"#;
                zip.start_file("StudentSolution.java", options).unwrap();
                zip.write_all(helper_one.as_bytes()).unwrap();

                zip.finish().unwrap();
            }
            buf.into_inner()
        }

        fn create_interpreter_makefile_zip() -> Vec<u8> {
            let mut buf = Cursor::new(Vec::new());
            {
                let mut zip = zip::ZipWriter::new(&mut buf);
                let options = SimpleFileOptions::default().unix_permissions(0o644);

                let makefile_content = r#"
task1:
	javac -d /output Main.java StudentSolution.java && java -cp /output Main task1
"#;

                zip.start_file("Makefile", options).unwrap();
                zip.write_all(makefile_content.as_bytes()).unwrap();
                zip.finish().unwrap();
            }
            buf.into_inner()
        }

        // New config file content
        let config_json = r#"
{
  "execution": {
    "max_cpus": 2,
    "max_memory": 8589934592,
    "max_processes": 256,
    "max_uncompressed_size": 100000000,
    "timeout_secs": 10
  },
  "gatlam": {
    "crossover_probability": 0.9,
    "crossover_type": "onepoint",
    "genes": [
      {
        "max_value": 5,
        "min_value": -5
      },
      {
        "max_value": 9,
        "min_value": -4
      }
    ],
    "max_parallel_chromosomes": 4,
    "mutation_probability": 0.01,
    "mutation_type": "bitflip",
    "number_of_generations": 5,
    "omega1": 0.5,
    "omega2": 0.3,
    "omega3": 0.2,
    "population_size": 1,
    "reproduction_probability": 0.8,
    "selection_size": 20,
    "task_spec": {
      "forbidden_outputs": [],
      "max_runtime_ms": null,
      "valid_return_codes": [
        0
      ]
    },
    "verbose": false
  },
  "marking": {
    "deliminator": "&-=-&",
    "feedback_scheme": "auto",
    "marking_scheme": "exact"
  },
  "output": {
    "retcode": true,
    "stderr": true,
    "stdout": true
  },
  "project": {
    "language": "java",
    "submission_mode": "gatlam"
  }
}
"#;

        let zipped_files = vec![
            (FileType::Main, "main.zip", create_interpreter_main_zip()),
            (FileType::Memo, "memo.zip", create_interpreter_memo_zip()),
            (
                FileType::Makefile,
                "makefile.zip",
                create_interpreter_makefile_zip(),
            ),
            (
                FileType::Config,
                "config.json",
                config_json.as_bytes().to_vec(),
            ),
        ];

        for (file_type, filename, content) in zipped_files {
            let _ = Model::save_file(
                db,
                plag_assignment,
                plag_module,
                file_type,
                filename,
                &content,
            )
            .await;
        }
    }
}<|MERGE_RESOLUTION|>--- conflicted
+++ resolved
@@ -224,7 +224,6 @@
 }
 "#;
 
-<<<<<<< HEAD
             let zipped_files = vec![
                 (FileType::Main, "main.zip", create_main_zip()),
                 (FileType::Memo, "memo.zip", create_memo_zip()),
@@ -246,32 +245,10 @@
                     &content,
                 )
                 .await;
-=======
-        let zipped_files = vec![
-            (FileType::Main, "main.zip", create_main_zip()),
-            (FileType::Memo, "memo.zip", create_memo_zip()),
-            (FileType::Makefile, "makefile.zip", create_makefile_zip()),
-            (
-                FileType::Config,
-                "config.json",
-                config_json.as_bytes().to_vec(),
-            ),
-        ];
-
-        for (file_type, filename, content) in zipped_files {
-            let _ = Model::save_file(
-                db,
-                special_assignment_id,
-                special_module_id,
-                file_type,
-                filename,
-                &content,
-            )
-            .await;
-        }
-
-        let cpp_module_id = 9998;
-        let cpp_assignment_id = 9998;
+            }
+
+            let cpp_module_id = 9998;
+            let cpp_assignment_id = 9998;
 
         //Original main file that was created
         fn create_main_zip_cpp() -> Vec<u8> {
@@ -279,60 +256,6 @@
             {
                 let mut zip = zip::ZipWriter::new(&mut buf);
                 let options = SimpleFileOptions::default().unix_permissions(0o644);
-
-                let main_cpp = r#"
-#include <iostream>
-#include <string>
-#include "HelperOne.h"
-#include "HelperTwo.h"
-#include "HelperThree.h"
-
-void runTask1() {
-    std::cout << "&-=-&Task1Subtask1\n" << HelperOne::subtaskA() << std::endl;
-    std::cout << "&-=-&Task1Subtask2\n" << HelperTwo::subtaskB() << std::endl;
-    std::cout << "&-=-&Task1Subtask3\n" << HelperThree::subtaskC() << std::endl;
-}
-
-void runTask2() {
-    std::cout << "&-=-&Task2Subtask1\n" << HelperTwo::subtaskX() << std::endl;
-    std::cout << "&-=-&Task2Subtask2\n" << HelperThree::subtaskY() << std::endl;
-    std::cout << "&-=-&Task2Subtask3\n" << HelperOne::subtaskZ() << std::endl;
-}
-
-void runTask3() {
-    std::cout << "&-=-&Task3Subtask1\n" << HelperThree::subtaskAlpha() << std::endl;
-    std::cout << "&-=-&Task3Subtask2\n" << HelperOne::subtaskBeta() << std::endl;
-    std::cout << "&-=-&Task3Subtask3\n" << HelperTwo::subtaskGamma() << std::endl;
-}
-
-int main(int argc, char* argv[]) {
-    std::string task = argc > 1 ? argv[1] : "task1";
-
-    if (task == "task1") runTask1();
-    else if (task == "task2") runTask2();
-    else if (task == "task3") runTask3();
-    else std::cout << task << " is not a valid task" << std::endl;
-
-    return 0;
-}
-"#;
-
-                zip.start_file("Main.cpp", options).unwrap();
-                zip.write_all(main_cpp.as_bytes()).unwrap();
-
-                zip.finish().unwrap();
->>>>>>> 2215d6f6
-            }
-
-            let cpp_module_id = 9998;
-            let cpp_assignment_id = 9998;
-
-            //Original main file that was created
-            fn _create_main_zip_cpp() -> Vec<u8> {
-                let mut buf = Cursor::new(Vec::new());
-                {
-                    let mut zip = zip::ZipWriter::new(&mut buf);
-                    let options = SimpleFileOptions::default().unix_permissions(0o644);
 
                     let main_cpp = r#"
     #include <iostream>
@@ -553,22 +476,6 @@
 }
 "#;
 
-<<<<<<< HEAD
-            let zipped_files_cpp = vec![
-                // (FileType::Main, "main.zip", create_main_zip_cpp()),
-                (FileType::Memo, "memo.zip", create_memo_zip_cpp()),
-                (
-                    FileType::Makefile,
-                    "makefile.zip",
-                    create_makefile_zip_cpp(),
-                ),
-                (
-                    FileType::Config,
-                    "config.json",
-                    config_json_cpp.as_bytes().to_vec(),
-                ),
-            ];
-=======
         let zipped_files_cpp = vec![
             (FileType::Main, "main.zip", create_main_zip_cpp()),
             (FileType::Memo, "memo.zip", create_memo_zip_cpp()),
@@ -583,7 +490,6 @@
                 config_json_cpp.as_bytes().to_vec(),
             ),
         ];
->>>>>>> 2215d6f6
 
         for (file_type, filename, content) in zipped_files_cpp {
             let _ = Model::save_file(
