--- conflicted
+++ resolved
@@ -9,7 +9,6 @@
 pub struct AssignmentFileSeeder;
 
 impl Seeder for AssignmentFileSeeder {
-<<<<<<< HEAD
     fn seed<'a>(&'a self, db: &'a DatabaseConnection) -> Pin<Box<dyn Future<Output = ()> + Send + 'a>> {
         Box::pin(async move {
             let assignments = assignment::Entity::find()
@@ -28,13 +27,13 @@
                 (FileType::Config, |id| format!("config_{}.txt", id)),
             ];
 
-            for a in &assignments {
-                if a.module_id == 9999 || a.module_id == 9998 {
-                    continue;
-                }
-                for &(ref file_type, filename_fn) in &file_types {
-                    let filename = filename_fn(a.id.try_into().unwrap());
-                    let content = format!("This is the content of assignment file {}", a.id);
+        for a in &assignments {
+            if a.module_id == 9999 || a.module_id == 9998 || a.module_id == 10003 {
+                continue;
+            }
+            for &(ref file_type, filename_fn) in &file_types {
+                let filename = filename_fn(a.id.try_into().unwrap());
+                let content = format!("This is the content of assignment file {}", a.id);
 
                     let _ = Model::save_file(
                         db,
@@ -46,28 +45,6 @@
                     )
                     .await;
                 }
-=======
-    async fn seed(&self, db: &DatabaseConnection) {
-        let assignments = assignment::Entity::find()
-            .all(db)
-            .await
-            .expect("Failed to fetch assignments");
-
-        let file_types: Vec<(FileType, fn(i32) -> String)> = vec![
-            (FileType::Spec, |id| format!("spec_{}.txt", id)),
-            (FileType::Memo, |id| format!("memo_{}.txt", id)),
-            (FileType::Main, |id| format!("main_{}.txt", id)),
-            (FileType::Makefile, |id| format!("makefile_{}.txt", id)),
-            (FileType::MarkAllocator, |id| {
-                format!("mark_allocator_{}.txt", id)
-            }),
-            (FileType::Config, |id| format!("config_{}.txt", id)),
-        ];
-
-        for a in &assignments {
-            if a.module_id == 9999 || a.module_id == 9998 || a.module_id == 10003 {
-                continue;
->>>>>>> 35b14be3
             }
 
             let special_module_id: i64 = 9999;
@@ -117,16 +94,16 @@
             System.out.println(HelperOne.subtaskZ());
         }
 
-        static void runTask3() {
-            System.out.println("&-=-&Task3Subtask1");
-            System.out.println(HelperThree.subtaskAlpha());
-            System.out.println("&-=-&Task3Subtask2");
-            System.out.println(HelperOne.subtaskBeta());
-            System.out.println("&-=-&Task3Subtask3");
-            System.out.println(HelperTwo.subtaskGamma());
-        }
-    }
-    "#;
+    static void runTask3() {
+        System.out.println("&-=-&Task3Subtask1");
+        System.out.println(HelperThree.subtaskAlpha())
+        System.out.println("&-=-&Task3Subtask2");
+        System.out.println(HelperOne.subtaskBeta());
+        System.out.println("&-=-&Task3Subtask3");
+        System.out.println(HelperTwo.subtaskGamma());
+    }
+}
+"#;
 
                     zip.start_file("Main.java", options).unwrap();
                     zip.write_all(main_java.as_bytes()).unwrap();
@@ -221,23 +198,31 @@
                 buf.into_inner()
             }
 
-            // New config file content
-            let config_json = r#"
-    {
-            "execution": {
-        "timeout_secs": 10,
-        "max_memory":  8589934592,
-        "max_cpus": 2,
-        "max_uncompressed_size": 100000000,
-        "max_processes": 256
-    },
-    "marking": {
-        "marking_scheme": "exact",
-        "feedback_scheme": "auto",
-        "deliminator": "&-=-&"
-    }
-        }
-    "#;
+        // New config file content
+        let config_json = r#"
+{
+  "execution": {
+    "timeout_secs": 10,
+    "max_memory": 8589934592,
+    "max_cpus": 2,
+    "max_uncompressed_size": 100000000,
+    "max_processes": 256
+  },
+  "marking": {
+    "marking_scheme": "exact",
+    "feedback_scheme": "auto",
+    "deliminator": "&-=-&"
+  },
+  "project": {
+    "language": "cpp"
+  },
+  "output": {
+    "stdout": true,
+    "stderr": true,
+    "retcode": true
+  }
+}
+"#;
 
             let zipped_files = vec![
                 (FileType::Main, "main.zip", create_main_zip()),
@@ -297,7 +282,6 @@
         std::cout << "&-=-&Task3Subtask3\n" << HelperTwo::subtaskGamma() << std::endl;
     }
 
-<<<<<<< HEAD
     int main(int argc, char* argv[]) {
         std::string task = argc > 1 ? argv[1] : "task1";
 
@@ -307,15 +291,6 @@
         else std::cout << task << " is not a valid task" << std::endl;
 
         return 0;
-=======
-    static void runTask3() {
-        System.out.println("&-=-&Task3Subtask1");
-        System.out.println(HelperThree.subtaskAlpha())
-        System.out.println("&-=-&Task3Subtask2");
-        System.out.println(HelperOne.subtaskBeta());
-        System.out.println("&-=-&Task3Subtask3");
-        System.out.println(HelperTwo.subtaskGamma());
->>>>>>> 35b14be3
     }
     "#;
 
@@ -450,12 +425,33 @@
     main: $(OBJ)
         $(CXX) $(CXXFLAGS) $^ $(LDFLAGS) -o $@
 
-<<<<<<< HEAD
     %.o: %.cpp
         $(CXX) $(CXXFLAGS) -c $< -o $@
-=======
-        // New config file content
-        let config_json = r#"
+
+    task1: main
+        ./main task1
+
+    task2: main
+        ./main task2
+
+    task3: main
+        ./main task3
+
+    task4: main
+        ./main task1
+        ./main task2
+        ./main task3
+        gcov $(SRC)
+    "#;
+
+                    zip.start_file("Makefile", options).unwrap();
+                    zip.write_all(makefile_content.as_bytes()).unwrap();
+                    zip.finish().unwrap();
+                }
+                buf.into_inner()
+            }
+
+        let config_json_cpp = r#"
 {
   "execution": {
     "timeout_secs": 10,
@@ -479,71 +475,6 @@
   }
 }
 "#;
-
-        let zipped_files = vec![
-            (FileType::Main, "main.zip", create_main_zip()),
-            (FileType::Memo, "memo.zip", create_memo_zip()),
-            (FileType::Makefile, "makefile.zip", create_makefile_zip()),
-            (
-                FileType::Config,
-                "config.json",
-                config_json.as_bytes().to_vec(),
-            ),
-        ];
-
-        for (file_type, filename, content) in zipped_files {
-            let _ = Model::save_file(
-                db,
-                special_assignment_id,
-                special_module_id,
-                file_type,
-                filename,
-                &content,
-            )
-            .await;
-        }
->>>>>>> 35b14be3
-
-    task1: main
-        ./main task1
-
-    task2: main
-        ./main task2
-
-    task3: main
-        ./main task3
-
-    task4: main
-        ./main task1
-        ./main task2
-        ./main task3
-        gcov $(SRC)
-    "#;
-
-                    zip.start_file("Makefile", options).unwrap();
-                    zip.write_all(makefile_content.as_bytes()).unwrap();
-                    zip.finish().unwrap();
-                }
-                buf.into_inner()
-            }
-
-<<<<<<< HEAD
-            let config_json_cpp = r#"
-    {
-            "execution": {
-        "timeout_secs": 10,
-        "max_memory": 8589934592,
-        "max_cpus": 2,
-        "max_uncompressed_size": 100000000,
-        "max_processes": 256
-    },
-    "marking": {
-        "marking_scheme": "exact",
-        "feedback_scheme": "auto",
-        "deliminator": "&-=-&"
-    }
-        }
-    "#;
 
             let zipped_files_cpp = vec![
                 // (FileType::Main, "main.zip", create_main_zip_cpp()),
@@ -559,59 +490,6 @@
                     config_json_cpp.as_bytes().to_vec(),
                 ),
             ];
-
-            for (file_type, filename, content) in zipped_files_cpp {
-                let _ = Model::save_file(
-                    db,
-                    cpp_assignment_id,
-                    cpp_module_id,
-                    file_type,
-                    filename,
-                    &content,
-                )
-                .await;
-            }
-        })
-=======
-        let config_json_cpp = r#"
-{
-  "execution": {
-    "timeout_secs": 10,
-    "max_memory": 8589934592,
-    "max_cpus": 2,
-    "max_uncompressed_size": 100000000,
-    "max_processes": 256
-  },
-  "marking": {
-    "marking_scheme": "exact",
-    "feedback_scheme": "auto",
-    "deliminator": "&-=-&"
-  },
-  "project": {
-    "language": "cpp"
-  },
-  "output": {
-    "stdout": true,
-    "stderr": true,
-    "retcode": true
-  }
-}
-"#;
-
-        let zipped_files_cpp = vec![
-            // (FileType::Main, "main.zip", create_main_zip_cpp()),
-            (FileType::Memo, "memo.zip", create_memo_zip_cpp()),
-            (
-                FileType::Makefile,
-                "makefile.zip",
-                create_makefile_zip_cpp(),
-            ),
-            (
-                FileType::Config,
-                "config.json",
-                config_json_cpp.as_bytes().to_vec(),
-            ),
-        ];
 
         for (file_type, filename, content) in zipped_files_cpp {
             let _ = Model::save_file(
@@ -970,6 +848,5 @@
             )
             .await;
         }
->>>>>>> 35b14be3
     }
 }