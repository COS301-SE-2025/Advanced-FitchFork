--- conflicted
+++ resolved
@@ -18,32 +18,26 @@
                 .await
                 .expect("Failed to fetch modules");
 
-<<<<<<< HEAD
-            for m in &modules {
-                if m.id == 9999 || m.id == 9998 {
-                    continue;
-                }
-                for i in 0..2 {
-                    let a = assignment::ActiveModel {
-                        module_id: Set(m.id),
-                        name: Set(format!("Assignment {i}")),
-                        description: Set(Some("Auto seeded".to_string())),
-                        assignment_type: Set(AssignmentType::Practical),
-                        status: Set(Status::Setup),
-                        available_from: Set(Utc::now()),
-                        due_date: Set(Utc::now()),
-                        created_at: Set(Utc::now()),
-                        updated_at: Set(Utc::now()),
-                        ..Default::default()
-                    };
-                    let _ = a.insert(db).await;
-                }
-=======
         for m in &modules {
             if m.id == 9999 || m.id == 9998 || m.id == 10003 {
                 continue;
->>>>>>> 35b14be3
             }
+            for i in 0..2 {
+                let a = assignment::ActiveModel {
+                    module_id: Set(m.id),
+                    name: Set(format!("Assignment {i}")),
+                    description: Set(Some("Auto seeded".to_string())),
+                    assignment_type: Set(AssignmentType::Practical),
+                    status: Set(Status::Setup),
+                    available_from: Set(Utc::now()),
+                    due_date: Set(Utc::now()),
+                    created_at: Set(Utc::now()),
+                    updated_at: Set(Utc::now()),
+                    ..Default::default()
+                };
+                let _ = a.insert(db).await;
+            }
+        }
 
             let special_assignment = assignment::ActiveModel {
                 id: Set(9999),
@@ -75,10 +69,6 @@
                 ..Default::default()
             };
 
-<<<<<<< HEAD
-            let _ = special_assignment2.insert(db).await;
-        })
-=======
         let _ = special_assignment2.insert(db).await;
 
         let plagiarism_assignment = assignment::ActiveModel {
@@ -112,6 +102,5 @@
         };
 
         let _ = gatlam_assignment.insert(db).await;
->>>>>>> 35b14be3
     }
 }