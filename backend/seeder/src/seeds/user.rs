--- conflicted
+++ resolved
@@ -7,7 +7,6 @@
 pub struct UserSeeder;
 
 impl Seeder for UserSeeder {
-<<<<<<< HEAD
     fn seed<'a>(&'a self) -> Pin<Box<dyn Future<Output = Result<(), AppError>> + Send + 'a>> {
         Box::pin(async move {
             // Fixed Admin User
@@ -60,31 +59,17 @@
             })
             .await?;
 
-            // Composite-role users
-            UserService::create(CreateUser {
-                id: None,
-                username: "student_tutor".to_string(),
-                email: "student_tutor@example.com".to_string(),
-                password: "1".to_string(),
-                admin: false,
-            })
-            .await?;
-            UserService::create(CreateUser {
-                id: None,
-                username: "all_staff".to_string(),
-                email: "all_staff@example.com".to_string(),
-                password: "1".to_string(),
-                admin: false,
-            })
-            .await?;
-            UserService::create(CreateUser {
-                id: None,
-                username: "lecturer_assistant".to_string(),
-                email: "lecturer_assistant@example.com".to_string(),
-                password: "1".to_string(),
-                admin: false,
-            })
-            .await?;
+        // Composite-role users
+        let _ = Model::create(db, "student_tutor", "student_tutor@example.com", "1", false).await;
+        let _ = Model::create(db, "all_staff", "all_staff@example.com", "1", false).await;
+        let _ = Model::create(
+            db,
+            "lecturer_assistant",
+            "lecturer_assistant@example.com",
+            "1",
+            false,
+        )
+        .await;
 
             // User with every role (distributed across modules)
             UserService::create(CreateUser {
@@ -111,58 +96,5 @@
 
             Ok(())
         })
-=======
-    async fn seed(&self, db: &DatabaseConnection) {
-        // Fixed Admin User
-        let _ = Model::create(db, "admin", "admin@example.com", "1", true).await;
-
-        // Fixed Lecturer User
-        let _ = Model::create(db, "lecturer", "lecturer@example.com", "1", false).await;
-
-        // Fixed Assistant Lecturer User
-        let _ = Model::create(
-            db,
-            "assistant_lecturer",
-            "assistant_lecturer@example.com",
-            "1",
-            false,
-        )
-        .await;
-
-        // Fixed Tutor User
-        let _ = Model::create(db, "tutor", "tutor@example.com", "1", false).await;
-
-        // Fixed Student User
-        let _ = Model::create(db, "student", "student@example.com", "1", false).await;
-
-        // Composite-role users
-        let _ = Model::create(db, "student_tutor", "student_tutor@example.com", "1", false).await;
-        let _ = Model::create(db, "all_staff", "all_staff@example.com", "1", false).await;
-        let _ = Model::create(
-            db,
-            "lecturer_assistant",
-            "lecturer_assistant@example.com",
-            "1",
-            false,
-        )
-        .await;
-
-        // User with every role (distributed across modules)
-        let _ = Model::create(db, "all", "all@example.com", "1", false).await;
-
-        // Random Users
-        for _ in 0..100 {
-            let username = format!("u{:08}", fastrand::u32(..100_000_000));
-            let email: String = SafeEmail().fake();
-            let _ = Model::create_fake_user_with_no_hashed_password_do_not_use(
-                db,
-                &username,
-                &email,
-                "password_hash",
-                false,
-            )
-            .await;
-        }
->>>>>>> 0c8f0684
     }
 }