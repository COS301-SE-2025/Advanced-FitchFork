--- conflicted
+++ resolved
@@ -314,154 +314,158 @@
             fn generate_convoluted_student_code(user_id: i64, group: usize) -> String {
                 let mut rng = rand::thread_rng();
 
-<<<<<<< HEAD
-                // Pool of base methods with multiple lines
-                let base_methods = vec![
-                    (
-                        "sumArray",
-                        "int[] arr",
-                        vec!["int sum = 0;", "for(int n: arr) sum += n;", "return sum;"],
-                    ),
-                    (
-                        "factorial",
-                        "int n",
-                        vec!["int f = 1;", "for(int i=1;i<=n;i++) f*=i;", "return f;"],
-                    ),
-                    (
-                        "isPrime",
-                        "int n",
-                        vec![
-                            "if(n<=1) return false;",
-                            "for(int i=2;i*i<=n;i++) if(n%i==0) return false;",
-                            "return true;",
-                        ],
-                    ),
-                    (
-                        "printPattern",
-                        "int n",
-                        vec![
-                            "for(int i=1;i<=n;i++){",
-                            "for(int j=0;j<i;j++) System.out.print('*');",
-                            "System.out.println();",
-                            "}",
-                        ],
-                    ),
-                    (
-                        "fibonacci",
-                        "int n",
-                        vec![
-                            "int a=0,b=1;",
-                            "for(int i=2;i<=n;i++){int tmp=b;b=a+b;a=tmp;}",
-                            "return b;",
-                        ],
-                    ),
-                    (
-                        "reverseString",
-                        "String s",
-                        vec![
-                            "String rev=\"\";",
-                            "for(int i=s.length()-1;i>=0;i--)",
-                            "rev+=s.charAt(i);",
-                            "return rev;",
-                        ],
-                    ),
-                ];
-
-                // Pick methods according to group
-                let method_count = match group {
-                    0 => base_methods.len(),                    // identical -> use all
-                    1 => rng.gen_range(3..=base_methods.len()), // partial
-                    2 => rng.gen_range(2..=3),                  // mostly unique
-                    _ => 3,
-                };
-
-                let mut chosen_methods = base_methods.clone();
-                chosen_methods.shuffle(&mut rng);
-                let chosen_methods = &chosen_methods[..method_count];
-
-                let mut methods_code = Vec::new();
-                for (idx, (name, args, body_lines)) in chosen_methods.iter().enumerate() {
-                    let method_code = match group {
-                        0 => format!(
-                            "public {} {}({}) {{\n{}\n}}",
-                            if name == &"isPrime" {
-                                "boolean"
-                            } else if name == &"reverseString" {
-                                "String"
-                            } else {
-                                "int"
-                            },
-                            name,
-                            args,
-                            body_lines.join("\n")
-                        ),
-                        1 => {
-                            // partially similar: tweak variable names, add extra comments
-                            let name_mod = format!("{}_U{}", name, user_id);
-                            let body_mod: Vec<String> = body_lines
-                                .iter()
-                                .map(|l| {
-                                    if rng.gen_bool(0.3) {
-                                        format!("// U{} tweak\n{}", user_id, l)
-                                    } else {
-                                        l.to_string()
-                                    }
-                                })
-                                .collect();
-                            format!(
-                                "public int {}({}) {{\n{}\n}}",
-                                name_mod,
-                                args,
-                                body_mod.join("\n")
-                            )
-                        }
-                        2 => {
-                            // mostly unique: totally random methods
-                            let random_lines: Vec<String> = (0..rng.gen_range(3..6))
-                                .map(|_| {
-                                    format!(
-                                        "System.out.println(\"UNIQUE_{}:{}\");",
-                                        random_token(6),
-                                        random_token(12)
-                                    )
-                                })
-                                .collect();
-                            format!(
-                                "public void uniqueMethod{}() {{\n{}\n}}",
-                                idx,
-                                random_lines.join("\n")
-                            )
-                        }
-                        _ => format!("public void dummy() {{}}"),
-                    };
-                    methods_code.push(method_code);
-                }
-
-                // Helper methods added
-                if group != 2 {
-                    methods_code.push(format!(
-                        "private int helperMultiply{}(int a,int b){{return a*b + {};}}",
-                        user_id,
-                        rng.gen_range(0..10)
-                    ));
-                    methods_code.push(format!(
-                        "private String helperComment{}(){{return \"Extra comment {}\";}}",
-                        user_id,
-                        random_token(8)
-                    ));
-                }
-
-                // Increase complexity hurray
-                if group != 2 {
-                    methods_code.push(
-                        r#"
-    public String gradeStudent(int score){
-        switch(score/10){
-            case 10: case 9: return "A";
-            case 8: return "B";
-            case 7: return "C";
-            default: return "F";
-=======
+                let helper_one_cpp = r#"
+#include "HelperOne.h"
+std::string HelperOne::subtaskA() {
+    return "HelperOne: Subtask for Task1\nThis as well\nAnd this";
+}
+std::string HelperOne::subtaskZ() {
+    return "HelperOne: Subtask for Task2\nThis as well\nAnd this";
+}
+std::string HelperOne::subtaskBeta() {
+    return "HelperOne: Subtask for Task3\nThis as well\nAnd this";
+}
+"#;
+
+                let helper_two_cpp = r#"
+#include "HelperTwo.h"
+std::string HelperTwo::subtaskB() {
+    return "HelperTwo: Subtask for Task1\nThis as well\nWrong output here";
+}
+std::string HelperTwo::subtaskX() {
+    return "HelperTwo: Subtask for Task2\nThis as well\nAnd this";
+}
+std::string HelperTwo::subtaskGamma() {
+    return "";
+}
+"#;
+
+                let helper_three_cpp = r#"
+#include "HelperThree.h"
+std::string HelperThree::subtaskC() {
+    return "HelperThree: Subtask for Task1\nThis as well\nAnd this";
+}
+std::string HelperThree::subtaskY() {
+    return "HelperThree: Subtask for Task2\nThis as well\nAnd this\nAdditional wrong line";
+}
+std::string HelperThree::subtaskAlpha() {
+    return "HelperThree: Subtask for Task3\nThis as well";
+}
+"#;
+
+                let helper_one_h = r#"
+#ifndef HELPERONE_H
+#define HELPERONE_H
+#include <string>
+struct HelperOne {
+    static std::string subtaskA();
+    static std::string subtaskZ();
+    static std::string subtaskBeta();
+};
+#endif
+"#;
+
+                let helper_two_h = r#"
+#ifndef HELPERTWO_H
+#define HELPERTWO_H
+#include <string>
+struct HelperTwo {
+    static std::string subtaskB();
+    static std::string subtaskX();
+    static std::string subtaskGamma();
+};
+#endif
+"#;
+
+                let helper_three_h = r#"
+#ifndef HELPERTHREE_H
+#define HELPERTHREE_H
+#include <string>
+struct HelperThree {
+    static std::string subtaskC();
+    static std::string subtaskY();
+    static std::string subtaskAlpha();
+};
+#endif
+"#;
+
+                zip.start_file("HelperOne.cpp", options).unwrap();
+                zip.write_all(helper_one_cpp.as_bytes()).unwrap();
+
+                zip.start_file("HelperTwo.cpp", options).unwrap();
+                zip.write_all(helper_two_cpp.as_bytes()).unwrap();
+
+                zip.start_file("HelperThree.cpp", options).unwrap();
+                zip.write_all(helper_three_cpp.as_bytes()).unwrap();
+
+                zip.start_file("HelperOne.h", options).unwrap();
+                zip.write_all(helper_one_h.as_bytes()).unwrap();
+
+                zip.start_file("HelperTwo.h", options).unwrap();
+                zip.write_all(helper_two_h.as_bytes()).unwrap();
+
+                zip.start_file("HelperThree.h", options).unwrap();
+                zip.write_all(helper_three_h.as_bytes()).unwrap();
+
+                zip.finish().unwrap();
+            }
+            buf.into_inner()
+        }
+
+        let assignment_id_java = 9999;
+        let user_id = 1;
+        let attempt_number = 1;
+        let filename_java = "submission_memo_clone.zip";
+        let content_java = create_memo_zip_as_submission_java();
+
+        match AssignmentSubmissionModel::save_file(
+            db,
+            assignment_id_java,
+            user_id,
+            attempt_number,
+            80,
+            100,
+            false,
+            filename_java,
+            "hash123#",
+            &content_java,
+        ).await
+        {
+            Ok(_) => {}
+            Err(e) => {
+                eprintln!(
+                    "Failed to seed hardcoded submission for assignment {} user {}: {}",
+                    assignment_id_java, user_id, e
+                );
+            }
+        }
+
+        let assignment_id_cpp = 9998;
+        let filename_cpp = "submission_cpp_clone.zip";
+        let content_cpp = create_cpp_submission_zip();
+
+        match AssignmentSubmissionModel::save_file(
+            db,
+            assignment_id_cpp,
+            user_id,
+            attempt_number,
+            90,
+            100,
+            false,
+            filename_cpp,
+            "hash123#",
+            &content_cpp,
+        ).await
+        {
+            Ok(_) => {}
+            Err(e) => {
+                eprintln!(
+                    "Failed to seed hardcoded C++ submission for assignment {} user {}: {}",
+                    assignment_id_cpp, user_id, e
+                );
+            }
+        }
+
         // Plagiarism Submissions
 
         fn create_student_submission_plagiarism(user_id: i64) -> Vec<u8> {
@@ -499,34 +503,8 @@
 
             zip.finish().unwrap();
             buf.into_inner()
->>>>>>> 164afae5
-        }
-    }"#
-                        .to_string(),
-                    );
-                }
-
-<<<<<<< HEAD
-                // Shuffle em
-                methods_code.shuffle(&mut rng);
-
-                format!(
-                    "public class StudentSolution {{\n{}\n}}",
-                    methods_code.join("\n\n")
-                )
-            }
-
-            fn random_token(len: usize) -> String {
-                rand::thread_rng()
-                    .sample_iter(&Alphanumeric)
-                    .take(len)
-                    .map(char::from)
-                    .collect()
-            }
-
-            Ok(())
-        })
-=======
+        }
+
         fn generate_cpp_primary(user_id: i64, group: usize) -> (String, String) {
             use rand::Rng;
 
@@ -679,6 +657,10 @@
 
             (header, impl_src)
         }
+    }"#
+                        .to_string(),
+                    );
+                }
 
         fn generate_cpp_secondary(user_id: i64, group: usize) -> (String, String) {
             use rand::Rng;
@@ -834,6 +816,5 @@
                 .map(char::from)
                 .collect()
         }
->>>>>>> 164afae5
     }
 }