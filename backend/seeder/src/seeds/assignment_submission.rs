use crate::seed::Seeder;
use db::models::{assignment, assignment_submission::Model as AssignmentSubmissionModel, user};
use rand::seq::SliceRandom;
use rand::{Rng, distributions::Alphanumeric};
use sea_orm::{DatabaseConnection, EntityTrait};
use std::io::{Cursor, Write};
use zip::write::SimpleFileOptions;
use std::pin::Pin;

pub struct AssignmentSubmissionSeeder;

impl Seeder for AssignmentSubmissionSeeder {
    fn seed<'a>(&'a self, db: &'a DatabaseConnection) -> Pin<Box<dyn Future<Output = ()> + Send + 'a>> {
        Box::pin(async move {
            // Fetch all assignments and users
            let assignments = assignment::Entity::find()
                .all(db)
                .await
                .expect("Failed to fetch assignments");

            let users = user::Entity::find()
                .all(db)
                .await
                .expect("Failed to fetch users");

            if users.is_empty() {
                panic!("No users found — at least one user must exist to seed assignment_submissions");
            }

<<<<<<< HEAD
            for assignment in &assignments {
                if assignment.module_id == 9999 || assignment.module_id == 9998 {
                    continue;
                }
                for user in &users {
                    for counter in 1..=2 {
                        if assignment.id == 9999 && user.id == 1 && counter == 1 {
                            continue;
                        }

                        let dummy_filename = "submission.txt";
                        let dummy_content = format!(
                            "Dummy submission content for assignment {} by user {}",
                            assignment.id, user.id
                        );

                        let _ = AssignmentSubmissionModel::save_file(
                            db,
                            assignment.id,
                            user.id,
                            counter,
                            false,
                            dummy_filename,
                            "hash123#",
                            dummy_content.as_bytes(),
                        )
                        .await;
                    }
                }
            }

            fn create_memo_zip_as_submission_java() -> Vec<u8> {
                let mut buf = Cursor::new(Vec::new());
                {
                    let mut zip = zip::ZipWriter::new(&mut buf);
                    let options = SimpleFileOptions::default().unix_permissions(0o644);
=======
        let mut users = user::Entity::find()
            .all(db)
            .await
            .expect("Failed to fetch users");
>>>>>>> 35b14be3

                    let helper_one = r#"
    public class HelperOne {
        public static String subtaskA() {
            return "" + "HelperOne: Subtask for Task1\nThis as well\nAnd this";
        }
        public static String subtaskZ() {
            return "HelperOne: Subtask for Task2\nThis as well\nAnd this";
        }
        public static String subtaskBeta() {
            return "HelperOne: Subtask for Task3\nThis as well\nAnd this";
        }
    }
    "#;

<<<<<<< HEAD
                    let helper_two = r#"
    public class HelperTwo {
        public static String subtaskB() {
            return "HelperTwo: Subtask for Task1\nThis as well\nWrong output here";
        }
        public static String subtaskX() {
            return "HelperTwo: Subtask for Task2\nThis as well\nAnd this";
        }
        public static String subtaskGamma() {
            return "";
        }
    }
    "#;
=======
        for user in &users {
            let assignment_id = 10003;
            let attempt_number = 1;
            let filename = format!("studentSubmission_user{}.zip", user.id);
            let content = create_student_submission_plagiarism(user.id);

            match AssignmentSubmissionModel::save_file(
                db,
                assignment_id,
                user.id,
                attempt_number,
                80,
                100,
                false,
                &filename,
                "hash123#",
                &content,
            )
            .await
            {
                Ok(_) => {}
                Err(e) => {
                    eprintln!(
                        "Failed to seed plagiarism submission for assignment {} user {}: {}",
                        assignment_id, user.id, e
                    );
                }
            }
        }

        users.truncate(2);

        for assignment in &assignments {
            if assignment.module_id == 9999
                || assignment.module_id == 9998
                || assignment.module_id == 10003
            {
                continue;
            }
            for user in &users {
                for counter in 1..=2 {
                    if assignment.id == 9999 && user.id == 1 && counter == 1 {
                        continue;
                    }
>>>>>>> 35b14be3

                    let helper_three = r#"
    public class HelperThree {
        public static String subtaskC() {
            return "HelperThree: Subtask for Task1\nThis as well\nAnd this";
        }
        public static String subtaskY() {
            return "HelperThree: Subtask for Task2\nThis as well\nAnd this\nAdditional wrong line";
        }
        public static String subtaskAlpha() {
            return "HelperThree: Subtask for Task3\nThis as well";
        }
    }
    "#;

                    zip.start_file("HelperOne.java", options).unwrap();
                    zip.write_all(helper_one.as_bytes()).unwrap();

<<<<<<< HEAD
                    zip.start_file("HelperTwo.java", options).unwrap();
                    zip.write_all(helper_two.as_bytes()).unwrap();

                    zip.start_file("HelperThree.java", options).unwrap();
                    zip.write_all(helper_three.as_bytes()).unwrap();

                    zip.finish().unwrap();
=======
                    let _ = AssignmentSubmissionModel::save_file(
                        db,
                        assignment.id,
                        user.id,
                        counter,
                        rand::random::<i64>() % 100,
                        100,
                        false,
                        dummy_filename,
                        "hash123#",
                        dummy_content.as_bytes(),
                    ).await;
>>>>>>> 35b14be3
                }
                buf.into_inner()
            }

            fn create_cpp_submission_zip() -> Vec<u8> {
                let mut buf = Cursor::new(Vec::new());
                {
                    let mut zip = zip::ZipWriter::new(&mut buf);
                    let options = SimpleFileOptions::default().unix_permissions(0o644);

                    let helper_one_cpp = r#"
    #include "HelperOne.h"
    std::string HelperOne::subtaskA() {
        return "HelperOne: Subtask for Task1\nThis as well\nAnd this";
    }
    std::string HelperOne::subtaskZ() {
        return "HelperOne: Subtask for Task2\nThis as well\nAnd this";
    }
    std::string HelperOne::subtaskBeta() {
        return "HelperOne: Subtask for Task3\nThis as well\nAnd this";
    }
    "#;

                    let helper_two_cpp = r#"
    #include "HelperTwo.h"
    std::string HelperTwo::subtaskB() {
        return "HelperTwo: Subtask for Task1\nThis as well\nWrong output here";
    }
    std::string HelperTwo::subtaskX() {
        return "HelperTwo: Subtask for Task2\nThis as well\nAnd this";
    }
    std::string HelperTwo::subtaskGamma() {
        return "";
    }
    "#;

                    let helper_three_cpp = r#"
    #include "HelperThree.h"
    std::string HelperThree::subtaskC() {
        return "HelperThree: Subtask for Task1\nThis as well\nAnd this";
    }
    std::string HelperThree::subtaskY() {
        return "HelperThree: Subtask for Task2\nThis as well\nAnd this\nAdditional wrong line";
    }
    std::string HelperThree::subtaskAlpha() {
        return "HelperThree: Subtask for Task3\nThis as well";
    }
    "#;

                    let helper_one_h = r#"
    #ifndef HELPERONE_H
    #define HELPERONE_H
    #include <string>
    struct HelperOne {
        static std::string subtaskA();
        static std::string subtaskZ();
        static std::string subtaskBeta();
    };
    #endif
    "#;

                    let helper_two_h = r#"
    #ifndef HELPERTWO_H
    #define HELPERTWO_H
    #include <string>
    struct HelperTwo {
        static std::string subtaskB();
        static std::string subtaskX();
        static std::string subtaskGamma();
    };
    #endif
    "#;

                    let helper_three_h = r#"
    #ifndef HELPERTHREE_H
    #define HELPERTHREE_H
    #include <string>
    struct HelperThree {
        static std::string subtaskC();
        static std::string subtaskY();
        static std::string subtaskAlpha();
    };
    #endif
    "#;

                    zip.start_file("HelperOne.cpp", options).unwrap();
                    zip.write_all(helper_one_cpp.as_bytes()).unwrap();

                    zip.start_file("HelperTwo.cpp", options).unwrap();
                    zip.write_all(helper_two_cpp.as_bytes()).unwrap();

                    zip.start_file("HelperThree.cpp", options).unwrap();
                    zip.write_all(helper_three_cpp.as_bytes()).unwrap();

                    zip.start_file("HelperOne.h", options).unwrap();
                    zip.write_all(helper_one_h.as_bytes()).unwrap();

                    zip.start_file("HelperTwo.h", options).unwrap();
                    zip.write_all(helper_two_h.as_bytes()).unwrap();

                    zip.start_file("HelperThree.h", options).unwrap();
                    zip.write_all(helper_three_h.as_bytes()).unwrap();

                    zip.finish().unwrap();
                }
                buf.into_inner()
            }

            let assignment_id_java = 9999;
            let user_id = 1;
            let attempt_number = 1;
            let filename_java = "submission_memo_clone.zip";
            let content_java = create_memo_zip_as_submission_java();

            match AssignmentSubmissionModel::save_file(
                db,
                assignment_id_java,
                user_id,
                attempt_number,
                false,
                filename_java,
                "hash123#",
                &content_java,
            )
            .await
            {
<<<<<<< HEAD
                Ok(_) => {}
                Err(e) => {
                    eprintln!(
                        "Failed to seed hardcoded submission for assignment {} user {}: {}",
                        assignment_id_java, user_id, e
                    );
                }
=======
                let mut zip = zip::ZipWriter::new(&mut buf);
                let options = SimpleFileOptions::default().unix_permissions(0o644);

                let helper_one_cpp = r#"
#include "HelperOne.h"
std::string HelperOne::subtaskA() {
    return "HelperOne: Subtask for Task1\nThis as well\nAnd this";
}
std::string HelperOne::subtaskZ() {
    return "HelperOne: Subtask for Task2\nThis as well\nAnd this";
}
std::string HelperOne::subtaskBeta() {
    return "HelperOne: Subtask for Task3\nThis as well\nAnd this";
}
"#;

                let helper_two_cpp = r#"
#include "HelperTwo.h"
std::string HelperTwo::subtaskB() {
    return "HelperTwo: Subtask for Task1\nThis as well\nWrong output here";
}
std::string HelperTwo::subtaskX() {
    return "HelperTwo: Subtask for Task2\nThis as well\nAnd this";
}
std::string HelperTwo::subtaskGamma() {
    return "";
}
"#;

                let helper_three_cpp = r#"
#include "HelperThree.h"
std::string HelperThree::subtaskC() {
    return "HelperThree: Subtask for Task1\nThis as well\nAnd this";
}
std::string HelperThree::subtaskY() {
    return "HelperThree: Subtask for Task2\nThis as well\nAnd this\nAdditional wrong line";
}
std::string HelperThree::subtaskAlpha() {
    return "HelperThree: Subtask for Task3\nThis as well";
}
"#;

                let helper_one_h = r#"
#ifndef HELPERONE_H
#define HELPERONE_H
#include <string>
struct HelperOne {
    static std::string subtaskA();
    static std::string subtaskZ();
    static std::string subtaskBeta();
};
#endif
"#;

                let helper_two_h = r#"
#ifndef HELPERTWO_H
#define HELPERTWO_H
#include <string>
struct HelperTwo {
    static std::string subtaskB();
    static std::string subtaskX();
    static std::string subtaskGamma();
};
#endif
"#;

                let helper_three_h = r#"
#ifndef HELPERTHREE_H
#define HELPERTHREE_H
#include <string>
struct HelperThree {
    static std::string subtaskC();
    static std::string subtaskY();
    static std::string subtaskAlpha();
};
#endif
"#;

                zip.start_file("HelperOne.cpp", options).unwrap();
                zip.write_all(helper_one_cpp.as_bytes()).unwrap();

                zip.start_file("HelperTwo.cpp", options).unwrap();
                zip.write_all(helper_two_cpp.as_bytes()).unwrap();

                zip.start_file("HelperThree.cpp", options).unwrap();
                zip.write_all(helper_three_cpp.as_bytes()).unwrap();

                zip.start_file("HelperOne.h", options).unwrap();
                zip.write_all(helper_one_h.as_bytes()).unwrap();

                zip.start_file("HelperTwo.h", options).unwrap();
                zip.write_all(helper_two_h.as_bytes()).unwrap();

                zip.start_file("HelperThree.h", options).unwrap();
                zip.write_all(helper_three_h.as_bytes()).unwrap();

                zip.finish().unwrap();
            }
            buf.into_inner()
        }

        let assignment_id_java = 9999;
        let user_id = 1;
        let attempt_number = 1;
        let filename_java = "submission_memo_clone.zip";
        let content_java = create_memo_zip_as_submission_java();

        match AssignmentSubmissionModel::save_file(
            db,
            assignment_id_java,
            user_id,
            attempt_number,
            80,
            100,
            false,
            filename_java,
            "hash123#",
            &content_java,
        ).await
        {
            Ok(_) => {}
            Err(e) => {
                eprintln!(
                    "Failed to seed hardcoded submission for assignment {} user {}: {}",
                    assignment_id_java, user_id, e
                );
>>>>>>> 35b14be3
            }

<<<<<<< HEAD
            let assignment_id_cpp = 9998;
            let filename_cpp = "submission_cpp_clone.zip";
            let content_cpp = create_cpp_submission_zip();

            match AssignmentSubmissionModel::save_file(
                db,
                assignment_id_cpp,
                user_id,
                attempt_number,
                false,
                filename_cpp,
                "hash123#",
                &content_cpp,
            )
            .await
            {
                Ok(_) => {}
                Err(e) => {
                    eprintln!(
                        "Failed to seed hardcoded C++ submission for assignment {} user {}: {}",
                        assignment_id_cpp, user_id, e
                    );
                }
            }
        })
=======
        let assignment_id_cpp = 9998;
        let filename_cpp = "submission_cpp_clone.zip";
        let content_cpp = create_cpp_submission_zip();

        match AssignmentSubmissionModel::save_file(
            db,
            assignment_id_cpp,
            user_id,
            attempt_number,
            90,
            100,
            false,
            filename_cpp,
            "hash123#",
            &content_cpp,
        ).await
        {
            Ok(_) => {}
            Err(e) => {
                eprintln!(
                    "Failed to seed hardcoded C++ submission for assignment {} user {}: {}",
                    assignment_id_cpp, user_id, e
                );
            }
        }

        // Plagiarism Submissions

        fn create_student_submission_plagiarism(user_id: i64) -> Vec<u8> {
            let mut buf = Cursor::new(Vec::new());
            let mut zip = zip::ZipWriter::new(&mut buf);
            let options = SimpleFileOptions::default().unix_permissions(0o644);

            // 0 = identical
            // 1 = partially similar
            // 2 = mostly unique
            let similarity_group =
                if user_id == 10 || user_id == 11 || user_id == 27 || user_id == 41 {
                    0
                } else if user_id == 15 {
                    2
                } else {
                    1
                };

            let java_code = generate_convoluted_student_code(user_id, similarity_group);

            zip.start_file("StudentSolution.java", options).unwrap();
            zip.write_all(java_code.as_bytes()).unwrap();
            zip.finish().unwrap();

            buf.into_inner()
        }

        fn generate_convoluted_student_code(user_id: i64, group: usize) -> String {
            let mut rng = rand::thread_rng();

            // Pool of base methods with multiple lines
            let base_methods = vec![
                (
                    "sumArray",
                    "int[] arr",
                    vec!["int sum = 0;", "for(int n: arr) sum += n;", "return sum;"],
                ),
                (
                    "factorial",
                    "int n",
                    vec!["int f = 1;", "for(int i=1;i<=n;i++) f*=i;", "return f;"],
                ),
                (
                    "isPrime",
                    "int n",
                    vec![
                        "if(n<=1) return false;",
                        "for(int i=2;i*i<=n;i++) if(n%i==0) return false;",
                        "return true;",
                    ],
                ),
                (
                    "printPattern",
                    "int n",
                    vec![
                        "for(int i=1;i<=n;i++){",
                        "for(int j=0;j<i;j++) System.out.print('*');",
                        "System.out.println();",
                        "}",
                    ],
                ),
                (
                    "fibonacci",
                    "int n",
                    vec![
                        "int a=0,b=1;",
                        "for(int i=2;i<=n;i++){int tmp=b;b=a+b;a=tmp;}",
                        "return b;",
                    ],
                ),
                (
                    "reverseString",
                    "String s",
                    vec![
                        "String rev=\"\";",
                        "for(int i=s.length()-1;i>=0;i--)",
                        "rev+=s.charAt(i);",
                        "return rev;",
                    ],
                ),
            ];

            // Pick methods according to group
            let method_count = match group {
                0 => base_methods.len(),                    // identical -> use all
                1 => rng.gen_range(3..=base_methods.len()), // partial
                2 => rng.gen_range(2..=3),                  // mostly unique
                _ => 3,
            };

            let mut chosen_methods = base_methods.clone();
            chosen_methods.shuffle(&mut rng);
            let chosen_methods = &chosen_methods[..method_count];

            let mut methods_code = Vec::new();
            for (idx, (name, args, body_lines)) in chosen_methods.iter().enumerate() {
                let method_code = match group {
                    0 => format!(
                        "public {} {}({}) {{\n{}\n}}",
                        if name == &"isPrime" {
                            "boolean"
                        } else if name == &"reverseString" {
                            "String"
                        } else {
                            "int"
                        },
                        name,
                        args,
                        body_lines.join("\n")
                    ),
                    1 => {
                        // partially similar: tweak variable names, add extra comments
                        let name_mod = format!("{}_U{}", name, user_id);
                        let body_mod: Vec<String> = body_lines
                            .iter()
                            .map(|l| {
                                if rng.gen_bool(0.3) {
                                    format!("// U{} tweak\n{}", user_id, l)
                                } else {
                                    l.to_string()
                                }
                            })
                            .collect();
                        format!(
                            "public int {}({}) {{\n{}\n}}",
                            name_mod,
                            args,
                            body_mod.join("\n")
                        )
                    }
                    2 => {
                        // mostly unique: totally random methods
                        let random_lines: Vec<String> = (0..rng.gen_range(3..6))
                            .map(|_| {
                                format!(
                                    "System.out.println(\"UNIQUE_{}:{}\");",
                                    random_token(6),
                                    random_token(12)
                                )
                            })
                            .collect();
                        format!(
                            "public void uniqueMethod{}() {{\n{}\n}}",
                            idx,
                            random_lines.join("\n")
                        )
                    }
                    _ => format!("public void dummy() {{}}"),
                };
                methods_code.push(method_code);
            }

            // Helper methods added
            if group != 2 {
                methods_code.push(format!(
                    "private int helperMultiply{}(int a,int b){{return a*b + {};}}",
                    user_id,
                    rng.gen_range(0..10)
                ));
                methods_code.push(format!(
                    "private String helperComment{}(){{return \"Extra comment {}\";}}",
                    user_id,
                    random_token(8)
                ));
            }

            // Increase complexity hurray
            if group != 2 {
                methods_code.push(
                    r#"
public String gradeStudent(int score){
    switch(score/10){
        case 10: case 9: return "A";
        case 8: return "B";
        case 7: return "C";
        default: return "F";
    }
}"#
                    .to_string(),
                );
            }

            // Shuffle em
            methods_code.shuffle(&mut rng);

            format!(
                "public class StudentSolution {{\n{}\n}}",
                methods_code.join("\n\n")
            )
        }

        fn random_token(len: usize) -> String {
            rand::thread_rng()
                .sample_iter(&Alphanumeric)
                .take(len)
                .map(char::from)
                .collect()
        }
>>>>>>> 35b14be3
    }
}<|MERGE_RESOLUTION|>--- conflicted
+++ resolved
@@ -18,88 +18,15 @@
                 .await
                 .expect("Failed to fetch assignments");
 
-            let users = user::Entity::find()
-                .all(db)
-                .await
-                .expect("Failed to fetch users");
-
-            if users.is_empty() {
-                panic!("No users found — at least one user must exist to seed assignment_submissions");
-            }
-
-<<<<<<< HEAD
-            for assignment in &assignments {
-                if assignment.module_id == 9999 || assignment.module_id == 9998 {
-                    continue;
-                }
-                for user in &users {
-                    for counter in 1..=2 {
-                        if assignment.id == 9999 && user.id == 1 && counter == 1 {
-                            continue;
-                        }
-
-                        let dummy_filename = "submission.txt";
-                        let dummy_content = format!(
-                            "Dummy submission content for assignment {} by user {}",
-                            assignment.id, user.id
-                        );
-
-                        let _ = AssignmentSubmissionModel::save_file(
-                            db,
-                            assignment.id,
-                            user.id,
-                            counter,
-                            false,
-                            dummy_filename,
-                            "hash123#",
-                            dummy_content.as_bytes(),
-                        )
-                        .await;
-                    }
-                }
-            }
-
-            fn create_memo_zip_as_submission_java() -> Vec<u8> {
-                let mut buf = Cursor::new(Vec::new());
-                {
-                    let mut zip = zip::ZipWriter::new(&mut buf);
-                    let options = SimpleFileOptions::default().unix_permissions(0o644);
-=======
         let mut users = user::Entity::find()
             .all(db)
             .await
             .expect("Failed to fetch users");
->>>>>>> 35b14be3
-
-                    let helper_one = r#"
-    public class HelperOne {
-        public static String subtaskA() {
-            return "" + "HelperOne: Subtask for Task1\nThis as well\nAnd this";
-        }
-        public static String subtaskZ() {
-            return "HelperOne: Subtask for Task2\nThis as well\nAnd this";
-        }
-        public static String subtaskBeta() {
-            return "HelperOne: Subtask for Task3\nThis as well\nAnd this";
-        }
-    }
-    "#;
-
-<<<<<<< HEAD
-                    let helper_two = r#"
-    public class HelperTwo {
-        public static String subtaskB() {
-            return "HelperTwo: Subtask for Task1\nThis as well\nWrong output here";
-        }
-        public static String subtaskX() {
-            return "HelperTwo: Subtask for Task2\nThis as well\nAnd this";
-        }
-        public static String subtaskGamma() {
-            return "";
-        }
-    }
-    "#;
-=======
+
+        if users.is_empty() {
+            panic!("No users found — at least one user must exist to seed assignment_submissions");
+        }
+
         for user in &users {
             let assignment_id = 10003;
             let attempt_number = 1;
@@ -144,34 +71,13 @@
                     if assignment.id == 9999 && user.id == 1 && counter == 1 {
                         continue;
                     }
->>>>>>> 35b14be3
-
-                    let helper_three = r#"
-    public class HelperThree {
-        public static String subtaskC() {
-            return "HelperThree: Subtask for Task1\nThis as well\nAnd this";
-        }
-        public static String subtaskY() {
-            return "HelperThree: Subtask for Task2\nThis as well\nAnd this\nAdditional wrong line";
-        }
-        public static String subtaskAlpha() {
-            return "HelperThree: Subtask for Task3\nThis as well";
-        }
-    }
-    "#;
-
-                    zip.start_file("HelperOne.java", options).unwrap();
-                    zip.write_all(helper_one.as_bytes()).unwrap();
-
-<<<<<<< HEAD
-                    zip.start_file("HelperTwo.java", options).unwrap();
-                    zip.write_all(helper_two.as_bytes()).unwrap();
-
-                    zip.start_file("HelperThree.java", options).unwrap();
-                    zip.write_all(helper_three.as_bytes()).unwrap();
-
-                    zip.finish().unwrap();
-=======
+
+                        let dummy_filename = "submission.txt";
+                        let dummy_content = format!(
+                            "Dummy submission content for assignment {} by user {}",
+                            assignment.id, user.id
+                        );
+
                     let _ = AssignmentSubmissionModel::save_file(
                         db,
                         assignment.id,
@@ -184,7 +90,68 @@
                         "hash123#",
                         dummy_content.as_bytes(),
                     ).await;
->>>>>>> 35b14be3
+                }
+            }
+        }
+
+            fn create_memo_zip_as_submission_java() -> Vec<u8> {
+                let mut buf = Cursor::new(Vec::new());
+                {
+                    let mut zip = zip::ZipWriter::new(&mut buf);
+                    let options = SimpleFileOptions::default().unix_permissions(0o644);
+
+                    let helper_one = r#"
+    public class HelperOne {
+        public static String subtaskA() {
+            return "" + "HelperOne: Subtask for Task1\nThis as well\nAnd this";
+        }
+        public static String subtaskZ() {
+            return "HelperOne: Subtask for Task2\nThis as well\nAnd this";
+        }
+        public static String subtaskBeta() {
+            return "HelperOne: Subtask for Task3\nThis as well\nAnd this";
+        }
+    }
+    "#;
+
+                    let helper_two = r#"
+    public class HelperTwo {
+        public static String subtaskB() {
+            return "HelperTwo: Subtask for Task1\nThis as well\nWrong output here";
+        }
+        public static String subtaskX() {
+            return "HelperTwo: Subtask for Task2\nThis as well\nAnd this";
+        }
+        public static String subtaskGamma() {
+            return "";
+        }
+    }
+    "#;
+
+                    let helper_three = r#"
+    public class HelperThree {
+        public static String subtaskC() {
+            return "HelperThree: Subtask for Task1\nThis as well\nAnd this";
+        }
+        public static String subtaskY() {
+            return "HelperThree: Subtask for Task2\nThis as well\nAnd this\nAdditional wrong line";
+        }
+        public static String subtaskAlpha() {
+            return "HelperThree: Subtask for Task3\nThis as well";
+        }
+    }
+    "#;
+
+                    zip.start_file("HelperOne.java", options).unwrap();
+                    zip.write_all(helper_one.as_bytes()).unwrap();
+
+                    zip.start_file("HelperTwo.java", options).unwrap();
+                    zip.write_all(helper_two.as_bytes()).unwrap();
+
+                    zip.start_file("HelperThree.java", options).unwrap();
+                    zip.write_all(helper_three.as_bytes()).unwrap();
+
+                    zip.finish().unwrap();
                 }
                 buf.into_inner()
             }
@@ -298,134 +265,6 @@
             let attempt_number = 1;
             let filename_java = "submission_memo_clone.zip";
             let content_java = create_memo_zip_as_submission_java();
-
-            match AssignmentSubmissionModel::save_file(
-                db,
-                assignment_id_java,
-                user_id,
-                attempt_number,
-                false,
-                filename_java,
-                "hash123#",
-                &content_java,
-            )
-            .await
-            {
-<<<<<<< HEAD
-                Ok(_) => {}
-                Err(e) => {
-                    eprintln!(
-                        "Failed to seed hardcoded submission for assignment {} user {}: {}",
-                        assignment_id_java, user_id, e
-                    );
-                }
-=======
-                let mut zip = zip::ZipWriter::new(&mut buf);
-                let options = SimpleFileOptions::default().unix_permissions(0o644);
-
-                let helper_one_cpp = r#"
-#include "HelperOne.h"
-std::string HelperOne::subtaskA() {
-    return "HelperOne: Subtask for Task1\nThis as well\nAnd this";
-}
-std::string HelperOne::subtaskZ() {
-    return "HelperOne: Subtask for Task2\nThis as well\nAnd this";
-}
-std::string HelperOne::subtaskBeta() {
-    return "HelperOne: Subtask for Task3\nThis as well\nAnd this";
-}
-"#;
-
-                let helper_two_cpp = r#"
-#include "HelperTwo.h"
-std::string HelperTwo::subtaskB() {
-    return "HelperTwo: Subtask for Task1\nThis as well\nWrong output here";
-}
-std::string HelperTwo::subtaskX() {
-    return "HelperTwo: Subtask for Task2\nThis as well\nAnd this";
-}
-std::string HelperTwo::subtaskGamma() {
-    return "";
-}
-"#;
-
-                let helper_three_cpp = r#"
-#include "HelperThree.h"
-std::string HelperThree::subtaskC() {
-    return "HelperThree: Subtask for Task1\nThis as well\nAnd this";
-}
-std::string HelperThree::subtaskY() {
-    return "HelperThree: Subtask for Task2\nThis as well\nAnd this\nAdditional wrong line";
-}
-std::string HelperThree::subtaskAlpha() {
-    return "HelperThree: Subtask for Task3\nThis as well";
-}
-"#;
-
-                let helper_one_h = r#"
-#ifndef HELPERONE_H
-#define HELPERONE_H
-#include <string>
-struct HelperOne {
-    static std::string subtaskA();
-    static std::string subtaskZ();
-    static std::string subtaskBeta();
-};
-#endif
-"#;
-
-                let helper_two_h = r#"
-#ifndef HELPERTWO_H
-#define HELPERTWO_H
-#include <string>
-struct HelperTwo {
-    static std::string subtaskB();
-    static std::string subtaskX();
-    static std::string subtaskGamma();
-};
-#endif
-"#;
-
-                let helper_three_h = r#"
-#ifndef HELPERTHREE_H
-#define HELPERTHREE_H
-#include <string>
-struct HelperThree {
-    static std::string subtaskC();
-    static std::string subtaskY();
-    static std::string subtaskAlpha();
-};
-#endif
-"#;
-
-                zip.start_file("HelperOne.cpp", options).unwrap();
-                zip.write_all(helper_one_cpp.as_bytes()).unwrap();
-
-                zip.start_file("HelperTwo.cpp", options).unwrap();
-                zip.write_all(helper_two_cpp.as_bytes()).unwrap();
-
-                zip.start_file("HelperThree.cpp", options).unwrap();
-                zip.write_all(helper_three_cpp.as_bytes()).unwrap();
-
-                zip.start_file("HelperOne.h", options).unwrap();
-                zip.write_all(helper_one_h.as_bytes()).unwrap();
-
-                zip.start_file("HelperTwo.h", options).unwrap();
-                zip.write_all(helper_two_h.as_bytes()).unwrap();
-
-                zip.start_file("HelperThree.h", options).unwrap();
-                zip.write_all(helper_three_h.as_bytes()).unwrap();
-
-                zip.finish().unwrap();
-            }
-            buf.into_inner()
-        }
-
-        let assignment_id_java = 9999;
-        let user_id = 1;
-        let attempt_number = 1;
-        let filename_java = "submission_memo_clone.zip";
-        let content_java = create_memo_zip_as_submission_java();
 
         match AssignmentSubmissionModel::save_file(
             db,
@@ -446,39 +285,12 @@
                     "Failed to seed hardcoded submission for assignment {} user {}: {}",
                     assignment_id_java, user_id, e
                 );
->>>>>>> 35b14be3
-            }
-
-<<<<<<< HEAD
+            }
+        }
+
             let assignment_id_cpp = 9998;
             let filename_cpp = "submission_cpp_clone.zip";
             let content_cpp = create_cpp_submission_zip();
-
-            match AssignmentSubmissionModel::save_file(
-                db,
-                assignment_id_cpp,
-                user_id,
-                attempt_number,
-                false,
-                filename_cpp,
-                "hash123#",
-                &content_cpp,
-            )
-            .await
-            {
-                Ok(_) => {}
-                Err(e) => {
-                    eprintln!(
-                        "Failed to seed hardcoded C++ submission for assignment {} user {}: {}",
-                        assignment_id_cpp, user_id, e
-                    );
-                }
-            }
-        })
-=======
-        let assignment_id_cpp = 9998;
-        let filename_cpp = "submission_cpp_clone.zip";
-        let content_cpp = create_cpp_submission_zip();
 
         match AssignmentSubmissionModel::save_file(
             db,
@@ -701,6 +513,5 @@
                 .map(char::from)
                 .collect()
         }
->>>>>>> 35b14be3
     }
 }