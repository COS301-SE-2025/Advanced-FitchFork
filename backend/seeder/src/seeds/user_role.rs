use rand::{seq::SliceRandom, Rng, SeedableRng};
use rand::rngs::{StdRng, OsRng};
use sea_orm::{ActiveModelTrait, EntityTrait, Set, DatabaseConnection};
use db::models::user_module_role::{self, Role};
use db::models::{user, module};
use crate::seed::Seeder;
use std::pin::Pin;

pub struct UserRoleSeeder;

impl Seeder for UserRoleSeeder {
    fn seed<'a>(&'a self, db: &'a DatabaseConnection) -> Pin<Box<dyn Future<Output = ()> + Send + 'a>> {
        Box::pin(async move {
            let users = user::Entity::find()
                .all(db)
                .await
                .expect("Failed to fetch users");
            let modules = module::Entity::find()
                .all(db)
                .await
                .expect("Failed to fetch modules");

            let mut rng = StdRng::from_rng(OsRng).expect("Failed to seed RNG");

<<<<<<< HEAD
            for u in users {
                // Skip only `admin` (admin)
                if u.username == "admin" {
                    continue;
                }

                let role = match u.username.as_str() {
                    "lecturer" => Some(Role::Lecturer),
                    "assistant_lecturer" => Some(Role::AssistantLecturer),
                    "tutor" => Some(Role::Tutor),
                    "student" => Some(Role::Student),
                    _ => None,
                };

                if let Some(role) = role {
                    // Assign ALL modules with the specific role
                    for m in &modules {
                        let _ = user_module_role::ActiveModel {
                            user_id: Set(u.id),
                            module_id: Set(m.id),
                            role: Set(role.clone()),
=======
        // helper: assign ALL modules with a single role
        async fn assign_all_as(
            db: &DatabaseConnection,
            mods: &[module::Model],
            uid: i64,
            role: Role,
        ) {
            for m in mods {
                let _ = user_module_role::ActiveModel {
                    user_id: Set(uid),
                    module_id: Set(m.id),
                    role: Set(role.clone()),
                    ..Default::default()
                }
                .insert(db)
                .await;
            }
        }

        for u in users {
            // Skip only `admin` (admin)
            if u.username == "admin" {
                continue;
            }

            match u.username.as_str() {
                // Existing single-role fixtures
                "lecturer" => { assign_all_as(db, &modules, u.id, Role::Lecturer).await; }
                "assistant_lecturer" => { assign_all_as(db, &modules, u.id, Role::AssistantLecturer).await; }
                "tutor" => { assign_all_as(db, &modules, u.id, Role::Tutor).await; }
                "student" => { assign_all_as(db, &modules, u.id, Role::Student).await; }

                // student_tutor => split half Student, half Tutor
                "student_tutor" => {
                    if modules.is_empty() { continue; }
                    let mut shuffled = modules.clone();
                    shuffled.shuffle(&mut rng);
                    let mid = shuffled.len() / 2;

                    for m in &shuffled[..mid] {
                        let _ = user_module_role::ActiveModel {
                            user_id: Set(u.id),
                            module_id: Set(m.id),
                            role: Set(Role::Student),
                            ..Default::default()
                        }
                        .insert(db)
                        .await;
                    }
                    for m in &shuffled[mid..] {
                        let _ = user_module_role::ActiveModel {
                            user_id: Set(u.id),
                            module_id: Set(m.id),
                            role: Set(Role::Tutor),
                            ..Default::default()
                        }
                        .insert(db)
                        .await;
                    }
                }

                // all_staff => round-robin Lecturer -> AssistantLecturer -> Tutor
                "all_staff" => {
                    if modules.is_empty() { continue; }
                    let mut rr = [Role::Lecturer, Role::AssistantLecturer, Role::Tutor].iter().cycle();
                    for m in &modules {
                        let r = rr.next().unwrap().clone();
                        let _ = user_module_role::ActiveModel {
                            user_id: Set(u.id),
                            module_id: Set(m.id),
                            role: Set(r),
                            ..Default::default()
                        }
                        .insert(db)
                        .await;
                    }
                }

                // lecturer_assistant => round-robin Lecturer -> AssistantLecturer
                "lecturer_assistant" => {
                    if modules.is_empty() { continue; }
                    let mut rr = [Role::Lecturer, Role::AssistantLecturer].iter().cycle();
                    for m in &modules {
                        let r = rr.next().unwrap().clone();
                        let _ = user_module_role::ActiveModel {
                            user_id: Set(u.id),
                            module_id: Set(m.id),
                            role: Set(r),
                            ..Default::default()
                        }
                        .insert(db)
                        .await;
                    }
                }

                // NEW: all => round-robin Student -> Tutor -> AssistantLecturer -> Lecturer
                "all" => {
                    if modules.is_empty() { continue; }
                    let mut rr = [
                        Role::Student,
                        Role::Tutor,
                        Role::AssistantLecturer,
                        Role::Lecturer,
                    ]
                    .iter()
                    .cycle();
                    for m in &modules {
                        let r = rr.next().unwrap().clone();
                        let _ = user_module_role::ActiveModel {
                            user_id: Set(u.id),
                            module_id: Set(m.id),
                            role: Set(r),
>>>>>>> 35b14be3
                            ..Default::default()
                        }
                        .insert(db)
                        .await;
                    }
<<<<<<< HEAD
                } else {
                    // Other users: random 3–6 modules as Student
                    let count = rng.gen_range(3..=6);
                    let assigned = modules
                        .choose_multiple(&mut rng, count)
                        .collect::<Vec<_>>();

=======
                }

                // Everyone else: random 3–6 modules as Student
                _ => {
                    if modules.is_empty() { continue; }
                    let count = rng.gen_range(3..=6).min(modules.len());
                    let assigned = modules
                        .choose_multiple(&mut rng, count)
                        .cloned()
                        .collect::<Vec<_>>();

>>>>>>> 35b14be3
                    for m in assigned {
                        let _ = user_module_role::ActiveModel {
                            user_id: Set(u.id),
                            module_id: Set(m.id),
                            role: Set(Role::Student),
                            ..Default::default()
                        }
                        .insert(db)
                        .await;
                    }
                }
            }
        })
    }
}<|MERGE_RESOLUTION|>--- conflicted
+++ resolved
@@ -20,31 +20,8 @@
                 .await
                 .expect("Failed to fetch modules");
 
-            let mut rng = StdRng::from_rng(OsRng).expect("Failed to seed RNG");
+        let mut rng = StdRng::from_rng(OsRng).expect("Failed to seed RNG");
 
-<<<<<<< HEAD
-            for u in users {
-                // Skip only `admin` (admin)
-                if u.username == "admin" {
-                    continue;
-                }
-
-                let role = match u.username.as_str() {
-                    "lecturer" => Some(Role::Lecturer),
-                    "assistant_lecturer" => Some(Role::AssistantLecturer),
-                    "tutor" => Some(Role::Tutor),
-                    "student" => Some(Role::Student),
-                    _ => None,
-                };
-
-                if let Some(role) = role {
-                    // Assign ALL modules with the specific role
-                    for m in &modules {
-                        let _ = user_module_role::ActiveModel {
-                            user_id: Set(u.id),
-                            module_id: Set(m.id),
-                            role: Set(role.clone()),
-=======
         // helper: assign ALL modules with a single role
         async fn assign_all_as(
             db: &DatabaseConnection,
@@ -64,11 +41,11 @@
             }
         }
 
-        for u in users {
-            // Skip only `admin` (admin)
-            if u.username == "admin" {
-                continue;
-            }
+            for u in users {
+                // Skip only `admin` (admin)
+                if u.username == "admin" {
+                    continue;
+                }
 
             match u.username.as_str() {
                 // Existing single-role fixtures
@@ -157,21 +134,11 @@
                             user_id: Set(u.id),
                             module_id: Set(m.id),
                             role: Set(r),
->>>>>>> 35b14be3
                             ..Default::default()
                         }
                         .insert(db)
                         .await;
                     }
-<<<<<<< HEAD
-                } else {
-                    // Other users: random 3–6 modules as Student
-                    let count = rng.gen_range(3..=6);
-                    let assigned = modules
-                        .choose_multiple(&mut rng, count)
-                        .collect::<Vec<_>>();
-
-=======
                 }
 
                 // Everyone else: random 3–6 modules as Student
@@ -183,7 +150,6 @@
                         .cloned()
                         .collect::<Vec<_>>();
 
->>>>>>> 35b14be3
                     for m in assigned {
                         let _ = user_module_role::ActiveModel {
                             user_id: Set(u.id),
@@ -196,6 +162,6 @@
                     }
                 }
             }
-        })
+        }
     }
 }