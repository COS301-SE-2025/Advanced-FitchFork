use crate::seed::Seeder;
use db::models::{
    assignment, assignment_memo_output::Model as AssignmentMemoOutputModel, assignment_task,
};
use sea_orm::{DatabaseConnection, EntityTrait};
use std::pin::Pin;

pub struct AssignmentMemoOutputSeeder;

impl Seeder for AssignmentMemoOutputSeeder {
    fn seed<'a>(&'a self, db: &'a DatabaseConnection) -> Pin<Box<dyn Future<Output = ()> + Send + 'a>> {
        Box::pin(async move {
            // Fetch all assignments
            let assignments = assignment::Entity::find()
                .all(db)
                .await
                .expect("Failed to fetch assignments");

            // Fetch all assignment tasks
            let tasks = assignment_task::Entity::find()
                .all(db)
                .await
                .expect("Failed to fetch assignment tasks");

<<<<<<< HEAD
            if assignments.is_empty() || tasks.is_empty() {
                panic!("Assignments or tasks are missing — cannot seed memo outputs");
=======
        for assignment in &assignments {
            if assignment.id == 9999 || assignment.id == 9998 || assignment.id == 10003 {
                continue;
>>>>>>> 35b14be3
            }

            for assignment in &assignments {
                if assignment.id == 9999 || assignment.id == 9998 {
                    continue;
                }
                let relevant_tasks: Vec<_> = tasks
                    .iter()
                    .filter(|t| t.assignment_id == assignment.id)
                    .collect();

                for task in relevant_tasks {
                    let dummy_filename = "memo_output.txt";
                    let dummy_content = format!(
                        "Generated memo output for assignment {} task {}",
                        assignment.id, task.id
                    );

                    match AssignmentMemoOutputModel::save_file(
                        db,
                        assignment.id,
                        task.id,
                        dummy_filename,
                        dummy_content.as_bytes(),
                    )
                    .await
                    {
                        Ok(_output) => {
                            // Optionally log success
                        }
                        Err(e) => {
                            eprintln!(
                                "Failed to save memo output for assignment {} task {}: {}",
                                assignment.id, task.id, e
                            );
                        }
                    }
                }
            }
        })
    }
}<|MERGE_RESOLUTION|>--- conflicted
+++ resolved
@@ -22,24 +22,18 @@
                 .await
                 .expect("Failed to fetch assignment tasks");
 
-<<<<<<< HEAD
             if assignments.is_empty() || tasks.is_empty() {
                 panic!("Assignments or tasks are missing — cannot seed memo outputs");
-=======
+            }
+
         for assignment in &assignments {
             if assignment.id == 9999 || assignment.id == 9998 || assignment.id == 10003 {
                 continue;
->>>>>>> 35b14be3
             }
-
-            for assignment in &assignments {
-                if assignment.id == 9999 || assignment.id == 9998 {
-                    continue;
-                }
-                let relevant_tasks: Vec<_> = tasks
-                    .iter()
-                    .filter(|t| t.assignment_id == assignment.id)
-                    .collect();
+            let relevant_tasks: Vec<_> = tasks
+                .iter()
+                .filter(|t| t.assignment_id == assignment.id)
+                .collect();
 
                 for task in relevant_tasks {
                     let dummy_filename = "memo_output.txt";
