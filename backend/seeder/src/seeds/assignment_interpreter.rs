--- conflicted
+++ resolved
@@ -9,7 +9,6 @@
 pub struct AssignmentInterpreterSeeder;
 
 impl Seeder for AssignmentInterpreterSeeder {
-<<<<<<< HEAD
     fn seed<'a>(&'a self, db: &'a DatabaseConnection) -> Pin<Box<dyn Future<Output = ()> + Send + 'a>> {
         Box::pin(async move {
             let assignments = assignment::Entity::find()
@@ -17,46 +16,6 @@
                 .await
                 .expect("Failed to fetch assignments");
 
-            // For each assignment, insert an interpreter file with a sample command string
-            for a in &assignments {
-                if a.module_id == 9999 || a.module_id == 9998 {
-                    continue;
-                }
-
-                let filename = format!("interpreter_{}.zip", a.id);
-                let command = "g++ -std=c++17 main.cpp -o main && ./main".to_string();
-                let content = create_example_interpreter_zip();
-
-                let _ =
-                    InterpreterModel::save_file(db, a.id, a.module_id, &filename, &command, &content)
-                        .await;
-            }
-
-            // Special assignment with realistic interpreter file
-            let special_module_id: i64 = 9998;
-            let special_assignment_id: i64 = 9998;
-
-            let special_filename = "interpreter_cpp.zip";
-            let special_command = "g++ -std=c++17 main.cpp -o main && ./main".to_string();
-            let special_content = create_interpreter_zip_cpp();
-
-            let _ = InterpreterModel::save_file(
-                db,
-                special_assignment_id,
-                special_module_id,
-                &special_filename,
-                &special_command,
-                &special_content,
-            )
-            .await;
-        })
-=======
-    async fn seed(&self, db: &DatabaseConnection) {
-        let assignments = assignment::Entity::find()
-            .all(db)
-            .await
-            .expect("Failed to fetch assignments");
-
         // For each assignment, insert an interpreter file with a sample command string
         for a in &assignments {
             if a.module_id == 9999 || a.module_id == 9998 || a.module_id == 10003 {
@@ -67,14 +26,14 @@
             let command = "g++ -std=c++17 Main.cpp -o main && ./main".to_string();
             let content = create_example_interpreter_zip();
 
-            let _ =
-                InterpreterModel::save_file(db, a.id, a.module_id, &filename, &command, &content)
-                    .await;
-        }
-
-        // Special assignment with realistic interpreter file
-        let special_module_id: i64 = 9998;
-        let special_assignment_id: i64 = 9998;
+                let _ =
+                    InterpreterModel::save_file(db, a.id, a.module_id, &filename, &command, &content)
+                        .await;
+            }
+
+            // Special assignment with realistic interpreter file
+            let special_module_id: i64 = 9998;
+            let special_assignment_id: i64 = 9998;
 
         let special_filename = "interpreter_cpp.zip";
         let special_command = "g++ -std=c++17 Main.cpp -o main && ./main".to_string();
@@ -101,7 +60,6 @@
             &gatlam_content,
         )
         .await;
->>>>>>> 35b14be3
     }
 }
 
